--- conflicted
+++ resolved
@@ -1,18 +1,3 @@
-<<<<<<< HEAD
-plugins {
-	id 'org.springframework.boot' version '{version}'
-}
-
-if (project.hasProperty('applyWarPlugin')) {
-	apply plugin: 'war'
-}
-
-task('taskExists') {
-	doFirst {
-		println "$taskName exists = ${tasks.findByName(taskName) != null}"
-	}
-}
-=======
 plugins {
 	id 'org.springframework.boot' version '{version}'
 }
@@ -25,5 +10,4 @@
 	doFirst {
 		println "${taskName} exists = ${tasks.findByName(taskName) != null}"
 	}
-}
->>>>>>> 6755b480
+}