--- conflicted
+++ resolved
@@ -1,14 +1,3 @@
-<<<<<<< HEAD
-plugins {
-	id 'java'
-	id 'application'
-	id 'org.springframework.boot' version '{version}'
-}
-
-springBoot {
-	mainClassName = 'com.example.CustomMain'
-}
-=======
 plugins {
 	id 'java'
 	id 'application'
@@ -17,5 +6,4 @@
 
 springBoot {
 	mainClass = 'com.example.CustomMain'
-}
->>>>>>> 6755b480
+}