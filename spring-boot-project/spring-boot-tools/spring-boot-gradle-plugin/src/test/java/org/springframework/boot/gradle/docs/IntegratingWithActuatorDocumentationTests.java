<<<<<<< HEAD
/*
 * Copyright 2012-2019 the original author or authors.
 *
 * Licensed under the Apache License, Version 2.0 (the "License");
 * you may not use this file except in compliance with the License.
 * You may obtain a copy of the License at
 *
 *      https://www.apache.org/licenses/LICENSE-2.0
 *
 * Unless required by applicable law or agreed to in writing, software
 * distributed under the License is distributed on an "AS IS" BASIS,
 * WITHOUT WARRANTIES OR CONDITIONS OF ANY KIND, either express or implied.
 * See the License for the specific language governing permissions and
 * limitations under the License.
 */

package org.springframework.boot.gradle.docs;

import java.io.File;
import java.io.FileReader;
import java.io.IOException;
import java.util.Properties;

import org.junit.jupiter.api.TestTemplate;
import org.junit.jupiter.api.extension.ExtendWith;

import org.springframework.boot.gradle.junit.GradleMultiDslExtension;
import org.springframework.boot.gradle.testkit.GradleBuild;

import static org.assertj.core.api.Assertions.assertThat;

/**
 * Tests for the generating build info documentation.
 *
 * @author Andy Wilkinson
 * @author Jean-Baptiste Nizet
 */
@ExtendWith(GradleMultiDslExtension.class)
public class IntegratingWithActuatorDocumentationTests {

	GradleBuild gradleBuild;

	@TestTemplate
	public void basicBuildInfo() throws IOException {
		this.gradleBuild.script("src/main/gradle/integrating-with-actuator/build-info-basic").build("bootBuildInfo");
		assertThat(new File(this.gradleBuild.getProjectDir(), "build/resources/main/META-INF/build-info.properties"))
				.isFile();
	}

	@TestTemplate
	public void buildInfoCustomValues() throws IOException {
		this.gradleBuild.script("src/main/gradle/integrating-with-actuator/build-info-custom-values")
				.build("bootBuildInfo");
		File file = new File(this.gradleBuild.getProjectDir(), "build/resources/main/META-INF/build-info.properties");
		assertThat(file).isFile();
		Properties properties = buildInfoProperties(file);
		assertThat(properties).containsEntry("build.artifact", "example-app");
		assertThat(properties).containsEntry("build.version", "1.2.3");
		assertThat(properties).containsEntry("build.group", "com.example");
		assertThat(properties).containsEntry("build.name", "Example application");
	}

	@TestTemplate
	public void buildInfoAdditional() throws IOException {
		this.gradleBuild.script("src/main/gradle/integrating-with-actuator/build-info-additional")
				.build("bootBuildInfo");
		File file = new File(this.gradleBuild.getProjectDir(), "build/resources/main/META-INF/build-info.properties");
		assertThat(file).isFile();
		Properties properties = buildInfoProperties(file);
		assertThat(properties).containsEntry("build.a", "alpha");
		assertThat(properties).containsEntry("build.b", "bravo");
	}

	private Properties buildInfoProperties(File file) {
		assertThat(file).isFile();
		Properties properties = new Properties();
		try (FileReader reader = new FileReader(file)) {
			properties.load(reader);
			return properties;
		}
		catch (IOException ex) {
			throw new RuntimeException(ex);
		}
	}

}
=======
/*
 * Copyright 2012-2020 the original author or authors.
 *
 * Licensed under the Apache License, Version 2.0 (the "License");
 * you may not use this file except in compliance with the License.
 * You may obtain a copy of the License at
 *
 *      https://www.apache.org/licenses/LICENSE-2.0
 *
 * Unless required by applicable law or agreed to in writing, software
 * distributed under the License is distributed on an "AS IS" BASIS,
 * WITHOUT WARRANTIES OR CONDITIONS OF ANY KIND, either express or implied.
 * See the License for the specific language governing permissions and
 * limitations under the License.
 */

package org.springframework.boot.gradle.docs;

import java.io.File;
import java.io.FileReader;
import java.io.IOException;
import java.util.Properties;

import org.junit.jupiter.api.TestTemplate;
import org.junit.jupiter.api.extension.ExtendWith;

import org.springframework.boot.gradle.junit.GradleMultiDslExtension;
import org.springframework.boot.gradle.testkit.GradleBuild;

import static org.assertj.core.api.Assertions.assertThat;

/**
 * Tests for the generating build info documentation.
 *
 * @author Andy Wilkinson
 * @author Jean-Baptiste Nizet
 */
@ExtendWith(GradleMultiDslExtension.class)
class IntegratingWithActuatorDocumentationTests {

	GradleBuild gradleBuild;

	@TestTemplate
	void basicBuildInfo() throws IOException {
		this.gradleBuild.script("src/docs/gradle/integrating-with-actuator/build-info-basic").build("bootBuildInfo");
		assertThat(new File(this.gradleBuild.getProjectDir(), "build/resources/main/META-INF/build-info.properties"))
				.isFile();
	}

	@TestTemplate
	void buildInfoCustomValues() throws IOException {
		this.gradleBuild.script("src/docs/gradle/integrating-with-actuator/build-info-custom-values")
				.build("bootBuildInfo");
		File file = new File(this.gradleBuild.getProjectDir(), "build/resources/main/META-INF/build-info.properties");
		assertThat(file).isFile();
		Properties properties = buildInfoProperties(file);
		assertThat(properties).containsEntry("build.artifact", "example-app");
		assertThat(properties).containsEntry("build.version", "1.2.3");
		assertThat(properties).containsEntry("build.group", "com.example");
		assertThat(properties).containsEntry("build.name", "Example application");
	}

	@TestTemplate
	void buildInfoAdditional() throws IOException {
		this.gradleBuild.script("src/docs/gradle/integrating-with-actuator/build-info-additional")
				.build("bootBuildInfo");
		File file = new File(this.gradleBuild.getProjectDir(), "build/resources/main/META-INF/build-info.properties");
		assertThat(file).isFile();
		Properties properties = buildInfoProperties(file);
		assertThat(properties).containsEntry("build.a", "alpha");
		assertThat(properties).containsEntry("build.b", "bravo");
	}

	private Properties buildInfoProperties(File file) {
		assertThat(file).isFile();
		Properties properties = new Properties();
		try (FileReader reader = new FileReader(file)) {
			properties.load(reader);
			return properties;
		}
		catch (IOException ex) {
			throw new RuntimeException(ex);
		}
	}

}
>>>>>>> 6755b480
<|MERGE_RESOLUTION|>--- conflicted
+++ resolved
@@ -1,91 +1,3 @@
-<<<<<<< HEAD
-/*
- * Copyright 2012-2019 the original author or authors.
- *
- * Licensed under the Apache License, Version 2.0 (the "License");
- * you may not use this file except in compliance with the License.
- * You may obtain a copy of the License at
- *
- *      https://www.apache.org/licenses/LICENSE-2.0
- *
- * Unless required by applicable law or agreed to in writing, software
- * distributed under the License is distributed on an "AS IS" BASIS,
- * WITHOUT WARRANTIES OR CONDITIONS OF ANY KIND, either express or implied.
- * See the License for the specific language governing permissions and
- * limitations under the License.
- */
-
-package org.springframework.boot.gradle.docs;
-
-import java.io.File;
-import java.io.FileReader;
-import java.io.IOException;
-import java.util.Properties;
-
-import org.junit.jupiter.api.TestTemplate;
-import org.junit.jupiter.api.extension.ExtendWith;
-
-import org.springframework.boot.gradle.junit.GradleMultiDslExtension;
-import org.springframework.boot.gradle.testkit.GradleBuild;
-
-import static org.assertj.core.api.Assertions.assertThat;
-
-/**
- * Tests for the generating build info documentation.
- *
- * @author Andy Wilkinson
- * @author Jean-Baptiste Nizet
- */
-@ExtendWith(GradleMultiDslExtension.class)
-public class IntegratingWithActuatorDocumentationTests {
-
-	GradleBuild gradleBuild;
-
-	@TestTemplate
-	public void basicBuildInfo() throws IOException {
-		this.gradleBuild.script("src/main/gradle/integrating-with-actuator/build-info-basic").build("bootBuildInfo");
-		assertThat(new File(this.gradleBuild.getProjectDir(), "build/resources/main/META-INF/build-info.properties"))
-				.isFile();
-	}
-
-	@TestTemplate
-	public void buildInfoCustomValues() throws IOException {
-		this.gradleBuild.script("src/main/gradle/integrating-with-actuator/build-info-custom-values")
-				.build("bootBuildInfo");
-		File file = new File(this.gradleBuild.getProjectDir(), "build/resources/main/META-INF/build-info.properties");
-		assertThat(file).isFile();
-		Properties properties = buildInfoProperties(file);
-		assertThat(properties).containsEntry("build.artifact", "example-app");
-		assertThat(properties).containsEntry("build.version", "1.2.3");
-		assertThat(properties).containsEntry("build.group", "com.example");
-		assertThat(properties).containsEntry("build.name", "Example application");
-	}
-
-	@TestTemplate
-	public void buildInfoAdditional() throws IOException {
-		this.gradleBuild.script("src/main/gradle/integrating-with-actuator/build-info-additional")
-				.build("bootBuildInfo");
-		File file = new File(this.gradleBuild.getProjectDir(), "build/resources/main/META-INF/build-info.properties");
-		assertThat(file).isFile();
-		Properties properties = buildInfoProperties(file);
-		assertThat(properties).containsEntry("build.a", "alpha");
-		assertThat(properties).containsEntry("build.b", "bravo");
-	}
-
-	private Properties buildInfoProperties(File file) {
-		assertThat(file).isFile();
-		Properties properties = new Properties();
-		try (FileReader reader = new FileReader(file)) {
-			properties.load(reader);
-			return properties;
-		}
-		catch (IOException ex) {
-			throw new RuntimeException(ex);
-		}
-	}
-
-}
-=======
 /*
  * Copyright 2012-2020 the original author or authors.
  *
@@ -171,5 +83,4 @@
 		}
 	}
 
-}
->>>>>>> 6755b480
+}