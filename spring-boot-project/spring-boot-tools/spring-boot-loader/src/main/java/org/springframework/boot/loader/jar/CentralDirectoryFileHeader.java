<<<<<<< HEAD
/*
 * Copyright 2012-2019 the original author or authors.
 *
 * Licensed under the Apache License, Version 2.0 (the "License");
 * you may not use this file except in compliance with the License.
 * You may obtain a copy of the License at
 *
 *      https://www.apache.org/licenses/LICENSE-2.0
 *
 * Unless required by applicable law or agreed to in writing, software
 * distributed under the License is distributed on an "AS IS" BASIS,
 * WITHOUT WARRANTIES OR CONDITIONS OF ANY KIND, either express or implied.
 * See the License for the specific language governing permissions and
 * limitations under the License.
 */

package org.springframework.boot.loader.jar;

import java.io.IOException;
import java.time.LocalDateTime;
import java.time.ZoneId;

import org.springframework.boot.loader.data.RandomAccessData;

/**
 * A ZIP File "Central directory file header record" (CDFH).
 *
 * @author Phillip Webb
 * @author Andy Wilkinson
 * @see <a href="https://en.wikipedia.org/wiki/Zip_%28file_format%29">Zip File Format</a>
 */

final class CentralDirectoryFileHeader implements FileHeader {

	private static final AsciiBytes SLASH = new AsciiBytes("/");

	private static final byte[] NO_EXTRA = {};

	private static final AsciiBytes NO_COMMENT = new AsciiBytes("");

	private byte[] header;

	private int headerOffset;

	private AsciiBytes name;

	private byte[] extra;

	private AsciiBytes comment;

	private long localHeaderOffset;

	CentralDirectoryFileHeader() {
	}

	CentralDirectoryFileHeader(byte[] header, int headerOffset, AsciiBytes name, byte[] extra, AsciiBytes comment,
			long localHeaderOffset) {
		this.header = header;
		this.headerOffset = headerOffset;
		this.name = name;
		this.extra = extra;
		this.comment = comment;
		this.localHeaderOffset = localHeaderOffset;
	}

	void load(byte[] data, int dataOffset, RandomAccessData variableData, int variableOffset, JarEntryFilter filter)
			throws IOException {
		// Load fixed part
		this.header = data;
		this.headerOffset = dataOffset;
		long nameLength = Bytes.littleEndianValue(data, dataOffset + 28, 2);
		long extraLength = Bytes.littleEndianValue(data, dataOffset + 30, 2);
		long commentLength = Bytes.littleEndianValue(data, dataOffset + 32, 2);
		this.localHeaderOffset = Bytes.littleEndianValue(data, dataOffset + 42, 4);
		// Load variable part
		dataOffset += 46;
		if (variableData != null) {
			data = variableData.read(variableOffset + 46, nameLength + extraLength + commentLength);
			dataOffset = 0;
		}
		this.name = new AsciiBytes(data, dataOffset, (int) nameLength);
		if (filter != null) {
			this.name = filter.apply(this.name);
		}
		this.extra = NO_EXTRA;
		this.comment = NO_COMMENT;
		if (extraLength > 0) {
			this.extra = new byte[(int) extraLength];
			System.arraycopy(data, (int) (dataOffset + nameLength), this.extra, 0, this.extra.length);
		}
		if (commentLength > 0) {
			this.comment = new AsciiBytes(data, (int) (dataOffset + nameLength + extraLength), (int) commentLength);
		}
	}

	AsciiBytes getName() {
		return this.name;
	}

	@Override
	public boolean hasName(CharSequence name, char suffix) {
		return this.name.matches(name, suffix);
	}

	boolean isDirectory() {
		return this.name.endsWith(SLASH);
	}

	@Override
	public int getMethod() {
		return (int) Bytes.littleEndianValue(this.header, this.headerOffset + 10, 2);
	}

	long getTime() {
		long datetime = Bytes.littleEndianValue(this.header, this.headerOffset + 12, 4);
		return decodeMsDosFormatDateTime(datetime);
	}

	/**
	 * Decode MS-DOS Date Time details. See <a href=
	 * "https://docs.microsoft.com/en-gb/windows/desktop/api/winbase/nf-winbase-dosdatetimetofiletime">
	 * Microsoft's documentation</a> for more details of the format.
	 * @param datetime the date and time
	 * @return the date and time as milliseconds since the epoch
	 */
	private long decodeMsDosFormatDateTime(long datetime) {
		LocalDateTime localDateTime = LocalDateTime.of((int) (((datetime >> 25) & 0x7f) + 1980),
				(int) ((datetime >> 21) & 0x0f), (int) ((datetime >> 16) & 0x1f), (int) ((datetime >> 11) & 0x1f),
				(int) ((datetime >> 5) & 0x3f), (int) ((datetime << 1) & 0x3e));
		return localDateTime.toEpochSecond(ZoneId.systemDefault().getRules().getOffset(localDateTime)) * 1000;
	}

	long getCrc() {
		return Bytes.littleEndianValue(this.header, this.headerOffset + 16, 4);
	}

	@Override
	public long getCompressedSize() {
		return Bytes.littleEndianValue(this.header, this.headerOffset + 20, 4);
	}

	@Override
	public long getSize() {
		return Bytes.littleEndianValue(this.header, this.headerOffset + 24, 4);
	}

	byte[] getExtra() {
		return this.extra;
	}

	boolean hasExtra() {
		return this.extra.length > 0;
	}

	AsciiBytes getComment() {
		return this.comment;
	}

	@Override
	public long getLocalHeaderOffset() {
		return this.localHeaderOffset;
	}

	@Override
	public CentralDirectoryFileHeader clone() {
		byte[] header = new byte[46];
		System.arraycopy(this.header, this.headerOffset, header, 0, header.length);
		return new CentralDirectoryFileHeader(header, 0, this.name, header, this.comment, this.localHeaderOffset);
	}

	static CentralDirectoryFileHeader fromRandomAccessData(RandomAccessData data, int offset, JarEntryFilter filter)
			throws IOException {
		CentralDirectoryFileHeader fileHeader = new CentralDirectoryFileHeader();
		byte[] bytes = data.read(offset, 46);
		fileHeader.load(bytes, 0, data, offset, filter);
		return fileHeader;
	}

}
=======
/*
 * Copyright 2012-2020 the original author or authors.
 *
 * Licensed under the Apache License, Version 2.0 (the "License");
 * you may not use this file except in compliance with the License.
 * You may obtain a copy of the License at
 *
 *      https://www.apache.org/licenses/LICENSE-2.0
 *
 * Unless required by applicable law or agreed to in writing, software
 * distributed under the License is distributed on an "AS IS" BASIS,
 * WITHOUT WARRANTIES OR CONDITIONS OF ANY KIND, either express or implied.
 * See the License for the specific language governing permissions and
 * limitations under the License.
 */

package org.springframework.boot.loader.jar;

import java.io.IOException;
import java.time.ZoneId;
import java.time.ZonedDateTime;
import java.time.temporal.ChronoField;
import java.time.temporal.ChronoUnit;
import java.time.temporal.ValueRange;

import org.springframework.boot.loader.data.RandomAccessData;

/**
 * A ZIP File "Central directory file header record" (CDFH).
 *
 * @author Phillip Webb
 * @author Andy Wilkinson
 * @author Dmytro Nosan
 * @see <a href="https://en.wikipedia.org/wiki/Zip_%28file_format%29">Zip File Format</a>
 */

final class CentralDirectoryFileHeader implements FileHeader {

	private static final AsciiBytes SLASH = new AsciiBytes("/");

	private static final byte[] NO_EXTRA = {};

	private static final AsciiBytes NO_COMMENT = new AsciiBytes("");

	private byte[] header;

	private int headerOffset;

	private AsciiBytes name;

	private byte[] extra;

	private AsciiBytes comment;

	private long localHeaderOffset;

	CentralDirectoryFileHeader() {
	}

	CentralDirectoryFileHeader(byte[] header, int headerOffset, AsciiBytes name, byte[] extra, AsciiBytes comment,
			long localHeaderOffset) {
		this.header = header;
		this.headerOffset = headerOffset;
		this.name = name;
		this.extra = extra;
		this.comment = comment;
		this.localHeaderOffset = localHeaderOffset;
	}

	void load(byte[] data, int dataOffset, RandomAccessData variableData, int variableOffset, JarEntryFilter filter)
			throws IOException {
		// Load fixed part
		this.header = data;
		this.headerOffset = dataOffset;
		long nameLength = Bytes.littleEndianValue(data, dataOffset + 28, 2);
		long extraLength = Bytes.littleEndianValue(data, dataOffset + 30, 2);
		long commentLength = Bytes.littleEndianValue(data, dataOffset + 32, 2);
		this.localHeaderOffset = Bytes.littleEndianValue(data, dataOffset + 42, 4);
		// Load variable part
		dataOffset += 46;
		if (variableData != null) {
			data = variableData.read(variableOffset + 46, nameLength + extraLength + commentLength);
			dataOffset = 0;
		}
		this.name = new AsciiBytes(data, dataOffset, (int) nameLength);
		if (filter != null) {
			this.name = filter.apply(this.name);
		}
		this.extra = NO_EXTRA;
		this.comment = NO_COMMENT;
		if (extraLength > 0) {
			this.extra = new byte[(int) extraLength];
			System.arraycopy(data, (int) (dataOffset + nameLength), this.extra, 0, this.extra.length);
		}
		if (commentLength > 0) {
			this.comment = new AsciiBytes(data, (int) (dataOffset + nameLength + extraLength), (int) commentLength);
		}
	}

	AsciiBytes getName() {
		return this.name;
	}

	@Override
	public boolean hasName(CharSequence name, char suffix) {
		return this.name.matches(name, suffix);
	}

	boolean isDirectory() {
		return this.name.endsWith(SLASH);
	}

	@Override
	public int getMethod() {
		return (int) Bytes.littleEndianValue(this.header, this.headerOffset + 10, 2);
	}

	long getTime() {
		long datetime = Bytes.littleEndianValue(this.header, this.headerOffset + 12, 4);
		return decodeMsDosFormatDateTime(datetime);
	}

	/**
	 * Decode MS-DOS Date Time details. See <a href=
	 * "https://docs.microsoft.com/en-gb/windows/desktop/api/winbase/nf-winbase-dosdatetimetofiletime">
	 * Microsoft's documentation</a> for more details of the format.
	 * @param datetime the date and time
	 * @return the date and time as milliseconds since the epoch
	 */
	private long decodeMsDosFormatDateTime(long datetime) {
		int year = getChronoValue(((datetime >> 25) & 0x7f) + 1980, ChronoField.YEAR);
		int month = getChronoValue((datetime >> 21) & 0x0f, ChronoField.MONTH_OF_YEAR);
		int day = getChronoValue((datetime >> 16) & 0x1f, ChronoField.DAY_OF_MONTH);
		int hour = getChronoValue((datetime >> 11) & 0x1f, ChronoField.HOUR_OF_DAY);
		int minute = getChronoValue((datetime >> 5) & 0x3f, ChronoField.MINUTE_OF_HOUR);
		int second = getChronoValue((datetime << 1) & 0x3e, ChronoField.SECOND_OF_MINUTE);
		return ZonedDateTime.of(year, month, day, hour, minute, second, 0, ZoneId.systemDefault()).toInstant()
				.truncatedTo(ChronoUnit.SECONDS).toEpochMilli();
	}

	long getCrc() {
		return Bytes.littleEndianValue(this.header, this.headerOffset + 16, 4);
	}

	@Override
	public long getCompressedSize() {
		return Bytes.littleEndianValue(this.header, this.headerOffset + 20, 4);
	}

	@Override
	public long getSize() {
		return Bytes.littleEndianValue(this.header, this.headerOffset + 24, 4);
	}

	byte[] getExtra() {
		return this.extra;
	}

	boolean hasExtra() {
		return this.extra.length > 0;
	}

	AsciiBytes getComment() {
		return this.comment;
	}

	@Override
	public long getLocalHeaderOffset() {
		return this.localHeaderOffset;
	}

	@Override
	public CentralDirectoryFileHeader clone() {
		byte[] header = new byte[46];
		System.arraycopy(this.header, this.headerOffset, header, 0, header.length);
		return new CentralDirectoryFileHeader(header, 0, this.name, header, this.comment, this.localHeaderOffset);
	}

	static CentralDirectoryFileHeader fromRandomAccessData(RandomAccessData data, int offset, JarEntryFilter filter)
			throws IOException {
		CentralDirectoryFileHeader fileHeader = new CentralDirectoryFileHeader();
		byte[] bytes = data.read(offset, 46);
		fileHeader.load(bytes, 0, data, offset, filter);
		return fileHeader;
	}

	private static int getChronoValue(long value, ChronoField field) {
		ValueRange range = field.range();
		return Math.toIntExact(Math.min(Math.max(value, range.getMinimum()), range.getMaximum()));
	}

}
>>>>>>> 6755b480
<|MERGE_RESOLUTION|>--- conflicted
+++ resolved
@@ -1,184 +1,3 @@
-<<<<<<< HEAD
-/*
- * Copyright 2012-2019 the original author or authors.
- *
- * Licensed under the Apache License, Version 2.0 (the "License");
- * you may not use this file except in compliance with the License.
- * You may obtain a copy of the License at
- *
- *      https://www.apache.org/licenses/LICENSE-2.0
- *
- * Unless required by applicable law or agreed to in writing, software
- * distributed under the License is distributed on an "AS IS" BASIS,
- * WITHOUT WARRANTIES OR CONDITIONS OF ANY KIND, either express or implied.
- * See the License for the specific language governing permissions and
- * limitations under the License.
- */
-
-package org.springframework.boot.loader.jar;
-
-import java.io.IOException;
-import java.time.LocalDateTime;
-import java.time.ZoneId;
-
-import org.springframework.boot.loader.data.RandomAccessData;
-
-/**
- * A ZIP File "Central directory file header record" (CDFH).
- *
- * @author Phillip Webb
- * @author Andy Wilkinson
- * @see <a href="https://en.wikipedia.org/wiki/Zip_%28file_format%29">Zip File Format</a>
- */
-
-final class CentralDirectoryFileHeader implements FileHeader {
-
-	private static final AsciiBytes SLASH = new AsciiBytes("/");
-
-	private static final byte[] NO_EXTRA = {};
-
-	private static final AsciiBytes NO_COMMENT = new AsciiBytes("");
-
-	private byte[] header;
-
-	private int headerOffset;
-
-	private AsciiBytes name;
-
-	private byte[] extra;
-
-	private AsciiBytes comment;
-
-	private long localHeaderOffset;
-
-	CentralDirectoryFileHeader() {
-	}
-
-	CentralDirectoryFileHeader(byte[] header, int headerOffset, AsciiBytes name, byte[] extra, AsciiBytes comment,
-			long localHeaderOffset) {
-		this.header = header;
-		this.headerOffset = headerOffset;
-		this.name = name;
-		this.extra = extra;
-		this.comment = comment;
-		this.localHeaderOffset = localHeaderOffset;
-	}
-
-	void load(byte[] data, int dataOffset, RandomAccessData variableData, int variableOffset, JarEntryFilter filter)
-			throws IOException {
-		// Load fixed part
-		this.header = data;
-		this.headerOffset = dataOffset;
-		long nameLength = Bytes.littleEndianValue(data, dataOffset + 28, 2);
-		long extraLength = Bytes.littleEndianValue(data, dataOffset + 30, 2);
-		long commentLength = Bytes.littleEndianValue(data, dataOffset + 32, 2);
-		this.localHeaderOffset = Bytes.littleEndianValue(data, dataOffset + 42, 4);
-		// Load variable part
-		dataOffset += 46;
-		if (variableData != null) {
-			data = variableData.read(variableOffset + 46, nameLength + extraLength + commentLength);
-			dataOffset = 0;
-		}
-		this.name = new AsciiBytes(data, dataOffset, (int) nameLength);
-		if (filter != null) {
-			this.name = filter.apply(this.name);
-		}
-		this.extra = NO_EXTRA;
-		this.comment = NO_COMMENT;
-		if (extraLength > 0) {
-			this.extra = new byte[(int) extraLength];
-			System.arraycopy(data, (int) (dataOffset + nameLength), this.extra, 0, this.extra.length);
-		}
-		if (commentLength > 0) {
-			this.comment = new AsciiBytes(data, (int) (dataOffset + nameLength + extraLength), (int) commentLength);
-		}
-	}
-
-	AsciiBytes getName() {
-		return this.name;
-	}
-
-	@Override
-	public boolean hasName(CharSequence name, char suffix) {
-		return this.name.matches(name, suffix);
-	}
-
-	boolean isDirectory() {
-		return this.name.endsWith(SLASH);
-	}
-
-	@Override
-	public int getMethod() {
-		return (int) Bytes.littleEndianValue(this.header, this.headerOffset + 10, 2);
-	}
-
-	long getTime() {
-		long datetime = Bytes.littleEndianValue(this.header, this.headerOffset + 12, 4);
-		return decodeMsDosFormatDateTime(datetime);
-	}
-
-	/**
-	 * Decode MS-DOS Date Time details. See <a href=
-	 * "https://docs.microsoft.com/en-gb/windows/desktop/api/winbase/nf-winbase-dosdatetimetofiletime">
-	 * Microsoft's documentation</a> for more details of the format.
-	 * @param datetime the date and time
-	 * @return the date and time as milliseconds since the epoch
-	 */
-	private long decodeMsDosFormatDateTime(long datetime) {
-		LocalDateTime localDateTime = LocalDateTime.of((int) (((datetime >> 25) & 0x7f) + 1980),
-				(int) ((datetime >> 21) & 0x0f), (int) ((datetime >> 16) & 0x1f), (int) ((datetime >> 11) & 0x1f),
-				(int) ((datetime >> 5) & 0x3f), (int) ((datetime << 1) & 0x3e));
-		return localDateTime.toEpochSecond(ZoneId.systemDefault().getRules().getOffset(localDateTime)) * 1000;
-	}
-
-	long getCrc() {
-		return Bytes.littleEndianValue(this.header, this.headerOffset + 16, 4);
-	}
-
-	@Override
-	public long getCompressedSize() {
-		return Bytes.littleEndianValue(this.header, this.headerOffset + 20, 4);
-	}
-
-	@Override
-	public long getSize() {
-		return Bytes.littleEndianValue(this.header, this.headerOffset + 24, 4);
-	}
-
-	byte[] getExtra() {
-		return this.extra;
-	}
-
-	boolean hasExtra() {
-		return this.extra.length > 0;
-	}
-
-	AsciiBytes getComment() {
-		return this.comment;
-	}
-
-	@Override
-	public long getLocalHeaderOffset() {
-		return this.localHeaderOffset;
-	}
-
-	@Override
-	public CentralDirectoryFileHeader clone() {
-		byte[] header = new byte[46];
-		System.arraycopy(this.header, this.headerOffset, header, 0, header.length);
-		return new CentralDirectoryFileHeader(header, 0, this.name, header, this.comment, this.localHeaderOffset);
-	}
-
-	static CentralDirectoryFileHeader fromRandomAccessData(RandomAccessData data, int offset, JarEntryFilter filter)
-			throws IOException {
-		CentralDirectoryFileHeader fileHeader = new CentralDirectoryFileHeader();
-		byte[] bytes = data.read(offset, 46);
-		fileHeader.load(bytes, 0, data, offset, filter);
-		return fileHeader;
-	}
-
-}
-=======
 /*
  * Copyright 2012-2020 the original author or authors.
  *
@@ -370,5 +189,4 @@
 		return Math.toIntExact(Math.min(Math.max(value, range.getMinimum()), range.getMaximum()));
 	}
 
-}
->>>>>>> 6755b480
+}