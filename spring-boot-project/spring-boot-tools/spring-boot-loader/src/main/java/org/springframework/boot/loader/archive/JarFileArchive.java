--- conflicted
+++ resolved
@@ -1,231 +1,3 @@
-<<<<<<< HEAD
-/*
- * Copyright 2012-2019 the original author or authors.
- *
- * Licensed under the Apache License, Version 2.0 (the "License");
- * you may not use this file except in compliance with the License.
- * You may obtain a copy of the License at
- *
- *      https://www.apache.org/licenses/LICENSE-2.0
- *
- * Unless required by applicable law or agreed to in writing, software
- * distributed under the License is distributed on an "AS IS" BASIS,
- * WITHOUT WARRANTIES OR CONDITIONS OF ANY KIND, either express or implied.
- * See the License for the specific language governing permissions and
- * limitations under the License.
- */
-
-package org.springframework.boot.loader.archive;
-
-import java.io.File;
-import java.io.FileOutputStream;
-import java.io.IOException;
-import java.io.InputStream;
-import java.io.OutputStream;
-import java.net.MalformedURLException;
-import java.net.URL;
-import java.util.ArrayList;
-import java.util.Collections;
-import java.util.Enumeration;
-import java.util.Iterator;
-import java.util.List;
-import java.util.UUID;
-import java.util.jar.JarEntry;
-import java.util.jar.Manifest;
-
-import org.springframework.boot.loader.jar.JarFile;
-
-/**
- * {@link Archive} implementation backed by a {@link JarFile}.
- *
- * @author Phillip Webb
- * @author Andy Wilkinson
- * @since 1.0.0
- */
-public class JarFileArchive implements Archive {
-
-	private static final String UNPACK_MARKER = "UNPACK:";
-
-	private static final int BUFFER_SIZE = 32 * 1024;
-
-	private final JarFile jarFile;
-
-	private URL url;
-
-	private File tempUnpackFolder;
-
-	public JarFileArchive(File file) throws IOException {
-		this(file, file.toURI().toURL());
-	}
-
-	public JarFileArchive(File file, URL url) throws IOException {
-		this(new JarFile(file));
-		this.url = url;
-	}
-
-	public JarFileArchive(JarFile jarFile) {
-		this.jarFile = jarFile;
-	}
-
-	@Override
-	public URL getUrl() throws MalformedURLException {
-		if (this.url != null) {
-			return this.url;
-		}
-		return this.jarFile.getUrl();
-	}
-
-	@Override
-	public Manifest getManifest() throws IOException {
-		return this.jarFile.getManifest();
-	}
-
-	@Override
-	public List<Archive> getNestedArchives(EntryFilter filter) throws IOException {
-		List<Archive> nestedArchives = new ArrayList<>();
-		for (Entry entry : this) {
-			if (filter.matches(entry)) {
-				nestedArchives.add(getNestedArchive(entry));
-			}
-		}
-		return Collections.unmodifiableList(nestedArchives);
-	}
-
-	@Override
-	public Iterator<Entry> iterator() {
-		return new EntryIterator(this.jarFile.entries());
-	}
-
-	@Override
-	public void close() throws IOException {
-		this.jarFile.close();
-	}
-
-	protected Archive getNestedArchive(Entry entry) throws IOException {
-		JarEntry jarEntry = ((JarFileEntry) entry).getJarEntry();
-		if (jarEntry.getComment().startsWith(UNPACK_MARKER)) {
-			return getUnpackedNestedArchive(jarEntry);
-		}
-		try {
-			JarFile jarFile = this.jarFile.getNestedJarFile(jarEntry);
-			return new JarFileArchive(jarFile);
-		}
-		catch (Exception ex) {
-			throw new IllegalStateException("Failed to get nested archive for entry " + entry.getName(), ex);
-		}
-	}
-
-	private Archive getUnpackedNestedArchive(JarEntry jarEntry) throws IOException {
-		String name = jarEntry.getName();
-		if (name.lastIndexOf('/') != -1) {
-			name = name.substring(name.lastIndexOf('/') + 1);
-		}
-		File file = new File(getTempUnpackFolder(), name);
-		if (!file.exists() || file.length() != jarEntry.getSize()) {
-			unpack(jarEntry, file);
-		}
-		return new JarFileArchive(file, file.toURI().toURL());
-	}
-
-	private File getTempUnpackFolder() {
-		if (this.tempUnpackFolder == null) {
-			File tempFolder = new File(System.getProperty("java.io.tmpdir"));
-			this.tempUnpackFolder = createUnpackFolder(tempFolder);
-		}
-		return this.tempUnpackFolder;
-	}
-
-	private File createUnpackFolder(File parent) {
-		int attempts = 0;
-		while (attempts++ < 1000) {
-			String fileName = new File(this.jarFile.getName()).getName();
-			File unpackFolder = new File(parent, fileName + "-spring-boot-libs-" + UUID.randomUUID());
-			if (unpackFolder.mkdirs()) {
-				return unpackFolder;
-			}
-		}
-		throw new IllegalStateException("Failed to create unpack folder in directory '" + parent + "'");
-	}
-
-	private void unpack(JarEntry entry, File file) throws IOException {
-		try (InputStream inputStream = this.jarFile.getInputStream(entry);
-				OutputStream outputStream = new FileOutputStream(file)) {
-			byte[] buffer = new byte[BUFFER_SIZE];
-			int bytesRead;
-			while ((bytesRead = inputStream.read(buffer)) != -1) {
-				outputStream.write(buffer, 0, bytesRead);
-			}
-			outputStream.flush();
-		}
-	}
-
-	@Override
-	public String toString() {
-		try {
-			return getUrl().toString();
-		}
-		catch (Exception ex) {
-			return "jar archive";
-		}
-	}
-
-	/**
-	 * {@link Archive.Entry} iterator implementation backed by {@link JarEntry}.
-	 */
-	private static class EntryIterator implements Iterator<Entry> {
-
-		private final Enumeration<JarEntry> enumeration;
-
-		EntryIterator(Enumeration<JarEntry> enumeration) {
-			this.enumeration = enumeration;
-		}
-
-		@Override
-		public boolean hasNext() {
-			return this.enumeration.hasMoreElements();
-		}
-
-		@Override
-		public Entry next() {
-			return new JarFileEntry(this.enumeration.nextElement());
-		}
-
-		@Override
-		public void remove() {
-			throw new UnsupportedOperationException("remove");
-		}
-
-	}
-
-	/**
-	 * {@link Archive.Entry} implementation backed by a {@link JarEntry}.
-	 */
-	private static class JarFileEntry implements Entry {
-
-		private final JarEntry jarEntry;
-
-		JarFileEntry(JarEntry jarEntry) {
-			this.jarEntry = jarEntry;
-		}
-
-		JarEntry getJarEntry() {
-			return this.jarEntry;
-		}
-
-		@Override
-		public boolean isDirectory() {
-			return this.jarEntry.isDirectory();
-		}
-
-		@Override
-		public String getName() {
-			return this.jarEntry.getName();
-		}
-
-	}
-
-}
-=======
 /*
  * Copyright 2012-2020 the original author or authors.
  *
@@ -498,5 +270,4 @@
 
 	}
 
-}
->>>>>>> 6755b480
+}