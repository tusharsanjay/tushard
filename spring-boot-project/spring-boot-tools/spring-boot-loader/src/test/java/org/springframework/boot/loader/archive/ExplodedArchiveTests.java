--- conflicted
+++ resolved
@@ -1,195 +1,3 @@
-<<<<<<< HEAD
-/*
- * Copyright 2012-2019 the original author or authors.
- *
- * Licensed under the Apache License, Version 2.0 (the "License");
- * you may not use this file except in compliance with the License.
- * You may obtain a copy of the License at
- *
- *      https://www.apache.org/licenses/LICENSE-2.0
- *
- * Unless required by applicable law or agreed to in writing, software
- * distributed under the License is distributed on an "AS IS" BASIS,
- * WITHOUT WARRANTIES OR CONDITIONS OF ANY KIND, either express or implied.
- * See the License for the specific language governing permissions and
- * limitations under the License.
- */
-
-package org.springframework.boot.loader.archive;
-
-import java.io.File;
-import java.io.FileOutputStream;
-import java.net.URL;
-import java.net.URLClassLoader;
-import java.util.Enumeration;
-import java.util.HashMap;
-import java.util.Map;
-import java.util.UUID;
-import java.util.jar.JarEntry;
-import java.util.jar.JarFile;
-
-import org.junit.jupiter.api.AfterEach;
-import org.junit.jupiter.api.BeforeEach;
-import org.junit.jupiter.api.Test;
-import org.junit.jupiter.api.io.TempDir;
-
-import org.springframework.boot.loader.TestJarCreator;
-import org.springframework.boot.loader.archive.Archive.Entry;
-import org.springframework.util.FileCopyUtils;
-import org.springframework.util.StringUtils;
-
-import static org.assertj.core.api.Assertions.assertThat;
-
-/**
- * Tests for {@link ExplodedArchive}.
- *
- * @author Phillip Webb
- * @author Dave Syer
- * @author Andy Wilkinson
- */
-class ExplodedArchiveTests {
-
-	@TempDir
-	File tempDir;
-
-	private File rootFolder;
-
-	private ExplodedArchive archive;
-
-	@BeforeEach
-	void setup() throws Exception {
-		createArchive();
-	}
-
-	@AfterEach
-	void tearDown() throws Exception {
-		if (this.archive != null) {
-			this.archive.close();
-		}
-	}
-
-	private void createArchive() throws Exception {
-		createArchive(null);
-	}
-
-	private void createArchive(String folderName) throws Exception {
-		File file = new File(this.tempDir, "test.jar");
-		TestJarCreator.createTestJar(file);
-
-		this.rootFolder = (StringUtils.hasText(folderName) ? new File(this.tempDir, folderName)
-				: new File(this.tempDir, UUID.randomUUID().toString()));
-		JarFile jarFile = new JarFile(file);
-		Enumeration<JarEntry> entries = jarFile.entries();
-		while (entries.hasMoreElements()) {
-			JarEntry entry = entries.nextElement();
-			File destination = new File(this.rootFolder.getAbsolutePath() + File.separator + entry.getName());
-			destination.getParentFile().mkdirs();
-			if (entry.isDirectory()) {
-				destination.mkdir();
-			}
-			else {
-				FileCopyUtils.copy(jarFile.getInputStream(entry), new FileOutputStream(destination));
-			}
-		}
-		this.archive = new ExplodedArchive(this.rootFolder);
-		jarFile.close();
-	}
-
-	@Test
-	void getManifest() throws Exception {
-		assertThat(this.archive.getManifest().getMainAttributes().getValue("Built-By")).isEqualTo("j1");
-	}
-
-	@Test
-	void getEntries() {
-		Map<String, Archive.Entry> entries = getEntriesMap(this.archive);
-		assertThat(entries.size()).isEqualTo(12);
-	}
-
-	@Test
-	void getUrl() throws Exception {
-		assertThat(this.archive.getUrl()).isEqualTo(this.rootFolder.toURI().toURL());
-	}
-
-	@Test
-	void getUrlWithSpaceInPath() throws Exception {
-		createArchive("spaces in the name");
-		assertThat(this.archive.getUrl()).isEqualTo(this.rootFolder.toURI().toURL());
-	}
-
-	@Test
-	void getNestedArchive() throws Exception {
-		Entry entry = getEntriesMap(this.archive).get("nested.jar");
-		Archive nested = this.archive.getNestedArchive(entry);
-		assertThat(nested.getUrl().toString()).isEqualTo(this.rootFolder.toURI() + "nested.jar");
-		((JarFileArchive) nested).close();
-	}
-
-	@Test
-	void nestedDirArchive() throws Exception {
-		Entry entry = getEntriesMap(this.archive).get("d/");
-		Archive nested = this.archive.getNestedArchive(entry);
-		Map<String, Entry> nestedEntries = getEntriesMap(nested);
-		assertThat(nestedEntries.size()).isEqualTo(1);
-		assertThat(nested.getUrl().toString()).isEqualTo("file:" + this.rootFolder.toURI().getPath() + "d/");
-	}
-
-	@Test
-	void getNonRecursiveEntriesForRoot() throws Exception {
-		try (ExplodedArchive explodedArchive = new ExplodedArchive(new File("/"), false)) {
-			Map<String, Archive.Entry> entries = getEntriesMap(explodedArchive);
-			assertThat(entries.size()).isGreaterThan(1);
-		}
-	}
-
-	@Test
-	void getNonRecursiveManifest() throws Exception {
-		try (ExplodedArchive explodedArchive = new ExplodedArchive(new File("src/test/resources/root"))) {
-			assertThat(explodedArchive.getManifest()).isNotNull();
-			Map<String, Archive.Entry> entries = getEntriesMap(explodedArchive);
-			assertThat(entries.size()).isEqualTo(4);
-		}
-	}
-
-	@Test
-	void getNonRecursiveManifestEvenIfNonRecursive() throws Exception {
-		try (ExplodedArchive explodedArchive = new ExplodedArchive(new File("src/test/resources/root"), false)) {
-			assertThat(explodedArchive.getManifest()).isNotNull();
-			Map<String, Archive.Entry> entries = getEntriesMap(explodedArchive);
-			assertThat(entries.size()).isEqualTo(3);
-		}
-	}
-
-	@Test
-	void getResourceAsStream() throws Exception {
-		try (ExplodedArchive explodedArchive = new ExplodedArchive(new File("src/test/resources/root"))) {
-			assertThat(explodedArchive.getManifest()).isNotNull();
-			URLClassLoader loader = new URLClassLoader(new URL[] { explodedArchive.getUrl() });
-			assertThat(loader.getResourceAsStream("META-INF/spring/application.xml")).isNotNull();
-			loader.close();
-		}
-	}
-
-	@Test
-	void getResourceAsStreamNonRecursive() throws Exception {
-		try (ExplodedArchive explodedArchive = new ExplodedArchive(new File("src/test/resources/root"), false)) {
-			assertThat(explodedArchive.getManifest()).isNotNull();
-			URLClassLoader loader = new URLClassLoader(new URL[] { explodedArchive.getUrl() });
-			assertThat(loader.getResourceAsStream("META-INF/spring/application.xml")).isNotNull();
-			loader.close();
-		}
-	}
-
-	private Map<String, Archive.Entry> getEntriesMap(Archive archive) {
-		Map<String, Archive.Entry> entries = new HashMap<>();
-		for (Archive.Entry entry : archive) {
-			entries.put(entry.getName(), entry);
-		}
-		return entries;
-	}
-
-}
-=======
 /*
  * Copyright 2012-2020 the original author or authors.
  *
@@ -378,5 +186,4 @@
 		return entries;
 	}
 
-}
->>>>>>> 6755b480
+}