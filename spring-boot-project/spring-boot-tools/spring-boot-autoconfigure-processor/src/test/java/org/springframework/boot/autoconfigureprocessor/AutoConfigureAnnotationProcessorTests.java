--- conflicted
+++ resolved
@@ -1,124 +1,3 @@
-<<<<<<< HEAD
-/*
- * Copyright 2012-2019 the original author or authors.
- *
- * Licensed under the Apache License, Version 2.0 (the "License");
- * you may not use this file except in compliance with the License.
- * You may obtain a copy of the License at
- *
- *      https://www.apache.org/licenses/LICENSE-2.0
- *
- * Unless required by applicable law or agreed to in writing, software
- * distributed under the License is distributed on an "AS IS" BASIS,
- * WITHOUT WARRANTIES OR CONDITIONS OF ANY KIND, either express or implied.
- * See the License for the specific language governing permissions and
- * limitations under the License.
- */
-
-package org.springframework.boot.autoconfigureprocessor;
-
-import java.io.File;
-import java.io.IOException;
-import java.util.ArrayList;
-import java.util.List;
-import java.util.Properties;
-
-import org.junit.jupiter.api.BeforeEach;
-import org.junit.jupiter.api.Test;
-import org.junit.jupiter.api.io.TempDir;
-
-import org.springframework.boot.testsupport.compiler.TestCompiler;
-
-import static org.assertj.core.api.Assertions.assertThat;
-
-/**
- * Tests for {@link AutoConfigureAnnotationProcessor}.
- *
- * @author Madhura Bhave
- */
-class AutoConfigureAnnotationProcessorTests {
-
-	@TempDir
-	File tempDir;
-
-	private TestCompiler compiler;
-
-	@BeforeEach
-	void createCompiler() throws IOException {
-		this.compiler = new TestCompiler(this.tempDir);
-	}
-
-	@Test
-	void annotatedClass() throws Exception {
-		Properties properties = compile(TestClassConfiguration.class);
-		assertThat(properties).hasSize(6);
-		assertThat(properties).containsEntry(
-				"org.springframework.boot.autoconfigureprocessor." + "TestClassConfiguration.ConditionalOnClass",
-				"java.io.InputStream,org.springframework.boot.autoconfigureprocessor."
-						+ "TestClassConfiguration$Nested,org.springframework.foo");
-		assertThat(properties)
-				.containsKey("org.springframework.boot.autoconfigureprocessor." + "TestClassConfiguration");
-		assertThat(properties).containsKey(
-				"org.springframework.boot.autoconfigureprocessor." + "TestClassConfiguration.Configuration");
-		assertThat(properties).doesNotContainKey(
-				"org.springframework.boot.autoconfigureprocessor." + "TestClassConfiguration$Nested");
-		assertThat(properties).containsEntry(
-				"org.springframework.boot.autoconfigureprocessor." + "TestClassConfiguration.ConditionalOnBean",
-				"java.io.OutputStream");
-		assertThat(properties).containsEntry("org.springframework.boot.autoconfigureprocessor."
-				+ "TestClassConfiguration.ConditionalOnSingleCandidate", "java.io.OutputStream");
-		assertThat(properties).containsEntry("org.springframework.boot.autoconfigureprocessor."
-				+ "TestClassConfiguration.ConditionalOnWebApplication", "SERVLET");
-	}
-
-	@Test
-	void annotatedClassWithOnBeanThatHasName() throws Exception {
-		Properties properties = compile(TestOnBeanWithNameClassConfiguration.class);
-		assertThat(properties).hasSize(3);
-		assertThat(properties).containsEntry(
-				"org.springframework.boot.autoconfigureprocessor.TestOnBeanWithNameClassConfiguration.ConditionalOnBean",
-				"");
-	}
-
-	@Test
-	void annotatedMethod() throws Exception {
-		Properties properties = compile(TestMethodConfiguration.class);
-		List<String> matching = new ArrayList<>();
-		for (Object key : properties.keySet()) {
-			if (key.toString().startsWith("org.springframework.boot.autoconfigureprocessor.TestMethodConfiguration")) {
-				matching.add(key.toString());
-			}
-		}
-		assertThat(matching).hasSize(2)
-				.contains("org.springframework.boot.autoconfigureprocessor." + "TestMethodConfiguration")
-				.contains("org.springframework.boot.autoconfigureprocessor." + "TestMethodConfiguration.Configuration");
-	}
-
-	@Test
-	void annotatedClassWithOrder() throws Exception {
-		Properties properties = compile(TestOrderedClassConfiguration.class);
-		assertThat(properties).containsEntry(
-				"org.springframework.boot.autoconfigureprocessor." + "TestOrderedClassConfiguration.ConditionalOnClass",
-				"java.io.InputStream,java.io.OutputStream");
-		assertThat(properties).containsEntry("org.springframework.boot.autoconfigureprocessor."
-				+ "TestOrderedClassConfiguration.AutoConfigureBefore", "test.before1,test.before2");
-		assertThat(properties).containsEntry(
-				"org.springframework.boot.autoconfigureprocessor." + "TestOrderedClassConfiguration.AutoConfigureAfter",
-				"java.io.ObjectInputStream");
-		assertThat(properties).containsEntry(
-				"org.springframework.boot.autoconfigureprocessor." + "TestOrderedClassConfiguration.AutoConfigureOrder",
-				"123");
-	}
-
-	private Properties compile(Class<?>... types) throws IOException {
-		TestAutoConfigureAnnotationProcessor processor = new TestAutoConfigureAnnotationProcessor(
-				this.compiler.getOutputLocation());
-		this.compiler.getTask(types).call(processor);
-		return processor.getWrittenProperties();
-	}
-
-}
-=======
 /*
  * Copyright 2012-2020 the original author or authors.
  *
@@ -238,5 +117,4 @@
 		return processor;
 	}
 
-}
->>>>>>> 6755b480
+}