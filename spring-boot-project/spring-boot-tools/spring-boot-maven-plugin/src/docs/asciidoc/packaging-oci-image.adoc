--- conflicted
+++ resolved
@@ -107,15 +107,11 @@
 | `false`
 |===
 
-<<<<<<< HEAD
-For more details, see <<build-image-examples,examples>>.
-=======
 NOTE: The plugin detects the target Java compatibility of the project using the compiler's plugin configuration or the `maven.compiler.target` property.
 By default, the plugin instructs the buildpacks to install the same Java version.
 You can override this behaviour by setting the `BP_JVM_VERSION` environment variable, see <<build-image-example-builder-configuration,builder configuration>>.
 
-For more details, see also <<build-image-example-custom-image-builder,custom image builder>> and <<build-image-example-custom-image-name,custom image name>>.
->>>>>>> ee914624
+For more details, see also <<build-image-examples,examples>>.
 
 include::goals/build-image.adoc[leveloffset=+1]
 
