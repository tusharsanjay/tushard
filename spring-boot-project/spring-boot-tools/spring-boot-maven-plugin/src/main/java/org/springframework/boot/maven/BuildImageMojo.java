--- conflicted
+++ resolved
@@ -126,19 +126,18 @@
 	String runImage;
 
 	/**
-<<<<<<< HEAD
 	 * Docker configuration options.
 	 * @since 2.4.0
 	 */
 	@Parameter
 	private Docker docker;
-=======
+
+	/**
 	 * Alias for {@link Image#pullPolicy} to support configuration via command-line
 	 * property.
 	 */
 	@Parameter(property = "spring-boot.build-image.pullPolicy", readonly = true)
 	PullPolicy pullPolicy;
->>>>>>> 4df618a2
 
 	@Override
 	public void execute() throws MojoExecutionException {
