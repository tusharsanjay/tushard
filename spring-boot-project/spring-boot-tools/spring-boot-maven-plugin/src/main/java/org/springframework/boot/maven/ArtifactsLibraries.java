<<<<<<< HEAD
/*
 * Copyright 2012-2019 the original author or authors.
 *
 * Licensed under the Apache License, Version 2.0 (the "License");
 * you may not use this file except in compliance with the License.
 * You may obtain a copy of the License at
 *
 *      https://www.apache.org/licenses/LICENSE-2.0
 *
 * Unless required by applicable law or agreed to in writing, software
 * distributed under the License is distributed on an "AS IS" BASIS,
 * WITHOUT WARRANTIES OR CONDITIONS OF ANY KIND, either express or implied.
 * See the License for the specific language governing permissions and
 * limitations under the License.
 */

package org.springframework.boot.maven;

import java.io.IOException;
import java.util.Collection;
import java.util.Collections;
import java.util.HashMap;
import java.util.HashSet;
import java.util.Map;
import java.util.Set;

import org.apache.maven.artifact.Artifact;
import org.apache.maven.model.Dependency;
import org.apache.maven.plugin.logging.Log;

import org.springframework.boot.loader.tools.Libraries;
import org.springframework.boot.loader.tools.Library;
import org.springframework.boot.loader.tools.LibraryCallback;
import org.springframework.boot.loader.tools.LibraryScope;

/**
 * {@link Libraries} backed by Maven {@link Artifact}s.
 *
 * @author Phillip Webb
 * @author Andy Wilkinson
 * @author Stephane Nicoll
 * @since 1.0.0
 */
public class ArtifactsLibraries implements Libraries {

	private static final Map<String, LibraryScope> SCOPES;

	static {
		Map<String, LibraryScope> libraryScopes = new HashMap<>();
		libraryScopes.put(Artifact.SCOPE_COMPILE, LibraryScope.COMPILE);
		libraryScopes.put(Artifact.SCOPE_RUNTIME, LibraryScope.RUNTIME);
		libraryScopes.put(Artifact.SCOPE_PROVIDED, LibraryScope.PROVIDED);
		libraryScopes.put(Artifact.SCOPE_SYSTEM, LibraryScope.PROVIDED);
		SCOPES = Collections.unmodifiableMap(libraryScopes);
	}

	private final Set<Artifact> artifacts;

	private final Collection<Dependency> unpacks;

	private final Log log;

	public ArtifactsLibraries(Set<Artifact> artifacts, Collection<Dependency> unpacks, Log log) {
		this.artifacts = artifacts;
		this.unpacks = unpacks;
		this.log = log;
	}

	@Override
	public void doWithLibraries(LibraryCallback callback) throws IOException {
		Set<String> duplicates = getDuplicates(this.artifacts);
		for (Artifact artifact : this.artifacts) {
			LibraryScope scope = SCOPES.get(artifact.getScope());
			if (scope != null && artifact.getFile() != null) {
				String name = getFileName(artifact);
				if (duplicates.contains(name)) {
					this.log.debug("Duplicate found: " + name);
					name = artifact.getGroupId() + "-" + name;
					this.log.debug("Renamed to: " + name);
				}
				callback.library(new Library(name, artifact.getFile(), scope, isUnpackRequired(artifact)));
			}
		}
	}

	private Set<String> getDuplicates(Set<Artifact> artifacts) {
		Set<String> duplicates = new HashSet<>();
		Set<String> seen = new HashSet<>();
		for (Artifact artifact : artifacts) {
			String fileName = getFileName(artifact);
			if (artifact.getFile() != null && !seen.add(fileName)) {
				duplicates.add(fileName);
			}
		}
		return duplicates;
	}

	private boolean isUnpackRequired(Artifact artifact) {
		if (this.unpacks != null) {
			for (Dependency unpack : this.unpacks) {
				if (artifact.getGroupId().equals(unpack.getGroupId())
						&& artifact.getArtifactId().equals(unpack.getArtifactId())) {
					return true;
				}
			}
		}
		return false;
	}

	private String getFileName(Artifact artifact) {
		StringBuilder sb = new StringBuilder();
		sb.append(artifact.getArtifactId()).append("-").append(artifact.getBaseVersion());
		String classifier = artifact.getClassifier();
		if (classifier != null) {
			sb.append("-").append(classifier);
		}
		sb.append(".").append(artifact.getArtifactHandler().getExtension());
		return sb.toString();
	}

}
=======
/*
 * Copyright 2012-2020 the original author or authors.
 *
 * Licensed under the Apache License, Version 2.0 (the "License");
 * you may not use this file except in compliance with the License.
 * You may obtain a copy of the License at
 *
 *      https://www.apache.org/licenses/LICENSE-2.0
 *
 * Unless required by applicable law or agreed to in writing, software
 * distributed under the License is distributed on an "AS IS" BASIS,
 * WITHOUT WARRANTIES OR CONDITIONS OF ANY KIND, either express or implied.
 * See the License for the specific language governing permissions and
 * limitations under the License.
 */

package org.springframework.boot.maven;

import java.io.IOException;
import java.util.Collection;
import java.util.Collections;
import java.util.HashMap;
import java.util.HashSet;
import java.util.Map;
import java.util.Set;

import org.apache.maven.artifact.Artifact;
import org.apache.maven.model.Dependency;
import org.apache.maven.plugin.logging.Log;
import org.apache.maven.project.MavenProject;

import org.springframework.boot.loader.tools.Libraries;
import org.springframework.boot.loader.tools.Library;
import org.springframework.boot.loader.tools.LibraryCallback;
import org.springframework.boot.loader.tools.LibraryCoordinates;
import org.springframework.boot.loader.tools.LibraryScope;

/**
 * {@link Libraries} backed by Maven {@link Artifact}s.
 *
 * @author Phillip Webb
 * @author Andy Wilkinson
 * @author Stephane Nicoll
 * @author Scott Frederick
 * @since 1.0.0
 */
public class ArtifactsLibraries implements Libraries {

	private static final Map<String, LibraryScope> SCOPES;

	static {
		Map<String, LibraryScope> libraryScopes = new HashMap<>();
		libraryScopes.put(Artifact.SCOPE_COMPILE, LibraryScope.COMPILE);
		libraryScopes.put(Artifact.SCOPE_RUNTIME, LibraryScope.RUNTIME);
		libraryScopes.put(Artifact.SCOPE_PROVIDED, LibraryScope.PROVIDED);
		libraryScopes.put(Artifact.SCOPE_SYSTEM, LibraryScope.PROVIDED);
		SCOPES = Collections.unmodifiableMap(libraryScopes);
	}

	private final Set<Artifact> artifacts;

	private final Collection<MavenProject> localProjects;

	private final Collection<Dependency> unpacks;

	private final Log log;

	/**
	 * Creates a new {@code ArtifactsLibraries} from the given {@code artifacts}.
	 * @param artifacts the artifacts to represent as libraries
	 * @param unpacks artifacts that should be unpacked on launch
	 * @param log the log
	 * @deprecated since 2.4.0 in favour of
	 * {@link #ArtifactsLibraries(Set, Collection, Collection, Log)}
	 */
	@Deprecated
	public ArtifactsLibraries(Set<Artifact> artifacts, Collection<Dependency> unpacks, Log log) {
		this(artifacts, Collections.emptyList(), unpacks, log);
	}

	/**
	 * Creates a new {@code ArtifactsLibraries} from the given {@code artifacts}.
	 * @param artifacts the artifacts to represent as libraries
	 * @param localProjects projects for which {@link Library#isLocal() local} libraries
	 * should be created
	 * @param unpacks artifacts that should be unpacked on launch
	 * @param log the log
	 * @since 2.4.0
	 */
	public ArtifactsLibraries(Set<Artifact> artifacts, Collection<MavenProject> localProjects,
			Collection<Dependency> unpacks, Log log) {
		this.artifacts = artifacts;
		this.localProjects = localProjects;
		this.unpacks = unpacks;
		this.log = log;
	}

	@Override
	public void doWithLibraries(LibraryCallback callback) throws IOException {
		Set<String> duplicates = getDuplicates(this.artifacts);
		for (Artifact artifact : this.artifacts) {
			LibraryScope scope = SCOPES.get(artifact.getScope());
			if (scope != null && artifact.getFile() != null) {
				String name = getFileName(artifact);
				if (duplicates.contains(name)) {
					this.log.debug("Duplicate found: " + name);
					name = artifact.getGroupId() + "-" + name;
					this.log.debug("Renamed to: " + name);
				}
				LibraryCoordinates coordinates = new ArtifactLibraryCoordinates(artifact);
				callback.library(new Library(name, artifact.getFile(), scope, coordinates, isUnpackRequired(artifact),
						isLocal(artifact)));
			}
		}
	}

	private Set<String> getDuplicates(Set<Artifact> artifacts) {
		Set<String> duplicates = new HashSet<>();
		Set<String> seen = new HashSet<>();
		for (Artifact artifact : artifacts) {
			String fileName = getFileName(artifact);
			if (artifact.getFile() != null && !seen.add(fileName)) {
				duplicates.add(fileName);
			}
		}
		return duplicates;
	}

	private boolean isUnpackRequired(Artifact artifact) {
		if (this.unpacks != null) {
			for (Dependency unpack : this.unpacks) {
				if (artifact.getGroupId().equals(unpack.getGroupId())
						&& artifact.getArtifactId().equals(unpack.getArtifactId())) {
					return true;
				}
			}
		}
		return false;
	}

	private boolean isLocal(Artifact artifact) {
		for (MavenProject localProject : this.localProjects) {
			if (localProject.getArtifact().equals(artifact)) {
				return true;
			}
			for (Artifact attachedArtifact : localProject.getAttachedArtifacts()) {
				if (attachedArtifact.equals(artifact)) {
					return true;
				}
			}
		}
		return false;
	}

	private String getFileName(Artifact artifact) {
		StringBuilder sb = new StringBuilder();
		sb.append(artifact.getArtifactId()).append("-").append(artifact.getBaseVersion());
		String classifier = artifact.getClassifier();
		if (classifier != null) {
			sb.append("-").append(classifier);
		}
		sb.append(".").append(artifact.getArtifactHandler().getExtension());
		return sb.toString();
	}

	/**
	 * {@link LibraryCoordinates} backed by a Maven {@link Artifact}.
	 */
	private static class ArtifactLibraryCoordinates implements LibraryCoordinates {

		private final Artifact artifact;

		ArtifactLibraryCoordinates(Artifact artifact) {
			this.artifact = artifact;
		}

		@Override
		public String getGroupId() {
			return this.artifact.getGroupId();
		}

		@Override
		public String getArtifactId() {
			return this.artifact.getArtifactId();
		}

		@Override
		public String getVersion() {
			return this.artifact.getBaseVersion();
		}

		@Override
		public String toString() {
			return this.artifact.toString();
		}

	}

}
>>>>>>> 6755b480
<|MERGE_RESOLUTION|>--- conflicted
+++ resolved
@@ -1,126 +1,3 @@
-<<<<<<< HEAD
-/*
- * Copyright 2012-2019 the original author or authors.
- *
- * Licensed under the Apache License, Version 2.0 (the "License");
- * you may not use this file except in compliance with the License.
- * You may obtain a copy of the License at
- *
- *      https://www.apache.org/licenses/LICENSE-2.0
- *
- * Unless required by applicable law or agreed to in writing, software
- * distributed under the License is distributed on an "AS IS" BASIS,
- * WITHOUT WARRANTIES OR CONDITIONS OF ANY KIND, either express or implied.
- * See the License for the specific language governing permissions and
- * limitations under the License.
- */
-
-package org.springframework.boot.maven;
-
-import java.io.IOException;
-import java.util.Collection;
-import java.util.Collections;
-import java.util.HashMap;
-import java.util.HashSet;
-import java.util.Map;
-import java.util.Set;
-
-import org.apache.maven.artifact.Artifact;
-import org.apache.maven.model.Dependency;
-import org.apache.maven.plugin.logging.Log;
-
-import org.springframework.boot.loader.tools.Libraries;
-import org.springframework.boot.loader.tools.Library;
-import org.springframework.boot.loader.tools.LibraryCallback;
-import org.springframework.boot.loader.tools.LibraryScope;
-
-/**
- * {@link Libraries} backed by Maven {@link Artifact}s.
- *
- * @author Phillip Webb
- * @author Andy Wilkinson
- * @author Stephane Nicoll
- * @since 1.0.0
- */
-public class ArtifactsLibraries implements Libraries {
-
-	private static final Map<String, LibraryScope> SCOPES;
-
-	static {
-		Map<String, LibraryScope> libraryScopes = new HashMap<>();
-		libraryScopes.put(Artifact.SCOPE_COMPILE, LibraryScope.COMPILE);
-		libraryScopes.put(Artifact.SCOPE_RUNTIME, LibraryScope.RUNTIME);
-		libraryScopes.put(Artifact.SCOPE_PROVIDED, LibraryScope.PROVIDED);
-		libraryScopes.put(Artifact.SCOPE_SYSTEM, LibraryScope.PROVIDED);
-		SCOPES = Collections.unmodifiableMap(libraryScopes);
-	}
-
-	private final Set<Artifact> artifacts;
-
-	private final Collection<Dependency> unpacks;
-
-	private final Log log;
-
-	public ArtifactsLibraries(Set<Artifact> artifacts, Collection<Dependency> unpacks, Log log) {
-		this.artifacts = artifacts;
-		this.unpacks = unpacks;
-		this.log = log;
-	}
-
-	@Override
-	public void doWithLibraries(LibraryCallback callback) throws IOException {
-		Set<String> duplicates = getDuplicates(this.artifacts);
-		for (Artifact artifact : this.artifacts) {
-			LibraryScope scope = SCOPES.get(artifact.getScope());
-			if (scope != null && artifact.getFile() != null) {
-				String name = getFileName(artifact);
-				if (duplicates.contains(name)) {
-					this.log.debug("Duplicate found: " + name);
-					name = artifact.getGroupId() + "-" + name;
-					this.log.debug("Renamed to: " + name);
-				}
-				callback.library(new Library(name, artifact.getFile(), scope, isUnpackRequired(artifact)));
-			}
-		}
-	}
-
-	private Set<String> getDuplicates(Set<Artifact> artifacts) {
-		Set<String> duplicates = new HashSet<>();
-		Set<String> seen = new HashSet<>();
-		for (Artifact artifact : artifacts) {
-			String fileName = getFileName(artifact);
-			if (artifact.getFile() != null && !seen.add(fileName)) {
-				duplicates.add(fileName);
-			}
-		}
-		return duplicates;
-	}
-
-	private boolean isUnpackRequired(Artifact artifact) {
-		if (this.unpacks != null) {
-			for (Dependency unpack : this.unpacks) {
-				if (artifact.getGroupId().equals(unpack.getGroupId())
-						&& artifact.getArtifactId().equals(unpack.getArtifactId())) {
-					return true;
-				}
-			}
-		}
-		return false;
-	}
-
-	private String getFileName(Artifact artifact) {
-		StringBuilder sb = new StringBuilder();
-		sb.append(artifact.getArtifactId()).append("-").append(artifact.getBaseVersion());
-		String classifier = artifact.getClassifier();
-		if (classifier != null) {
-			sb.append("-").append(classifier);
-		}
-		sb.append(".").append(artifact.getArtifactHandler().getExtension());
-		return sb.toString();
-	}
-
-}
-=======
 /*
  * Copyright 2012-2020 the original author or authors.
  *
@@ -319,5 +196,4 @@
 
 	}
 
-}
->>>>>>> 6755b480
+}