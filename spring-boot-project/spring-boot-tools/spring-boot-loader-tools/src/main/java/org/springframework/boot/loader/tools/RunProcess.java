/*
 * Copyright 2012-2019 the original author or authors.
 *
 * Licensed under the Apache License, Version 2.0 (the "License");
 * you may not use this file except in compliance with the License.
 * You may obtain a copy of the License at
 *
 *      https://www.apache.org/licenses/LICENSE-2.0
 *
 * Unless required by applicable law or agreed to in writing, software
 * distributed under the License is distributed on an "AS IS" BASIS,
 * WITHOUT WARRANTIES OR CONDITIONS OF ANY KIND, either express or implied.
 * See the License for the specific language governing permissions and
 * limitations under the License.
 */

package org.springframework.boot.loader.tools;

import java.io.File;
import java.io.IOException;
import java.util.Arrays;
import java.util.Collection;
import java.util.Collections;
import java.util.Map;

/**
 * Utility used to run a process.
 *
 * @author Phillip Webb
 * @author Dave Syer
 * @author Andy Wilkinson
 * @author Stephane Nicoll
 * @author Dmytro Nosan
 * @since 1.1.0
 */
public class RunProcess {

	private static final long JUST_ENDED_LIMIT = 500;

	private File workingDirectory;

	private final String[] command;

	private volatile Process process;

	private volatile long endTime;

	/**
	 * Creates new {@link RunProcess} instance for the specified command.
	 * @param command the program to execute and its arguments
	 */
	public RunProcess(String... command) {
		this(null, command);
	}

	/**
	 * Creates new {@link RunProcess} instance for the specified working directory and
	 * command.
	 * @param workingDirectory the working directory of the child process or {@code null}
	 * to run in the working directory of the current Java process
	 * @param command the program to execute and its arguments
	 */
	public RunProcess(File workingDirectory, String... command) {
		this.workingDirectory = workingDirectory;
		this.command = command;
	}

	public int run(boolean waitForProcess, String... args) throws IOException {
		return run(waitForProcess, Arrays.asList(args), Collections.emptyMap());
	}

<<<<<<< HEAD
	public int run(boolean waitForProcess, Collection<String> args,
			Map<String, String> environmentVariables) throws IOException {
=======
	protected int run(boolean waitForProcess, Collection<String> args) throws IOException {
>>>>>>> c6c139d9
		ProcessBuilder builder = new ProcessBuilder(this.command);
		builder.directory(this.workingDirectory);
		builder.command().addAll(args);
		builder.environment().putAll(environmentVariables);
		builder.redirectErrorStream(true);
		builder.inheritIO();
		try {
			Process process = builder.start();
			this.process = process;
			SignalUtils.attachSignalHandler(this::handleSigInt);
			if (waitForProcess) {
				try {
					return process.waitFor();
				}
				catch (InterruptedException ex) {
					Thread.currentThread().interrupt();
					return 1;
				}
			}
			return 5;
		}
		finally {
			if (waitForProcess) {
				this.endTime = System.currentTimeMillis();
				this.process = null;
			}
		}
	}

	/**
	 * Return the running process.
	 * @return the process or {@code null}
	 */
	public Process getRunningProcess() {
		return this.process;
	}

	/**
	 * Return if the process was stopped.
	 * @return {@code true} if stopped
	 */
	public boolean handleSigInt() {
		// if the process has just ended, probably due to this SIGINT, consider handled.
		if (hasJustEnded()) {
			return true;
		}
		return doKill();
	}

	/**
	 * Kill this process.
	 */
	public void kill() {
		doKill();
	}

	private boolean doKill() {
		// destroy the running process
		Process process = this.process;
		if (process != null) {
			try {
				process.destroy();
				process.waitFor();
				this.process = null;
				return true;
			}
			catch (InterruptedException ex) {
				Thread.currentThread().interrupt();
			}
		}
		return false;
	}

	public boolean hasJustEnded() {
		return System.currentTimeMillis() < (this.endTime + JUST_ENDED_LIMIT);
	}

}<|MERGE_RESOLUTION|>--- conflicted
+++ resolved
@@ -69,12 +69,8 @@
 		return run(waitForProcess, Arrays.asList(args), Collections.emptyMap());
 	}
 
-<<<<<<< HEAD
-	public int run(boolean waitForProcess, Collection<String> args,
-			Map<String, String> environmentVariables) throws IOException {
-=======
-	protected int run(boolean waitForProcess, Collection<String> args) throws IOException {
->>>>>>> c6c139d9
+	public int run(boolean waitForProcess, Collection<String> args, Map<String, String> environmentVariables)
+			throws IOException {
 		ProcessBuilder builder = new ProcessBuilder(this.command);
 		builder.directory(this.workingDirectory);
 		builder.command().addAll(args);
