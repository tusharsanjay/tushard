--- conflicted
+++ resolved
@@ -1,6 +1,5 @@
-<<<<<<< HEAD
 /*
- * Copyright 2012-2019 the original author or authors.
+ * Copyright 2012-2020 the original author or authors.
  *
  * Licensed under the Apache License, Version 2.0 (the "License");
  * you may not use this file except in compliance with the License.
@@ -65,450 +64,6 @@
 
 	private static final FileFilter CLASS_FILE_FILTER = MainClassFinder::isClassFile;
 
-	private static final FileFilter PACKAGE_FOLDER_FILTER = MainClassFinder::isPackageFolder;
-
-	private static boolean isClassFile(File file) {
-		return file.isFile() && file.getName().endsWith(DOT_CLASS);
-	}
-
-	private static boolean isPackageFolder(File file) {
-		return file.isDirectory() && !file.getName().startsWith(".");
-	}
-
-	/**
-	 * Find the main class from a given folder.
-	 * @param rootFolder the root folder to search
-	 * @return the main class or {@code null}
-	 * @throws IOException if the folder cannot be read
-	 */
-	public static String findMainClass(File rootFolder) throws IOException {
-		return doWithMainClasses(rootFolder, MainClass::getName);
-	}
-
-	/**
-	 * Find a single main class from the given {@code rootFolder}.
-	 * @param rootFolder the root folder to search
-	 * @return the main class or {@code null}
-	 * @throws IOException if the folder cannot be read
-	 */
-	public static String findSingleMainClass(File rootFolder) throws IOException {
-		return findSingleMainClass(rootFolder, null);
-	}
-
-	/**
-	 * Find a single main class from the given {@code rootFolder}. A main class annotated
-	 * with an annotation with the given {@code annotationName} will be preferred over a
-	 * main class with no such annotation.
-	 * @param rootFolder the root folder to search
-	 * @param annotationName the name of the annotation that may be present on the main
-	 * class
-	 * @return the main class or {@code null}
-	 * @throws IOException if the folder cannot be read
-	 */
-	public static String findSingleMainClass(File rootFolder, String annotationName) throws IOException {
-		SingleMainClassCallback callback = new SingleMainClassCallback(annotationName);
-		MainClassFinder.doWithMainClasses(rootFolder, callback);
-		return callback.getMainClassName();
-	}
-
-	/**
-	 * Perform the given callback operation on all main classes from the given root
-	 * folder.
-	 * @param <T> the result type
-	 * @param rootFolder the root folder
-	 * @param callback the callback
-	 * @return the first callback result or {@code null}
-	 * @throws IOException in case of I/O errors
-	 */
-	static <T> T doWithMainClasses(File rootFolder, MainClassCallback<T> callback) throws IOException {
-		if (!rootFolder.exists()) {
-			return null; // nothing to do
-		}
-		if (!rootFolder.isDirectory()) {
-			throw new IllegalArgumentException("Invalid root folder '" + rootFolder + "'");
-		}
-		String prefix = rootFolder.getAbsolutePath() + "/";
-		Deque<File> stack = new ArrayDeque<>();
-		stack.push(rootFolder);
-		while (!stack.isEmpty()) {
-			File file = stack.pop();
-			if (file.isFile()) {
-				try (InputStream inputStream = new FileInputStream(file)) {
-					ClassDescriptor classDescriptor = createClassDescriptor(inputStream);
-					if (classDescriptor != null && classDescriptor.isMainMethodFound()) {
-						String className = convertToClassName(file.getAbsolutePath(), prefix);
-						T result = callback.doWith(new MainClass(className, classDescriptor.getAnnotationNames()));
-						if (result != null) {
-							return result;
-						}
-					}
-				}
-			}
-			if (file.isDirectory()) {
-				pushAllSorted(stack, file.listFiles(PACKAGE_FOLDER_FILTER));
-				pushAllSorted(stack, file.listFiles(CLASS_FILE_FILTER));
-			}
-		}
-		return null;
-	}
-
-	private static void pushAllSorted(Deque<File> stack, File[] files) {
-		Arrays.sort(files, Comparator.comparing(File::getName));
-		for (File file : files) {
-			stack.push(file);
-		}
-	}
-
-	/**
-	 * Find the main class in a given jar file.
-	 * @param jarFile the jar file to search
-	 * @param classesLocation the location within the jar containing classes
-	 * @return the main class or {@code null}
-	 * @throws IOException if the jar file cannot be read
-	 */
-	public static String findMainClass(JarFile jarFile, String classesLocation) throws IOException {
-		return doWithMainClasses(jarFile, classesLocation, MainClass::getName);
-	}
-
-	/**
-	 * Find a single main class in a given jar file.
-	 * @param jarFile the jar file to search
-	 * @param classesLocation the location within the jar containing classes
-	 * @return the main class or {@code null}
-	 * @throws IOException if the jar file cannot be read
-	 */
-	public static String findSingleMainClass(JarFile jarFile, String classesLocation) throws IOException {
-		return findSingleMainClass(jarFile, classesLocation, null);
-	}
-
-	/**
-	 * Find a single main class in a given jar file. A main class annotated with an
-	 * annotation with the given {@code annotationName} will be preferred over a main
-	 * class with no such annotation.
-	 * @param jarFile the jar file to search
-	 * @param classesLocation the location within the jar containing classes
-	 * @param annotationName the name of the annotation that may be present on the main
-	 * class
-	 * @return the main class or {@code null}
-	 * @throws IOException if the jar file cannot be read
-	 */
-	public static String findSingleMainClass(JarFile jarFile, String classesLocation, String annotationName)
-			throws IOException {
-		SingleMainClassCallback callback = new SingleMainClassCallback(annotationName);
-		MainClassFinder.doWithMainClasses(jarFile, classesLocation, callback);
-		return callback.getMainClassName();
-	}
-
-	/**
-	 * Perform the given callback operation on all main classes from the given jar.
-	 * @param <T> the result type
-	 * @param jarFile the jar file to search
-	 * @param classesLocation the location within the jar containing classes
-	 * @param callback the callback
-	 * @return the first callback result or {@code null}
-	 * @throws IOException in case of I/O errors
-	 */
-	static <T> T doWithMainClasses(JarFile jarFile, String classesLocation, MainClassCallback<T> callback)
-			throws IOException {
-		List<JarEntry> classEntries = getClassEntries(jarFile, classesLocation);
-		classEntries.sort(new ClassEntryComparator());
-		for (JarEntry entry : classEntries) {
-			try (InputStream inputStream = new BufferedInputStream(jarFile.getInputStream(entry))) {
-				ClassDescriptor classDescriptor = createClassDescriptor(inputStream);
-				if (classDescriptor != null && classDescriptor.isMainMethodFound()) {
-					String className = convertToClassName(entry.getName(), classesLocation);
-					T result = callback.doWith(new MainClass(className, classDescriptor.getAnnotationNames()));
-					if (result != null) {
-						return result;
-					}
-				}
-			}
-		}
-		return null;
-	}
-
-	private static String convertToClassName(String name, String prefix) {
-		name = name.replace('/', '.');
-		name = name.replace('\\', '.');
-		name = name.substring(0, name.length() - DOT_CLASS.length());
-		if (prefix != null) {
-			name = name.substring(prefix.length());
-		}
-		return name;
-	}
-
-	private static List<JarEntry> getClassEntries(JarFile source, String classesLocation) {
-		classesLocation = (classesLocation != null) ? classesLocation : "";
-		Enumeration<JarEntry> sourceEntries = source.entries();
-		List<JarEntry> classEntries = new ArrayList<>();
-		while (sourceEntries.hasMoreElements()) {
-			JarEntry entry = sourceEntries.nextElement();
-			if (entry.getName().startsWith(classesLocation) && entry.getName().endsWith(DOT_CLASS)) {
-				classEntries.add(entry);
-			}
-		}
-		return classEntries;
-	}
-
-	private static ClassDescriptor createClassDescriptor(InputStream inputStream) {
-		try {
-			ClassReader classReader = new ClassReader(inputStream);
-			ClassDescriptor classDescriptor = new ClassDescriptor();
-			classReader.accept(classDescriptor, ClassReader.SKIP_CODE);
-			return classDescriptor;
-		}
-		catch (IOException ex) {
-			return null;
-		}
-	}
-
-	private static class ClassEntryComparator implements Comparator<JarEntry> {
-
-		@Override
-		public int compare(JarEntry o1, JarEntry o2) {
-			Integer d1 = getDepth(o1);
-			Integer d2 = getDepth(o2);
-			int depthCompare = d1.compareTo(d2);
-			if (depthCompare != 0) {
-				return depthCompare;
-			}
-			return o1.getName().compareTo(o2.getName());
-		}
-
-		private int getDepth(JarEntry entry) {
-			return entry.getName().split("/").length;
-		}
-
-	}
-
-	private static class ClassDescriptor extends ClassVisitor {
-
-		private final Set<String> annotationNames = new LinkedHashSet<>();
-
-		private boolean mainMethodFound;
-
-		ClassDescriptor() {
-			super(SpringAsmInfo.ASM_VERSION);
-		}
-
-		@Override
-		public AnnotationVisitor visitAnnotation(String desc, boolean visible) {
-			this.annotationNames.add(Type.getType(desc).getClassName());
-			return null;
-		}
-
-		@Override
-		public MethodVisitor visitMethod(int access, String name, String desc, String signature, String[] exceptions) {
-			if (isAccess(access, Opcodes.ACC_PUBLIC, Opcodes.ACC_STATIC) && MAIN_METHOD_NAME.equals(name)
-					&& MAIN_METHOD_TYPE.getDescriptor().equals(desc)) {
-				this.mainMethodFound = true;
-			}
-			return null;
-		}
-
-		private boolean isAccess(int access, int... requiredOpsCodes) {
-			for (int requiredOpsCode : requiredOpsCodes) {
-				if ((access & requiredOpsCode) == 0) {
-					return false;
-				}
-			}
-			return true;
-		}
-
-		boolean isMainMethodFound() {
-			return this.mainMethodFound;
-		}
-
-		Set<String> getAnnotationNames() {
-			return this.annotationNames;
-		}
-
-	}
-
-	/**
-	 * Callback for handling {@link MainClass MainClasses}.
-	 *
-	 * @param <T> the callback's return type
-	 */
-	interface MainClassCallback<T> {
-
-		/**
-		 * Handle the specified main class.
-		 * @param mainClass the main class
-		 * @return a non-null value if processing should end or {@code null} to continue
-		 */
-		T doWith(MainClass mainClass);
-
-	}
-
-	/**
-	 * A class with a {@code main} method.
-	 */
-	static final class MainClass {
-
-		private final String name;
-
-		private final Set<String> annotationNames;
-
-		/**
-		 * Creates a new {@code MainClass} rather represents the main class with the given
-		 * {@code name}. The class is annotated with the annotations with the given
-		 * {@code annotationNames}.
-		 * @param name the name of the class
-		 * @param annotationNames the names of the annotations on the class
-		 */
-		MainClass(String name, Set<String> annotationNames) {
-			this.name = name;
-			this.annotationNames = Collections.unmodifiableSet(new HashSet<>(annotationNames));
-		}
-
-		String getName() {
-			return this.name;
-		}
-
-		Set<String> getAnnotationNames() {
-			return this.annotationNames;
-		}
-
-		@Override
-		public boolean equals(Object obj) {
-			if (this == obj) {
-				return true;
-			}
-			if (obj == null) {
-				return false;
-			}
-			if (getClass() != obj.getClass()) {
-				return false;
-			}
-			MainClass other = (MainClass) obj;
-			if (!this.name.equals(other.name)) {
-				return false;
-			}
-			return true;
-		}
-
-		@Override
-		public int hashCode() {
-			return this.name.hashCode();
-		}
-
-		@Override
-		public String toString() {
-			return this.name;
-		}
-
-	}
-
-	/**
-	 * Find a single main class, throwing an {@link IllegalStateException} if multiple
-	 * candidates exist.
-	 */
-	private static final class SingleMainClassCallback implements MainClassCallback<Object> {
-
-		private final Set<MainClass> mainClasses = new LinkedHashSet<>();
-
-		private final String annotationName;
-
-		private SingleMainClassCallback(String annotationName) {
-			this.annotationName = annotationName;
-		}
-
-		@Override
-		public Object doWith(MainClass mainClass) {
-			this.mainClasses.add(mainClass);
-			return null;
-		}
-
-		private String getMainClassName() {
-			Set<MainClass> matchingMainClasses = new LinkedHashSet<>();
-			if (this.annotationName != null) {
-				for (MainClass mainClass : this.mainClasses) {
-					if (mainClass.getAnnotationNames().contains(this.annotationName)) {
-						matchingMainClasses.add(mainClass);
-					}
-				}
-			}
-			if (matchingMainClasses.isEmpty()) {
-				matchingMainClasses.addAll(this.mainClasses);
-			}
-			if (matchingMainClasses.size() > 1) {
-				throw new IllegalStateException(
-						"Unable to find a single main class from the following candidates " + matchingMainClasses);
-			}
-			return (matchingMainClasses.isEmpty() ? null : matchingMainClasses.iterator().next().getName());
-		}
-
-	}
-
-}
-=======
-/*
- * Copyright 2012-2020 the original author or authors.
- *
- * Licensed under the Apache License, Version 2.0 (the "License");
- * you may not use this file except in compliance with the License.
- * You may obtain a copy of the License at
- *
- *      https://www.apache.org/licenses/LICENSE-2.0
- *
- * Unless required by applicable law or agreed to in writing, software
- * distributed under the License is distributed on an "AS IS" BASIS,
- * WITHOUT WARRANTIES OR CONDITIONS OF ANY KIND, either express or implied.
- * See the License for the specific language governing permissions and
- * limitations under the License.
- */
-
-package org.springframework.boot.loader.tools;
-
-import java.io.BufferedInputStream;
-import java.io.File;
-import java.io.FileFilter;
-import java.io.FileInputStream;
-import java.io.IOException;
-import java.io.InputStream;
-import java.util.ArrayDeque;
-import java.util.ArrayList;
-import java.util.Arrays;
-import java.util.Collections;
-import java.util.Comparator;
-import java.util.Deque;
-import java.util.Enumeration;
-import java.util.HashSet;
-import java.util.LinkedHashSet;
-import java.util.List;
-import java.util.Set;
-import java.util.jar.JarEntry;
-import java.util.jar.JarFile;
-
-import org.springframework.asm.AnnotationVisitor;
-import org.springframework.asm.ClassReader;
-import org.springframework.asm.ClassVisitor;
-import org.springframework.asm.MethodVisitor;
-import org.springframework.asm.Opcodes;
-import org.springframework.asm.SpringAsmInfo;
-import org.springframework.asm.Type;
-
-/**
- * Finds any class with a {@code public static main} method by performing a breadth first
- * search.
- *
- * @author Phillip Webb
- * @author Andy Wilkinson
- * @since 1.0.0
- */
-public abstract class MainClassFinder {
-
-	private static final String DOT_CLASS = ".class";
-
-	private static final Type STRING_ARRAY_TYPE = Type.getType(String[].class);
-
-	private static final Type MAIN_METHOD_TYPE = Type.getMethodType(Type.VOID_TYPE, STRING_ARRAY_TYPE);
-
-	private static final String MAIN_METHOD_NAME = "main";
-
-	private static final FileFilter CLASS_FILE_FILTER = MainClassFinder::isClassFile;
-
 	private static final FileFilter PACKAGE_DIRECTORY_FILTER = MainClassFinder::isPackageDirectory;
 
 	private static boolean isClassFile(File file) {
@@ -882,5 +437,4 @@
 
 	}
 
-}
->>>>>>> 6755b480
+}