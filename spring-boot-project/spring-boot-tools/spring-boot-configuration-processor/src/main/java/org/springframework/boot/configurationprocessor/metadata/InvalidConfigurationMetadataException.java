<<<<<<< HEAD
/*
 * Copyright 2012-2017 the original author or authors.
 *
 * Licensed under the Apache License, Version 2.0 (the "License");
 * you may not use this file except in compliance with the License.
 * You may obtain a copy of the License at
 *
 *      https://www.apache.org/licenses/LICENSE-2.0
 *
 * Unless required by applicable law or agreed to in writing, software
 * distributed under the License is distributed on an "AS IS" BASIS,
 * WITHOUT WARRANTIES OR CONDITIONS OF ANY KIND, either express or implied.
 * See the License for the specific language governing permissions and
 * limitations under the License.
 */

package org.springframework.boot.configurationprocessor.metadata;

import javax.tools.Diagnostic;

/**
 * Thrown to indicate that some meta-data is invalid. Define the severity to determine
 * whether it has to fail the build.
 *
 * @author Stephane Nicoll
 * @since 1.3.0
 */
@SuppressWarnings("serial")
public class InvalidConfigurationMetadataException extends RuntimeException {

	private final Diagnostic.Kind kind;

	public InvalidConfigurationMetadataException(String message, Diagnostic.Kind kind) {
		super(message);
		this.kind = kind;
	}

	public Diagnostic.Kind getKind() {
		return this.kind;
	}

}
=======
/*
 * Copyright 2012-2019 the original author or authors.
 *
 * Licensed under the Apache License, Version 2.0 (the "License");
 * you may not use this file except in compliance with the License.
 * You may obtain a copy of the License at
 *
 *      https://www.apache.org/licenses/LICENSE-2.0
 *
 * Unless required by applicable law or agreed to in writing, software
 * distributed under the License is distributed on an "AS IS" BASIS,
 * WITHOUT WARRANTIES OR CONDITIONS OF ANY KIND, either express or implied.
 * See the License for the specific language governing permissions and
 * limitations under the License.
 */

package org.springframework.boot.configurationprocessor.metadata;

import javax.tools.Diagnostic;

/**
 * Thrown to indicate that some meta-data is invalid. Define the severity to determine
 * whether it has to fail the build.
 *
 * @author Stephane Nicoll
 * @since 1.3.0
 */
@SuppressWarnings("serial")
public class InvalidConfigurationMetadataException extends RuntimeException {

	private final Diagnostic.Kind kind;

	public InvalidConfigurationMetadataException(String message, Diagnostic.Kind kind) {
		super(message);
		this.kind = kind;
	}

	public Diagnostic.Kind getKind() {
		return this.kind;
	}

}
>>>>>>> 6755b480
<|MERGE_RESOLUTION|>--- conflicted
+++ resolved
@@ -1,47 +1,3 @@
-<<<<<<< HEAD
-/*
- * Copyright 2012-2017 the original author or authors.
- *
- * Licensed under the Apache License, Version 2.0 (the "License");
- * you may not use this file except in compliance with the License.
- * You may obtain a copy of the License at
- *
- *      https://www.apache.org/licenses/LICENSE-2.0
- *
- * Unless required by applicable law or agreed to in writing, software
- * distributed under the License is distributed on an "AS IS" BASIS,
- * WITHOUT WARRANTIES OR CONDITIONS OF ANY KIND, either express or implied.
- * See the License for the specific language governing permissions and
- * limitations under the License.
- */
-
-package org.springframework.boot.configurationprocessor.metadata;
-
-import javax.tools.Diagnostic;
-
-/**
- * Thrown to indicate that some meta-data is invalid. Define the severity to determine
- * whether it has to fail the build.
- *
- * @author Stephane Nicoll
- * @since 1.3.0
- */
-@SuppressWarnings("serial")
-public class InvalidConfigurationMetadataException extends RuntimeException {
-
-	private final Diagnostic.Kind kind;
-
-	public InvalidConfigurationMetadataException(String message, Diagnostic.Kind kind) {
-		super(message);
-		this.kind = kind;
-	}
-
-	public Diagnostic.Kind getKind() {
-		return this.kind;
-	}
-
-}
-=======
 /*
  * Copyright 2012-2019 the original author or authors.
  *
@@ -83,5 +39,4 @@
 		return this.kind;
 	}
 
-}
->>>>>>> 6755b480
+}