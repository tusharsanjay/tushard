--- conflicted
+++ resolved
@@ -1,90 +1,3 @@
-<<<<<<< HEAD
-/*
- * Copyright 2012-2017 the original author or authors.
- *
- * Licensed under the Apache License, Version 2.0 (the "License");
- * you may not use this file except in compliance with the License.
- * You may obtain a copy of the License at
- *
- *      https://www.apache.org/licenses/LICENSE-2.0
- *
- * Unless required by applicable law or agreed to in writing, software
- * distributed under the License is distributed on an "AS IS" BASIS,
- * WITHOUT WARRANTIES OR CONDITIONS OF ANY KIND, either express or implied.
- * See the License for the specific language governing permissions and
- * limitations under the License.
- */
-
-package org.springframework.boot.test.autoconfigure.jdbc;
-
-import java.lang.annotation.Documented;
-import java.lang.annotation.ElementType;
-import java.lang.annotation.Inherited;
-import java.lang.annotation.Retention;
-import java.lang.annotation.RetentionPolicy;
-import java.lang.annotation.Target;
-
-import javax.sql.DataSource;
-
-import org.springframework.boot.autoconfigure.ImportAutoConfiguration;
-import org.springframework.boot.jdbc.EmbeddedDatabaseConnection;
-import org.springframework.boot.test.autoconfigure.properties.PropertyMapping;
-import org.springframework.boot.test.autoconfigure.properties.SkipPropertyMapping;
-
-/**
- * Annotation that can be applied to a test class to configure a test database to use
- * instead of any application defined or auto-configured {@link DataSource}.
- *
- * @author Phillip Webb
- * @since 1.5.0
- * @see TestDatabaseAutoConfiguration
- */
-@Target({ ElementType.TYPE, ElementType.METHOD })
-@Retention(RetentionPolicy.RUNTIME)
-@Documented
-@Inherited
-@ImportAutoConfiguration
-@PropertyMapping("spring.test.database")
-public @interface AutoConfigureTestDatabase {
-
-	/**
-	 * Determines what type of existing DataSource beans can be replaced.
-	 * @return the type of existing DataSource to replace
-	 */
-	@PropertyMapping(skip = SkipPropertyMapping.ON_DEFAULT_VALUE)
-	Replace replace() default Replace.ANY;
-
-	/**
-	 * The type of connection to be established when {@link #replace() replacing} the data
-	 * source. By default will attempt to detect the connection based on the classpath.
-	 * @return the type of connection to use
-	 */
-	EmbeddedDatabaseConnection connection() default EmbeddedDatabaseConnection.NONE;
-
-	/**
-	 * What the test database can replace.
-	 */
-	enum Replace {
-
-		/**
-		 * Replace any DataSource bean (auto-configured or manually defined).
-		 */
-		ANY,
-
-		/**
-		 * Only replace auto-configured DataSource.
-		 */
-		AUTO_CONFIGURED,
-
-		/**
-		 * Don't replace the application default DataSource.
-		 */
-		NONE
-
-	}
-
-}
-=======
 /*
  * Copyright 2012-2020 the original author or authors.
  *
@@ -173,5 +86,4 @@
 
 	}
 
-}
->>>>>>> 6755b480
+}