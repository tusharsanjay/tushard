<<<<<<< HEAD
/*
 * Copyright 2012-2019 the original author or authors.
 *
 * Licensed under the Apache License, Version 2.0 (the "License");
 * you may not use this file except in compliance with the License.
 * You may obtain a copy of the License at
 *
 *      https://www.apache.org/licenses/LICENSE-2.0
 *
 * Unless required by applicable law or agreed to in writing, software
 * distributed under the License is distributed on an "AS IS" BASIS,
 * WITHOUT WARRANTIES OR CONDITIONS OF ANY KIND, either express or implied.
 * See the License for the specific language governing permissions and
 * limitations under the License.
 */

package org.springframework.boot.actuate.health;

import java.util.Arrays;
import java.util.Collections;
import java.util.HashSet;
import java.util.Map;
import java.util.concurrent.Callable;
import java.util.function.Consumer;

import reactor.core.publisher.Mono;

import org.springframework.beans.factory.NoSuchBeanDefinitionException;
import org.springframework.boot.actuate.endpoint.web.test.WebEndpointTest;
import org.springframework.boot.autoconfigure.condition.ConditionalOnWebApplication;
import org.springframework.boot.autoconfigure.condition.ConditionalOnWebApplication.Type;
import org.springframework.context.ApplicationContext;
import org.springframework.context.annotation.Bean;
import org.springframework.context.annotation.Configuration;
import org.springframework.http.HttpStatus;
import org.springframework.test.web.reactive.server.WebTestClient;

/**
 * Integration tests for {@link HealthEndpoint} and {@link HealthEndpointWebExtension}
 * exposed by Jersey, Spring MVC, and WebFlux.
 *
 * @author Andy Wilkinson
 */
class HealthEndpointWebIntegrationTests {

	@WebEndpointTest
	void whenHealthIsUp200ResponseIsReturned(WebTestClient client) {
		client.get().uri("/actuator/health").exchange().expectStatus().isOk().expectBody().jsonPath("status")
				.isEqualTo("UP").jsonPath("details.alpha.status").isEqualTo("UP").jsonPath("details.bravo.status")
				.isEqualTo("UP");
	}

	@WebEndpointTest
	void whenHealthIsDown503ResponseIsReturned(ApplicationContext context, WebTestClient client) throws Exception {
		withHealthIndicator(context, "charlie", () -> Health.down().build(), () -> Mono.just(Health.down().build()),
				() -> {
					client.get().uri("/actuator/health").exchange().expectStatus()
							.isEqualTo(HttpStatus.SERVICE_UNAVAILABLE).expectBody().jsonPath("status").isEqualTo("DOWN")
							.jsonPath("details.alpha.status").isEqualTo("UP").jsonPath("details.bravo.status")
							.isEqualTo("UP").jsonPath("details.charlie.status").isEqualTo("DOWN");
					return null;
				});
	}

	@WebEndpointTest
	void whenComponentHealthIsDown503ResponseIsReturned(ApplicationContext context, WebTestClient client)
			throws Exception {
		withHealthIndicator(context, "charlie", () -> Health.down().build(), () -> Mono.just(Health.down().build()),
				() -> {
					client.get().uri("/actuator/health/charlie").exchange().expectStatus()
							.isEqualTo(HttpStatus.SERVICE_UNAVAILABLE).expectBody().jsonPath("status")
							.isEqualTo("DOWN");
					return null;
				});
	}

	@WebEndpointTest
	void whenComponentInstanceHealthIsDown503ResponseIsReturned(ApplicationContext context, WebTestClient client)
			throws Exception {
		CompositeHealthIndicator composite = new CompositeHealthIndicator(new OrderedHealthAggregator(),
				Collections.singletonMap("one", () -> Health.down().build()));
		CompositeReactiveHealthIndicator reactiveComposite = new CompositeReactiveHealthIndicator(
				new OrderedHealthAggregator(), new DefaultReactiveHealthIndicatorRegistry(
						Collections.singletonMap("one", () -> Mono.just(Health.down().build()))));
		withHealthIndicator(context, "charlie", composite, reactiveComposite, () -> {
			client.get().uri("/actuator/health/charlie/one").exchange().expectStatus()
					.isEqualTo(HttpStatus.SERVICE_UNAVAILABLE).expectBody().jsonPath("status").isEqualTo("DOWN");
			return null;
		});
	}

	private void withHealthIndicator(ApplicationContext context, String name, HealthIndicator healthIndicator,
			ReactiveHealthIndicator reactiveHealthIndicator, Callable<Void> action) throws Exception {
		Consumer<String> unregister;
		Consumer<String> reactiveUnregister;
		try {
			ReactiveHealthIndicatorRegistry registry = context.getBean(ReactiveHealthIndicatorRegistry.class);
			registry.register(name, reactiveHealthIndicator);
			reactiveUnregister = registry::unregister;
		}
		catch (NoSuchBeanDefinitionException ex) {
			reactiveUnregister = (indicatorName) -> {
			};
			// Continue
		}
		HealthIndicatorRegistry registry = context.getBean(HealthIndicatorRegistry.class);
		registry.register(name, healthIndicator);
		unregister = reactiveUnregister.andThen(registry::unregister);
		try {
			action.call();
		}
		finally {
			unregister.accept("charlie");
		}
	}

	@WebEndpointTest
	void whenHealthIndicatorIsRemovedResponseIsAltered(WebTestClient client, ApplicationContext context) {
		Consumer<String> reactiveRegister = null;
		try {
			ReactiveHealthIndicatorRegistry registry = context.getBean(ReactiveHealthIndicatorRegistry.class);
			ReactiveHealthIndicator unregistered = registry.unregister("bravo");
			reactiveRegister = (name) -> registry.register(name, unregistered);
		}
		catch (NoSuchBeanDefinitionException ex) {
			// Continue
		}
		HealthIndicatorRegistry registry = context.getBean(HealthIndicatorRegistry.class);
		HealthIndicator bravo = registry.unregister("bravo");
		try {
			client.get().uri("/actuator/health").exchange().expectStatus().isOk().expectBody().jsonPath("status")
					.isEqualTo("UP").jsonPath("details.alpha.status").isEqualTo("UP").jsonPath("details.bravo.status")
					.doesNotExist();
		}
		finally {
			registry.register("bravo", bravo);
			if (reactiveRegister != null) {
				reactiveRegister.accept("bravo");
			}
		}
	}

	@Configuration(proxyBeanMethods = false)
	static class TestConfiguration {

		@Bean
		HealthIndicatorRegistry healthIndicatorFactory(Map<String, HealthIndicator> healthIndicators) {
			return new HealthIndicatorRegistryFactory().createHealthIndicatorRegistry(healthIndicators);
		}

		@Bean
		@ConditionalOnWebApplication(type = Type.REACTIVE)
		ReactiveHealthIndicatorRegistry reactiveHealthIndicatorRegistry(
				Map<String, ReactiveHealthIndicator> reactiveHealthIndicators,
				Map<String, HealthIndicator> healthIndicators) {
			return new ReactiveHealthIndicatorRegistryFactory()
					.createReactiveHealthIndicatorRegistry(reactiveHealthIndicators, healthIndicators);
		}

		@Bean
		HealthEndpoint healthEndpoint(HealthIndicatorRegistry registry) {
			return new HealthEndpoint(new CompositeHealthIndicator(new OrderedHealthAggregator(), registry));
		}

		@Bean
		@ConditionalOnWebApplication(type = Type.SERVLET)
		HealthEndpointWebExtension healthWebEndpointExtension(HealthEndpoint healthEndpoint) {
			return new HealthEndpointWebExtension(healthEndpoint, new HealthWebEndpointResponseMapper(
					new HealthStatusHttpMapper(), ShowDetails.ALWAYS, new HashSet<>(Arrays.asList("ACTUATOR"))));
		}

		@Bean
		@ConditionalOnWebApplication(type = Type.REACTIVE)
		ReactiveHealthEndpointWebExtension reactiveHealthWebEndpointExtension(ReactiveHealthIndicatorRegistry registry,
				HealthEndpoint healthEndpoint) {
			return new ReactiveHealthEndpointWebExtension(
					new CompositeReactiveHealthIndicator(new OrderedHealthAggregator(), registry),
					new HealthWebEndpointResponseMapper(new HealthStatusHttpMapper(), ShowDetails.ALWAYS,
							new HashSet<>(Arrays.asList("ACTUATOR"))));
		}

		@Bean
		HealthIndicator alphaHealthIndicator() {
			return () -> Health.up().build();
		}

		@Bean
		HealthIndicator bravoHealthIndicator() {
			return () -> Health.up().build();
		}

	}

}
=======
/*
 * Copyright 2012-2019 the original author or authors.
 *
 * Licensed under the Apache License, Version 2.0 (the "License");
 * you may not use this file except in compliance with the License.
 * You may obtain a copy of the License at
 *
 *      https://www.apache.org/licenses/LICENSE-2.0
 *
 * Unless required by applicable law or agreed to in writing, software
 * distributed under the License is distributed on an "AS IS" BASIS,
 * WITHOUT WARRANTIES OR CONDITIONS OF ANY KIND, either express or implied.
 * See the License for the specific language governing permissions and
 * limitations under the License.
 */

package org.springframework.boot.actuate.health;

import java.util.Collections;
import java.util.LinkedHashMap;
import java.util.Map;

import org.assertj.core.api.ThrowableAssert.ThrowingCallable;
import reactor.core.publisher.Mono;

import org.springframework.boot.actuate.endpoint.http.ActuatorMediaType;
import org.springframework.boot.actuate.endpoint.web.test.WebEndpointTest;
import org.springframework.boot.autoconfigure.condition.ConditionalOnWebApplication;
import org.springframework.boot.autoconfigure.condition.ConditionalOnWebApplication.Type;
import org.springframework.context.ApplicationContext;
import org.springframework.context.annotation.Bean;
import org.springframework.context.annotation.Configuration;
import org.springframework.http.HttpHeaders;
import org.springframework.http.HttpStatus;
import org.springframework.http.MediaType;
import org.springframework.test.web.reactive.server.WebTestClient;
import org.springframework.util.ReflectionUtils;

/**
 * Integration tests for {@link HealthEndpoint} and {@link HealthEndpointWebExtension}
 * exposed by Jersey, Spring MVC, and WebFlux.
 *
 * @author Andy Wilkinson
 * @author Phillip Webb
 */
class HealthEndpointWebIntegrationTests {

	@WebEndpointTest
	void whenHealthIsUp200ResponseIsReturned(WebTestClient client) {
		client.get().uri("/actuator/health").accept(MediaType.APPLICATION_JSON).exchange().expectStatus().isOk()
				.expectBody().jsonPath("status").isEqualTo("UP").jsonPath("components.alpha.status").isEqualTo("UP")
				.jsonPath("components.bravo.status").isEqualTo("UP");
	}

	@WebEndpointTest
	void whenHealthIsUpAndAcceptsV3Request200ResponseIsReturned(WebTestClient client) {
		client.get().uri("/actuator/health")
				.headers((headers) -> headers.set(HttpHeaders.ACCEPT, ActuatorMediaType.V3_JSON)).exchange()
				.expectStatus().isOk().expectBody().jsonPath("status").isEqualTo("UP")
				.jsonPath("components.alpha.status").isEqualTo("UP").jsonPath("components.bravo.status")
				.isEqualTo("UP");
	}

	@WebEndpointTest
	void whenHealthIsUpAndAcceptsAllRequest200ResponseIsReturned(WebTestClient client) {
		client.get().uri("/actuator/health").headers((headers) -> headers.set(HttpHeaders.ACCEPT, "*/*")).exchange()
				.expectStatus().isOk().expectBody().jsonPath("status").isEqualTo("UP")
				.jsonPath("components.alpha.status").isEqualTo("UP").jsonPath("components.bravo.status")
				.isEqualTo("UP");
	}

	@WebEndpointTest
	void whenHealthIsUpAndV2Request200ResponseIsReturnedInV2Format(WebTestClient client) {
		client.get().uri("/actuator/health")
				.headers((headers) -> headers.set(HttpHeaders.ACCEPT, ActuatorMediaType.V2_JSON)).exchange()
				.expectStatus().isOk().expectBody().jsonPath("status").isEqualTo("UP").jsonPath("details.alpha.status")
				.isEqualTo("UP").jsonPath("details.bravo.status").isEqualTo("UP");
	}

	@WebEndpointTest
	void whenHealthIsDown503ResponseIsReturned(ApplicationContext context, WebTestClient client) {
		HealthIndicator healthIndicator = () -> Health.down().build();
		ReactiveHealthIndicator reactiveHealthIndicator = () -> Mono.just(Health.down().build());
		withHealthContributor(context, "charlie", healthIndicator, reactiveHealthIndicator,
				() -> client.get().uri("/actuator/health").accept(MediaType.APPLICATION_JSON).exchange().expectStatus()
						.isEqualTo(HttpStatus.SERVICE_UNAVAILABLE).expectBody().jsonPath("status").isEqualTo("DOWN")
						.jsonPath("components.alpha.status").isEqualTo("UP").jsonPath("components.bravo.status")
						.isEqualTo("UP").jsonPath("components.charlie.status").isEqualTo("DOWN"));
	}

	@WebEndpointTest
	void whenComponentHealthIsDown503ResponseIsReturned(ApplicationContext context, WebTestClient client) {
		HealthIndicator healthIndicator = () -> Health.down().build();
		ReactiveHealthIndicator reactiveHealthIndicator = () -> Mono.just(Health.down().build());
		withHealthContributor(context, "charlie", healthIndicator, reactiveHealthIndicator,
				() -> client.get().uri("/actuator/health/charlie").accept(MediaType.APPLICATION_JSON).exchange()
						.expectStatus().isEqualTo(HttpStatus.SERVICE_UNAVAILABLE).expectBody().jsonPath("status")
						.isEqualTo("DOWN"));
	}

	@WebEndpointTest
	void whenComponentInstanceHealthIsDown503ResponseIsReturned(ApplicationContext context, WebTestClient client) {
		HealthIndicator healthIndicator = () -> Health.down().build();
		CompositeHealthContributor composite = CompositeHealthContributor
				.fromMap(Collections.singletonMap("one", healthIndicator));
		ReactiveHealthIndicator reactiveHealthIndicator = () -> Mono.just(Health.down().build());
		CompositeReactiveHealthContributor reactiveComposite = CompositeReactiveHealthContributor
				.fromMap(Collections.singletonMap("one", reactiveHealthIndicator));
		withHealthContributor(context, "charlie", composite, reactiveComposite,
				() -> client.get().uri("/actuator/health/charlie/one").accept(MediaType.APPLICATION_JSON).exchange()
						.expectStatus().isEqualTo(HttpStatus.SERVICE_UNAVAILABLE).expectBody().jsonPath("status")
						.isEqualTo("DOWN"));
	}

	private void withHealthContributor(ApplicationContext context, String name, HealthContributor healthContributor,
			ReactiveHealthContributor reactiveHealthContributor, ThrowingCallable callable) {
		HealthContributorRegistry healthContributorRegistry = getContributorRegistry(context,
				HealthContributorRegistry.class);
		healthContributorRegistry.registerContributor(name, healthContributor);
		ReactiveHealthContributorRegistry reactiveHealthContributorRegistry = getContributorRegistry(context,
				ReactiveHealthContributorRegistry.class);
		if (reactiveHealthContributorRegistry != null) {
			reactiveHealthContributorRegistry.registerContributor(name, reactiveHealthContributor);
		}
		try {
			callable.call();
		}
		catch (Throwable ex) {
			ReflectionUtils.rethrowRuntimeException(ex);
		}
		finally {
			healthContributorRegistry.unregisterContributor(name);
			if (reactiveHealthContributorRegistry != null) {
				reactiveHealthContributorRegistry.unregisterContributor(name);
			}
		}
	}

	private <R extends ContributorRegistry<?>> R getContributorRegistry(ApplicationContext context,
			Class<R> registryType) {
		return context.getBeanProvider(registryType).getIfAvailable();
	}

	@WebEndpointTest
	void whenHealthIndicatorIsRemovedResponseIsAltered(WebTestClient client, ApplicationContext context) {
		String name = "bravo";
		HealthContributorRegistry healthContributorRegistry = getContributorRegistry(context,
				HealthContributorRegistry.class);
		HealthContributor bravo = healthContributorRegistry.unregisterContributor(name);
		ReactiveHealthContributorRegistry reactiveHealthContributorRegistry = getContributorRegistry(context,
				ReactiveHealthContributorRegistry.class);
		ReactiveHealthContributor reactiveBravo = (reactiveHealthContributorRegistry != null)
				? reactiveHealthContributorRegistry.unregisterContributor(name) : null;
		try {
			client.get().uri("/actuator/health").accept(MediaType.APPLICATION_JSON).exchange().expectStatus().isOk()
					.expectBody().jsonPath("status").isEqualTo("UP").jsonPath("components.alpha.status").isEqualTo("UP")
					.jsonPath("components.bravo.status").doesNotExist();
		}
		finally {
			healthContributorRegistry.registerContributor(name, bravo);
			if (reactiveHealthContributorRegistry != null && reactiveBravo != null) {
				reactiveHealthContributorRegistry.registerContributor(name, reactiveBravo);
			}
		}
	}

	@Configuration(proxyBeanMethods = false)
	static class TestConfiguration {

		@Bean
		HealthContributorRegistry healthContributorRegistry(Map<String, HealthContributor> healthContributorBeans) {
			return new DefaultHealthContributorRegistry(healthContributorBeans);
		}

		@Bean
		@ConditionalOnWebApplication(type = Type.REACTIVE)
		ReactiveHealthContributorRegistry reactiveHealthContributorRegistry(
				Map<String, HealthContributor> healthContributorBeans,
				Map<String, ReactiveHealthContributor> reactiveHealthContributorBeans) {
			Map<String, ReactiveHealthContributor> allIndicators = new LinkedHashMap<>(reactiveHealthContributorBeans);
			healthContributorBeans.forEach((name, contributor) -> allIndicators.computeIfAbsent(name,
					(key) -> ReactiveHealthContributor.adapt(contributor)));
			return new DefaultReactiveHealthContributorRegistry(allIndicators);
		}

		@Bean
		HealthEndpoint healthEndpoint(HealthContributorRegistry healthContributorRegistry,
				HealthEndpointGroups healthEndpointGroups) {
			return new HealthEndpoint(healthContributorRegistry, healthEndpointGroups);
		}

		@Bean
		@ConditionalOnWebApplication(type = Type.SERVLET)
		HealthEndpointWebExtension healthWebEndpointExtension(HealthContributorRegistry healthContributorRegistry,
				HealthEndpointGroups healthEndpointGroups) {
			return new HealthEndpointWebExtension(healthContributorRegistry, healthEndpointGroups);
		}

		@Bean
		@ConditionalOnWebApplication(type = Type.REACTIVE)
		ReactiveHealthEndpointWebExtension reactiveHealthWebEndpointExtension(
				ReactiveHealthContributorRegistry reactiveHealthContributorRegistry,
				HealthEndpointGroups healthEndpointGroups) {
			return new ReactiveHealthEndpointWebExtension(reactiveHealthContributorRegistry, healthEndpointGroups);
		}

		@Bean
		HealthEndpointGroups healthEndpointGroups() {
			TestHealthEndpointGroup primary = new TestHealthEndpointGroup();
			TestHealthEndpointGroup allTheAs = new TestHealthEndpointGroup((name) -> name.startsWith("a"));
			return HealthEndpointGroups.of(primary, Collections.singletonMap("alltheas", allTheAs));
		}

		@Bean
		HealthIndicator alphaHealthIndicator() {
			return () -> Health.up().build();
		}

		@Bean
		HealthIndicator bravoHealthIndicator() {
			return () -> Health.up().build();
		}

	}

}
>>>>>>> 6755b480
<|MERGE_RESOLUTION|>--- conflicted
+++ resolved
@@ -1,199 +1,3 @@
-<<<<<<< HEAD
-/*
- * Copyright 2012-2019 the original author or authors.
- *
- * Licensed under the Apache License, Version 2.0 (the "License");
- * you may not use this file except in compliance with the License.
- * You may obtain a copy of the License at
- *
- *      https://www.apache.org/licenses/LICENSE-2.0
- *
- * Unless required by applicable law or agreed to in writing, software
- * distributed under the License is distributed on an "AS IS" BASIS,
- * WITHOUT WARRANTIES OR CONDITIONS OF ANY KIND, either express or implied.
- * See the License for the specific language governing permissions and
- * limitations under the License.
- */
-
-package org.springframework.boot.actuate.health;
-
-import java.util.Arrays;
-import java.util.Collections;
-import java.util.HashSet;
-import java.util.Map;
-import java.util.concurrent.Callable;
-import java.util.function.Consumer;
-
-import reactor.core.publisher.Mono;
-
-import org.springframework.beans.factory.NoSuchBeanDefinitionException;
-import org.springframework.boot.actuate.endpoint.web.test.WebEndpointTest;
-import org.springframework.boot.autoconfigure.condition.ConditionalOnWebApplication;
-import org.springframework.boot.autoconfigure.condition.ConditionalOnWebApplication.Type;
-import org.springframework.context.ApplicationContext;
-import org.springframework.context.annotation.Bean;
-import org.springframework.context.annotation.Configuration;
-import org.springframework.http.HttpStatus;
-import org.springframework.test.web.reactive.server.WebTestClient;
-
-/**
- * Integration tests for {@link HealthEndpoint} and {@link HealthEndpointWebExtension}
- * exposed by Jersey, Spring MVC, and WebFlux.
- *
- * @author Andy Wilkinson
- */
-class HealthEndpointWebIntegrationTests {
-
-	@WebEndpointTest
-	void whenHealthIsUp200ResponseIsReturned(WebTestClient client) {
-		client.get().uri("/actuator/health").exchange().expectStatus().isOk().expectBody().jsonPath("status")
-				.isEqualTo("UP").jsonPath("details.alpha.status").isEqualTo("UP").jsonPath("details.bravo.status")
-				.isEqualTo("UP");
-	}
-
-	@WebEndpointTest
-	void whenHealthIsDown503ResponseIsReturned(ApplicationContext context, WebTestClient client) throws Exception {
-		withHealthIndicator(context, "charlie", () -> Health.down().build(), () -> Mono.just(Health.down().build()),
-				() -> {
-					client.get().uri("/actuator/health").exchange().expectStatus()
-							.isEqualTo(HttpStatus.SERVICE_UNAVAILABLE).expectBody().jsonPath("status").isEqualTo("DOWN")
-							.jsonPath("details.alpha.status").isEqualTo("UP").jsonPath("details.bravo.status")
-							.isEqualTo("UP").jsonPath("details.charlie.status").isEqualTo("DOWN");
-					return null;
-				});
-	}
-
-	@WebEndpointTest
-	void whenComponentHealthIsDown503ResponseIsReturned(ApplicationContext context, WebTestClient client)
-			throws Exception {
-		withHealthIndicator(context, "charlie", () -> Health.down().build(), () -> Mono.just(Health.down().build()),
-				() -> {
-					client.get().uri("/actuator/health/charlie").exchange().expectStatus()
-							.isEqualTo(HttpStatus.SERVICE_UNAVAILABLE).expectBody().jsonPath("status")
-							.isEqualTo("DOWN");
-					return null;
-				});
-	}
-
-	@WebEndpointTest
-	void whenComponentInstanceHealthIsDown503ResponseIsReturned(ApplicationContext context, WebTestClient client)
-			throws Exception {
-		CompositeHealthIndicator composite = new CompositeHealthIndicator(new OrderedHealthAggregator(),
-				Collections.singletonMap("one", () -> Health.down().build()));
-		CompositeReactiveHealthIndicator reactiveComposite = new CompositeReactiveHealthIndicator(
-				new OrderedHealthAggregator(), new DefaultReactiveHealthIndicatorRegistry(
-						Collections.singletonMap("one", () -> Mono.just(Health.down().build()))));
-		withHealthIndicator(context, "charlie", composite, reactiveComposite, () -> {
-			client.get().uri("/actuator/health/charlie/one").exchange().expectStatus()
-					.isEqualTo(HttpStatus.SERVICE_UNAVAILABLE).expectBody().jsonPath("status").isEqualTo("DOWN");
-			return null;
-		});
-	}
-
-	private void withHealthIndicator(ApplicationContext context, String name, HealthIndicator healthIndicator,
-			ReactiveHealthIndicator reactiveHealthIndicator, Callable<Void> action) throws Exception {
-		Consumer<String> unregister;
-		Consumer<String> reactiveUnregister;
-		try {
-			ReactiveHealthIndicatorRegistry registry = context.getBean(ReactiveHealthIndicatorRegistry.class);
-			registry.register(name, reactiveHealthIndicator);
-			reactiveUnregister = registry::unregister;
-		}
-		catch (NoSuchBeanDefinitionException ex) {
-			reactiveUnregister = (indicatorName) -> {
-			};
-			// Continue
-		}
-		HealthIndicatorRegistry registry = context.getBean(HealthIndicatorRegistry.class);
-		registry.register(name, healthIndicator);
-		unregister = reactiveUnregister.andThen(registry::unregister);
-		try {
-			action.call();
-		}
-		finally {
-			unregister.accept("charlie");
-		}
-	}
-
-	@WebEndpointTest
-	void whenHealthIndicatorIsRemovedResponseIsAltered(WebTestClient client, ApplicationContext context) {
-		Consumer<String> reactiveRegister = null;
-		try {
-			ReactiveHealthIndicatorRegistry registry = context.getBean(ReactiveHealthIndicatorRegistry.class);
-			ReactiveHealthIndicator unregistered = registry.unregister("bravo");
-			reactiveRegister = (name) -> registry.register(name, unregistered);
-		}
-		catch (NoSuchBeanDefinitionException ex) {
-			// Continue
-		}
-		HealthIndicatorRegistry registry = context.getBean(HealthIndicatorRegistry.class);
-		HealthIndicator bravo = registry.unregister("bravo");
-		try {
-			client.get().uri("/actuator/health").exchange().expectStatus().isOk().expectBody().jsonPath("status")
-					.isEqualTo("UP").jsonPath("details.alpha.status").isEqualTo("UP").jsonPath("details.bravo.status")
-					.doesNotExist();
-		}
-		finally {
-			registry.register("bravo", bravo);
-			if (reactiveRegister != null) {
-				reactiveRegister.accept("bravo");
-			}
-		}
-	}
-
-	@Configuration(proxyBeanMethods = false)
-	static class TestConfiguration {
-
-		@Bean
-		HealthIndicatorRegistry healthIndicatorFactory(Map<String, HealthIndicator> healthIndicators) {
-			return new HealthIndicatorRegistryFactory().createHealthIndicatorRegistry(healthIndicators);
-		}
-
-		@Bean
-		@ConditionalOnWebApplication(type = Type.REACTIVE)
-		ReactiveHealthIndicatorRegistry reactiveHealthIndicatorRegistry(
-				Map<String, ReactiveHealthIndicator> reactiveHealthIndicators,
-				Map<String, HealthIndicator> healthIndicators) {
-			return new ReactiveHealthIndicatorRegistryFactory()
-					.createReactiveHealthIndicatorRegistry(reactiveHealthIndicators, healthIndicators);
-		}
-
-		@Bean
-		HealthEndpoint healthEndpoint(HealthIndicatorRegistry registry) {
-			return new HealthEndpoint(new CompositeHealthIndicator(new OrderedHealthAggregator(), registry));
-		}
-
-		@Bean
-		@ConditionalOnWebApplication(type = Type.SERVLET)
-		HealthEndpointWebExtension healthWebEndpointExtension(HealthEndpoint healthEndpoint) {
-			return new HealthEndpointWebExtension(healthEndpoint, new HealthWebEndpointResponseMapper(
-					new HealthStatusHttpMapper(), ShowDetails.ALWAYS, new HashSet<>(Arrays.asList("ACTUATOR"))));
-		}
-
-		@Bean
-		@ConditionalOnWebApplication(type = Type.REACTIVE)
-		ReactiveHealthEndpointWebExtension reactiveHealthWebEndpointExtension(ReactiveHealthIndicatorRegistry registry,
-				HealthEndpoint healthEndpoint) {
-			return new ReactiveHealthEndpointWebExtension(
-					new CompositeReactiveHealthIndicator(new OrderedHealthAggregator(), registry),
-					new HealthWebEndpointResponseMapper(new HealthStatusHttpMapper(), ShowDetails.ALWAYS,
-							new HashSet<>(Arrays.asList("ACTUATOR"))));
-		}
-
-		@Bean
-		HealthIndicator alphaHealthIndicator() {
-			return () -> Health.up().build();
-		}
-
-		@Bean
-		HealthIndicator bravoHealthIndicator() {
-			return () -> Health.up().build();
-		}
-
-	}
-
-}
-=======
 /*
  * Copyright 2012-2019 the original author or authors.
  *
@@ -419,5 +223,4 @@
 
 	}
 
-}
->>>>>>> 6755b480
+}