<<<<<<< HEAD
/*
 * Copyright 2012-2019 the original author or authors.
 *
 * Licensed under the Apache License, Version 2.0 (the "License");
 * you may not use this file except in compliance with the License.
 * You may obtain a copy of the License at
 *
 *      https://www.apache.org/licenses/LICENSE-2.0
 *
 * Unless required by applicable law or agreed to in writing, software
 * distributed under the License is distributed on an "AS IS" BASIS,
 * WITHOUT WARRANTIES OR CONDITIONS OF ANY KIND, either express or implied.
 * See the License for the specific language governing permissions and
 * limitations under the License.
 */

package org.springframework.boot.actuate.context.properties;

import java.time.Duration;
import java.util.ArrayList;
import java.util.Arrays;
import java.util.Collections;
import java.util.HashMap;
import java.util.List;
import java.util.Map;
import java.util.function.BiConsumer;

import org.junit.jupiter.api.Test;

import org.springframework.boot.actuate.context.properties.ConfigurationPropertiesReportEndpoint.ConfigurationPropertiesBeanDescriptor;
import org.springframework.boot.actuate.context.properties.ConfigurationPropertiesReportEndpoint.ContextConfigurationProperties;
import org.springframework.boot.context.properties.ConfigurationProperties;
import org.springframework.boot.context.properties.EnableConfigurationProperties;
import org.springframework.boot.test.context.runner.ApplicationContextRunner;
import org.springframework.context.ApplicationContext;
import org.springframework.context.annotation.Bean;
import org.springframework.context.annotation.Configuration;
import org.springframework.util.CollectionUtils;
import org.springframework.util.StringUtils;

import static org.assertj.core.api.Assertions.assertThat;

/**
 * Tests for {@link ConfigurationPropertiesReportEndpoint}.
 *
 * @author Dave Syer
 * @author Andy Wilkinson
 * @author Stephane Nicoll
 */
class ConfigurationPropertiesReportEndpointTests {

	@Test
	void configurationPropertiesAreReturned() {
		load((context, properties) -> {
			assertThat(properties.getBeans().size()).isGreaterThan(0);
			ConfigurationPropertiesBeanDescriptor nestedProperties = properties.getBeans().get("testProperties");
			assertThat(nestedProperties).isNotNull();
			assertThat(nestedProperties.getPrefix()).isEqualTo("test");
			assertThat(nestedProperties.getProperties()).isNotEmpty();
		});
	}

	@Test
	void entriesWithNullValuesAreNotIncluded() {
		load((context, properties) -> {
			Map<String, Object> nestedProperties = properties.getBeans().get("testProperties").getProperties();
			assertThat(nestedProperties).doesNotContainKey("nullValue");
		});
	}

	@Test
	void defaultKeySanitization() {
		load((context, properties) -> {
			Map<String, Object> nestedProperties = properties.getBeans().get("testProperties").getProperties();
			assertThat(nestedProperties).isNotNull();
			assertThat(nestedProperties.get("dbPassword")).isEqualTo("******");
			assertThat(nestedProperties.get("myTestProperty")).isEqualTo("654321");
		});
	}

	@Test
	void customKeySanitization() {
		load("property", (context, properties) -> {
			Map<String, Object> nestedProperties = properties.getBeans().get("testProperties").getProperties();
			assertThat(nestedProperties).isNotNull();
			assertThat(nestedProperties.get("dbPassword")).isEqualTo("123456");
			assertThat(nestedProperties.get("myTestProperty")).isEqualTo("******");
		});
	}

	@Test
	void customPatternKeySanitization() {
		load(".*pass.*", (context, properties) -> {
			Map<String, Object> nestedProperties = properties.getBeans().get("testProperties").getProperties();
			assertThat(nestedProperties).isNotNull();
			assertThat(nestedProperties.get("dbPassword")).isEqualTo("******");
			assertThat(nestedProperties.get("myTestProperty")).isEqualTo("654321");
		});
	}

	@Test
	@SuppressWarnings("unchecked")
	void keySanitizationWithCustomPatternUsingCompositeKeys() {
		// gh-4415
		load(Arrays.asList(".*\\.secrets\\..*", ".*\\.hidden\\..*"), (context, properties) -> {
			Map<String, Object> nestedProperties = properties.getBeans().get("testProperties").getProperties();
			assertThat(nestedProperties).isNotNull();
			Map<String, Object> secrets = (Map<String, Object>) nestedProperties.get("secrets");
			Map<String, Object> hidden = (Map<String, Object>) nestedProperties.get("hidden");
			assertThat(secrets.get("mine")).isEqualTo("******");
			assertThat(secrets.get("yours")).isEqualTo("******");
			assertThat(hidden.get("mine")).isEqualTo("******");
		});
	}

	@Test
	void nonCamelCaseProperty() {
		load((context, properties) -> {
			Map<String, Object> nestedProperties = properties.getBeans().get("testProperties").getProperties();
			assertThat(nestedProperties.get("myURL")).isEqualTo("https://example.com");
		});
	}

	@Test
	void simpleBoolean() {
		load((context, properties) -> {
			Map<String, Object> nestedProperties = properties.getBeans().get("testProperties").getProperties();
			assertThat(nestedProperties.get("simpleBoolean")).isEqualTo(true);
		});
	}

	@Test
	void mixedBoolean() {
		load((context, properties) -> {
			Map<String, Object> nestedProperties = properties.getBeans().get("testProperties").getProperties();
			assertThat(nestedProperties.get("mixedBoolean")).isEqualTo(true);
		});
	}

	@Test
	void mixedCase() {
		load((context, properties) -> {
			Map<String, Object> nestedProperties = properties.getBeans().get("testProperties").getProperties();
			assertThat(nestedProperties.get("mIxedCase")).isEqualTo("mixed");
		});
	}

	@Test
	void duration() {
		load((context, properties) -> {
			Map<String, Object> nestedProperties = properties.getBeans().get("testProperties").getProperties();
			assertThat(nestedProperties.get("duration")).isEqualTo(Duration.ofSeconds(10).toString());
		});
	}

	@Test
	void singleLetterProperty() {
		load((context, properties) -> {
			Map<String, Object> nestedProperties = properties.getBeans().get("testProperties").getProperties();
			assertThat(nestedProperties.get("z")).isEqualTo("zzz");
		});
	}

	@Test
	@SuppressWarnings("unchecked")
	void listsAreSanitized() {
		load((context, properties) -> {
			Map<String, Object> nestedProperties = properties.getBeans().get("testProperties").getProperties();
			assertThat(nestedProperties.get("listItems")).isInstanceOf(List.class);
			List<Object> list = (List<Object>) nestedProperties.get("listItems");
			assertThat(list).hasSize(1);
			Map<String, Object> item = (Map<String, Object>) list.get(0);
			assertThat(item.get("somePassword")).isEqualTo("******");
		});
	}

	@Test
	@SuppressWarnings("unchecked")
	void listsOfListsAreSanitized() {
		load((context, properties) -> {
			Map<String, Object> nestedProperties = properties.getBeans().get("testProperties").getProperties();
			assertThat(nestedProperties.get("listOfListItems")).isInstanceOf(List.class);
			List<List<Object>> listOfLists = (List<List<Object>>) nestedProperties.get("listOfListItems");
			assertThat(listOfLists).hasSize(1);
			List<Object> list = listOfLists.get(0);
			assertThat(list).hasSize(1);
			Map<String, Object> item = (Map<String, Object>) list.get(0);
			assertThat(item.get("somePassword")).isEqualTo("******");
		});
	}

	private void load(BiConsumer<ApplicationContext, ContextConfigurationProperties> properties) {
		load(Collections.emptyList(), properties);
	}

	private void load(String keyToSanitize, BiConsumer<ApplicationContext, ContextConfigurationProperties> properties) {
		load(Collections.singletonList(keyToSanitize), properties);
	}

	private void load(List<String> keysToSanitize,
			BiConsumer<ApplicationContext, ContextConfigurationProperties> properties) {
		ApplicationContextRunner contextRunner = new ApplicationContextRunner().withUserConfiguration(Config.class);
		contextRunner.run((context) -> {
			ConfigurationPropertiesReportEndpoint endpoint = context
					.getBean(ConfigurationPropertiesReportEndpoint.class);
			if (!CollectionUtils.isEmpty(keysToSanitize)) {
				endpoint.setKeysToSanitize(StringUtils.toStringArray(keysToSanitize));
			}
			properties.accept(context, endpoint.configurationProperties().getContexts().get(context.getId()));
		});
	}

	@Configuration(proxyBeanMethods = false)
	@EnableConfigurationProperties
	static class Parent {

		@Bean
		TestProperties testProperties() {
			return new TestProperties();
		}

	}

	@Configuration(proxyBeanMethods = false)
	@EnableConfigurationProperties
	static class Config {

		@Bean
		ConfigurationPropertiesReportEndpoint endpoint() {
			return new ConfigurationPropertiesReportEndpoint();
		}

		@Bean
		TestProperties testProperties() {
			return new TestProperties();
		}

	}

	@ConfigurationProperties(prefix = "test")
	public static class TestProperties {

		private String dbPassword = "123456";

		private String myTestProperty = "654321";

		private String myURL = "https://example.com";

		private boolean simpleBoolean = true;

		private Boolean mixedBoolean = true;

		private String mIxedCase = "mixed";

		private String z = "zzz";

		private Map<String, Object> secrets = new HashMap<>();

		private Hidden hidden = new Hidden();

		private List<ListItem> listItems = new ArrayList<>();

		private List<List<ListItem>> listOfListItems = new ArrayList<>();

		private String nullValue = null;

		private Duration duration = Duration.ofSeconds(10);

		TestProperties() {
			this.secrets.put("mine", "myPrivateThing");
			this.secrets.put("yours", "yourPrivateThing");
			this.listItems.add(new ListItem());
			this.listOfListItems.add(Arrays.asList(new ListItem()));
		}

		public String getDbPassword() {
			return this.dbPassword;
		}

		public void setDbPassword(String dbPassword) {
			this.dbPassword = dbPassword;
		}

		public String getMyTestProperty() {
			return this.myTestProperty;
		}

		public void setMyTestProperty(String myTestProperty) {
			this.myTestProperty = myTestProperty;
		}

		public String getMyURL() {
			return this.myURL;
		}

		public void setMyURL(String myURL) {
			this.myURL = myURL;
		}

		public boolean isSimpleBoolean() {
			return this.simpleBoolean;
		}

		public void setSimpleBoolean(boolean simpleBoolean) {
			this.simpleBoolean = simpleBoolean;
		}

		public boolean isMixedBoolean() {
			return (this.mixedBoolean != null) ? this.mixedBoolean : false;
		}

		public void setMixedBoolean(Boolean mixedBoolean) {
			this.mixedBoolean = mixedBoolean;
		}

		public String getmIxedCase() {
			return this.mIxedCase;
		}

		public void setmIxedCase(String mIxedCase) {
			this.mIxedCase = mIxedCase;
		}

		public String getZ() {
			return this.z;
		}

		public void setZ(String z) {
			this.z = z;
		}

		public Map<String, Object> getSecrets() {
			return this.secrets;
		}

		public void setSecrets(Map<String, Object> secrets) {
			this.secrets = secrets;
		}

		public Hidden getHidden() {
			return this.hidden;
		}

		public void setHidden(Hidden hidden) {
			this.hidden = hidden;
		}

		public List<ListItem> getListItems() {
			return this.listItems;
		}

		public void setListItems(List<ListItem> listItems) {
			this.listItems = listItems;
		}

		public List<List<ListItem>> getListOfListItems() {
			return this.listOfListItems;
		}

		public void setListOfListItems(List<List<ListItem>> listOfListItems) {
			this.listOfListItems = listOfListItems;
		}

		public String getNullValue() {
			return this.nullValue;
		}

		public void setNullValue(String nullValue) {
			this.nullValue = nullValue;
		}

		public Duration getDuration() {
			return this.duration;
		}

		public void setDuration(Duration duration) {
			this.duration = duration;
		}

		public static class Hidden {

			private String mine = "mySecret";

			public String getMine() {
				return this.mine;
			}

			public void setMine(String mine) {
				this.mine = mine;
			}

		}

		public static class ListItem {

			private String somePassword = "secret";

			public String getSomePassword() {
				return this.somePassword;
			}

			public void setSomePassword(String somePassword) {
				this.somePassword = somePassword;
			}

		}

	}

}
=======
/*
 * Copyright 2012-2021 the original author or authors.
 *
 * Licensed under the Apache License, Version 2.0 (the "License");
 * you may not use this file except in compliance with the License.
 * You may obtain a copy of the License at
 *
 *      https://www.apache.org/licenses/LICENSE-2.0
 *
 * Unless required by applicable law or agreed to in writing, software
 * distributed under the License is distributed on an "AS IS" BASIS,
 * WITHOUT WARRANTIES OR CONDITIONS OF ANY KIND, either express or implied.
 * See the License for the specific language governing permissions and
 * limitations under the License.
 */

package org.springframework.boot.actuate.context.properties;

import java.net.URI;
import java.time.Duration;
import java.util.ArrayList;
import java.util.Collections;
import java.util.HashMap;
import java.util.List;
import java.util.Map;
import java.util.Optional;
import java.util.function.Consumer;

import org.junit.jupiter.api.Test;

import org.springframework.boot.actuate.context.properties.ConfigurationPropertiesReportEndpoint.ConfigurationPropertiesBeanDescriptor;
import org.springframework.boot.actuate.context.properties.ConfigurationPropertiesReportEndpoint.ContextConfigurationProperties;
import org.springframework.boot.context.properties.ConfigurationProperties;
import org.springframework.boot.context.properties.ConstructorBinding;
import org.springframework.boot.context.properties.EnableConfigurationProperties;
import org.springframework.boot.context.properties.bind.DefaultValue;
import org.springframework.boot.context.properties.bind.Name;
import org.springframework.boot.origin.Origin;
import org.springframework.boot.origin.OriginLookup;
import org.springframework.boot.test.context.assertj.AssertableApplicationContext;
import org.springframework.boot.test.context.runner.ApplicationContextRunner;
import org.springframework.boot.test.context.runner.ContextConsumer;
import org.springframework.context.ConfigurableApplicationContext;
import org.springframework.context.annotation.Bean;
import org.springframework.context.annotation.Configuration;
import org.springframework.core.env.Environment;
import org.springframework.mock.env.MockPropertySource;

import static org.assertj.core.api.Assertions.assertThat;
import static org.assertj.core.api.Assertions.entry;

/**
 * Tests for {@link ConfigurationPropertiesReportEndpoint}.
 *
 * @author Dave Syer
 * @author Andy Wilkinson
 * @author Stephane Nicoll
 * @author HaiTao Zhang
 * @author Chris Bono
 */
@SuppressWarnings("unchecked")
class ConfigurationPropertiesReportEndpointTests {

	private final ApplicationContextRunner contextRunner = new ApplicationContextRunner()
			.withUserConfiguration(EndpointConfig.class);

	@Test
	void descriptorWithJavaBeanBindMethodDetectsRelevantProperties() {
		this.contextRunner.withUserConfiguration(TestPropertiesConfiguration.class).run(assertProperties("test",
				(properties) -> assertThat(properties).containsOnlyKeys("dbPassword", "myTestProperty", "duration")));
	}

	@Test
	void descriptorWithValueObjectBindMethodDetectsRelevantProperties() {
		this.contextRunner.withUserConfiguration(ImmutablePropertiesConfiguration.class).run(assertProperties(
				"immutable",
				(properties) -> assertThat(properties).containsOnlyKeys("dbPassword", "myTestProperty", "for")));
	}

	@Test
	void descriptorWithValueObjectBindMethodUseDedicatedConstructor() {
		this.contextRunner.withUserConfiguration(MultiConstructorPropertiesConfiguration.class).run(assertProperties(
				"multiconstructor", (properties) -> assertThat(properties).containsOnly(entry("name", "test"))));
	}

	@Test
	void descriptorWithValueObjectBindMethodHandleNestedType() {
		this.contextRunner.withPropertyValues("immutablenested.nested.name=nested", "immutablenested.nested.counter=42")
				.withUserConfiguration(ImmutableNestedPropertiesConfiguration.class)
				.run(assertProperties("immutablenested", (properties) -> {
					assertThat(properties).containsOnlyKeys("name", "nested");
					Map<String, Object> nested = (Map<String, Object>) properties.get("nested");
					assertThat(nested).containsOnly(entry("name", "nested"), entry("counter", 42));
				}, (inputs) -> {
					Map<String, Object> nested = (Map<String, Object>) inputs.get("nested");
					Map<String, Object> name = (Map<String, Object>) nested.get("name");
					Map<String, Object> counter = (Map<String, Object>) nested.get("counter");
					assertThat(name.get("value")).isEqualTo("nested");
					assertThat(name.get("origin"))
							.isEqualTo("\"immutablenested.nested.name\" from property source \"test\"");
					assertThat(counter.get("origin"))
							.isEqualTo("\"immutablenested.nested.counter\" from property source \"test\"");
					assertThat(counter.get("value")).isEqualTo("42");
				}));
	}

	@Test
	void descriptorWithSimpleList() {
		this.contextRunner.withUserConfiguration(SensiblePropertiesConfiguration.class)
				.withPropertyValues("sensible.simpleList=a,b").run(assertProperties("sensible", (properties) -> {
					assertThat(properties.get("simpleList")).isInstanceOf(List.class);
					List<String> list = (List<String>) properties.get("simpleList");
					assertThat(list).hasSize(2);
					assertThat(list.get(0)).isEqualTo("a");
					assertThat(list.get(1)).isEqualTo("b");
				}, (inputs) -> {
					List<Object> list = (List<Object>) inputs.get("simpleList");
					assertThat(list).hasSize(2);
					Map<String, String> item = (Map<String, String>) list.get(0);
					String origin = item.get("origin");
					String value = item.get("value");
					assertThat(value).isEqualTo("a,b");
					assertThat(origin).isEqualTo("\"sensible.simpleList\" from property source \"test\"");
				}));
	}

	@Test
	void descriptorDoesNotIncludePropertyWithNullValue() {
		this.contextRunner.withUserConfiguration(TestPropertiesConfiguration.class)
				.run(assertProperties("test", (properties) -> assertThat(properties).doesNotContainKey("nullValue")));
	}

	@Test
	void descriptorWithDurationProperty() {
		this.contextRunner.withUserConfiguration(TestPropertiesConfiguration.class).run(assertProperties("test",
				(properties) -> assertThat(properties.get("duration")).isEqualTo(Duration.ofSeconds(10).toString())));
	}

	@Test
	void descriptorWithNonCamelCaseProperty() {
		this.contextRunner.withUserConfiguration(MixedCasePropertiesConfiguration.class).run(assertProperties(
				"mixedcase", (properties) -> assertThat(properties.get("myURL")).isEqualTo("https://example.com")));
	}

	@Test
	void descriptorWithMixedCaseProperty() {
		this.contextRunner.withUserConfiguration(MixedCasePropertiesConfiguration.class).run(assertProperties(
				"mixedcase", (properties) -> assertThat(properties.get("mIxedCase")).isEqualTo("mixed")));
	}

	@Test
	void descriptorWithSingleLetterProperty() {
		this.contextRunner.withUserConfiguration(MixedCasePropertiesConfiguration.class)
				.run(assertProperties("mixedcase", (properties) -> assertThat(properties.get("z")).isEqualTo("zzz")));
	}

	@Test
	void descriptorWithSimpleBooleanProperty() {
		this.contextRunner.withUserConfiguration(BooleanPropertiesConfiguration.class).run(assertProperties("boolean",
				(properties) -> assertThat(properties.get("simpleBoolean")).isEqualTo(true)));
	}

	@Test
	void descriptorWithMixedBooleanProperty() {
		this.contextRunner.withUserConfiguration(BooleanPropertiesConfiguration.class).run(assertProperties("boolean",
				(properties) -> assertThat(properties.get("mixedBoolean")).isEqualTo(true)));
	}

	@Test
	void sanitizeWithDefaultSettings() {
		this.contextRunner.withUserConfiguration(TestPropertiesConfiguration.class)
				.run(assertProperties("test", (properties) -> {
					assertThat(properties.get("dbPassword")).isEqualTo("******");
					assertThat(properties.get("myTestProperty")).isEqualTo("654321");
				}));
	}

	@Test
	void sanitizeWithCustomKey() {
		this.contextRunner.withUserConfiguration(TestPropertiesConfiguration.class)
				.withPropertyValues("test.keys-to-sanitize=property").run(assertProperties("test", (properties) -> {
					assertThat(properties.get("dbPassword")).isEqualTo("123456");
					assertThat(properties.get("myTestProperty")).isEqualTo("******");
				}));
	}

	@Test
	void sanitizeWithCustomKeyPattern() {
		this.contextRunner.withUserConfiguration(TestPropertiesConfiguration.class)
				.withPropertyValues("test.keys-to-sanitize=.*pass.*").run(assertProperties("test", (properties) -> {
					assertThat(properties.get("dbPassword")).isEqualTo("******");
					assertThat(properties.get("myTestProperty")).isEqualTo("654321");
				}));
	}

	@Test
	void sanitizeWithCustomPatternUsingCompositeKeys() {
		this.contextRunner.withUserConfiguration(Gh4415PropertiesConfiguration.class)
				.withPropertyValues("test.keys-to-sanitize=.*\\.secrets\\..*,.*\\.hidden\\..*")
				.run(assertProperties("gh4415", (properties) -> {
					Map<String, Object> secrets = (Map<String, Object>) properties.get("secrets");
					Map<String, Object> hidden = (Map<String, Object>) properties.get("hidden");
					assertThat(secrets.get("mine")).isEqualTo("******");
					assertThat(secrets.get("yours")).isEqualTo("******");
					assertThat(hidden.get("mine")).isEqualTo("******");
				}));
	}

	@Test
	void sanitizeUriWithSensitiveInfo() {
		this.contextRunner.withUserConfiguration(SensiblePropertiesConfiguration.class)
				.withPropertyValues("sensible.sensitiveUri=http://user:password@localhost:8080")
				.run(assertProperties("sensible", (properties) -> assertThat(properties.get("sensitiveUri"))
						.isEqualTo("http://user:******@localhost:8080"), (inputs) -> {
							Map<String, Object> sensitiveUri = (Map<String, Object>) inputs.get("sensitiveUri");
							assertThat(sensitiveUri.get("value")).isEqualTo("http://user:******@localhost:8080");
							assertThat(sensitiveUri.get("origin"))
									.isEqualTo("\"sensible.sensitiveUri\" from property source \"test\"");
						}));
	}

	@Test
	void sanitizeUriWithNoPassword() {
		this.contextRunner.withUserConfiguration(SensiblePropertiesConfiguration.class)
				.withPropertyValues("sensible.noPasswordUri=http://user:@localhost:8080")
				.run(assertProperties("sensible", (properties) -> assertThat(properties.get("noPasswordUri"))
						.isEqualTo("http://user:******@localhost:8080"), (inputs) -> {
							Map<String, Object> noPasswordUri = (Map<String, Object>) inputs.get("noPasswordUri");
							assertThat(noPasswordUri.get("value")).isEqualTo("http://user:******@localhost:8080");
							assertThat(noPasswordUri.get("origin"))
									.isEqualTo("\"sensible.noPasswordUri\" from property source \"test\"");
						}));
	}

	@Test
	void sanitizeAddressesFieldContainingMultipleRawSensitiveUris() {
		this.contextRunner.withUserConfiguration(SensiblePropertiesConfiguration.class)
				.run(assertProperties("sensible", (properties) -> assertThat(properties.get("rawSensitiveAddresses"))
						.isEqualTo("http://user:******@localhost:8080,http://user2:******@localhost:8082")));
	}

	@Test
	void sanitizeLists() {
		this.contextRunner.withUserConfiguration(SensiblePropertiesConfiguration.class)
				.withPropertyValues("sensible.listItems[0].some-password=password")
				.run(assertProperties("sensible", (properties) -> {
					assertThat(properties.get("listItems")).isInstanceOf(List.class);
					List<Object> list = (List<Object>) properties.get("listItems");
					assertThat(list).hasSize(1);
					Map<String, Object> item = (Map<String, Object>) list.get(0);
					assertThat(item.get("somePassword")).isEqualTo("******");
				}, (inputs) -> {
					List<Object> list = (List<Object>) inputs.get("listItems");
					assertThat(list).hasSize(1);
					Map<String, Object> item = (Map<String, Object>) list.get(0);
					Map<String, Object> somePassword = (Map<String, Object>) item.get("somePassword");
					assertThat(somePassword.get("value")).isEqualTo("******");
					assertThat(somePassword.get("origin"))
							.isEqualTo("\"sensible.listItems[0].some-password\" from property source \"test\"");
				}));
	}

	@Test
	void listsOfListsAreSanitized() {
		this.contextRunner.withUserConfiguration(SensiblePropertiesConfiguration.class)
				.withPropertyValues("sensible.listOfListItems[0][0].some-password=password")
				.run(assertProperties("sensible", (properties) -> {
					assertThat(properties.get("listOfListItems")).isInstanceOf(List.class);
					List<List<Object>> listOfLists = (List<List<Object>>) properties.get("listOfListItems");
					assertThat(listOfLists).hasSize(1);
					List<Object> list = listOfLists.get(0);
					assertThat(list).hasSize(1);
					Map<String, Object> item = (Map<String, Object>) list.get(0);
					assertThat(item.get("somePassword")).isEqualTo("******");
				}, (inputs) -> {
					assertThat(inputs.get("listOfListItems")).isInstanceOf(List.class);
					List<List<Object>> listOfLists = (List<List<Object>>) inputs.get("listOfListItems");
					assertThat(listOfLists).hasSize(1);
					List<Object> list = listOfLists.get(0);
					assertThat(list).hasSize(1);
					Map<String, Object> item = (Map<String, Object>) list.get(0);
					Map<String, Object> somePassword = (Map<String, Object>) item.get("somePassword");
					assertThat(somePassword.get("value")).isEqualTo("******");
					assertThat(somePassword.get("origin")).isEqualTo(
							"\"sensible.listOfListItems[0][0].some-password\" from property source \"test\"");
				}));
	}

	@Test
	void originParents() {
		this.contextRunner.withUserConfiguration(SensiblePropertiesConfiguration.class)
				.withInitializer(this::initializeOriginParents).run(assertProperties("sensible", (properties) -> {
				}, (inputs) -> {
					Map<String, Object> stringInputs = (Map<String, Object>) inputs.get("string");
					String[] originParents = (String[]) stringInputs.get("originParents");
					assertThat(originParents).containsExactly("spring", "boot");
				}));
	}

	private void initializeOriginParents(ConfigurableApplicationContext context) {
		MockPropertySource propertySource = new OriginParentMockPropertySource();
		propertySource.setProperty("sensible.string", "spring");
		context.getEnvironment().getPropertySources().addFirst(propertySource);
	}

	private ContextConsumer<AssertableApplicationContext> assertProperties(String prefix,
			Consumer<Map<String, Object>> properties) {
		return assertProperties(prefix, properties, (inputs) -> {
		});
	}

	private ContextConsumer<AssertableApplicationContext> assertProperties(String prefix,
			Consumer<Map<String, Object>> properties, Consumer<Map<String, Object>> inputs) {
		return (context) -> {
			ConfigurationPropertiesReportEndpoint endpoint = context
					.getBean(ConfigurationPropertiesReportEndpoint.class);
			ContextConfigurationProperties allProperties = endpoint.configurationProperties().getContexts()
					.get(context.getId());
			Optional<String> key = allProperties.getBeans().keySet().stream()
					.filter((id) -> findIdFromPrefix(prefix, id)).findAny();
			assertThat(key).describedAs("No configuration properties with prefix '%s' found", prefix).isPresent();
			ConfigurationPropertiesBeanDescriptor descriptor = allProperties.getBeans().get(key.get());
			assertThat(descriptor.getPrefix()).isEqualTo(prefix);
			properties.accept(descriptor.getProperties());
			inputs.accept(descriptor.getInputs());
		};
	}

	private boolean findIdFromPrefix(String prefix, String id) {
		int separator = id.indexOf("-");
		String candidate = (separator != -1) ? id.substring(0, separator) : id;
		return prefix.equals(candidate);
	}

	static class OriginParentMockPropertySource extends MockPropertySource implements OriginLookup<String> {

		@Override
		public Origin getOrigin(String key) {
			return new MockOrigin(key, new MockOrigin("spring", new MockOrigin("boot", null)));
		}

	}

	static class MockOrigin implements Origin {

		private final String value;

		private final MockOrigin parent;

		MockOrigin(String value, MockOrigin parent) {
			this.value = value;
			this.parent = parent;
		}

		@Override
		public Origin getParent() {
			return this.parent;
		}

		@Override
		public String toString() {
			return this.value;
		}

	}

	@Configuration(proxyBeanMethods = false)
	static class EndpointConfig {

		@Bean
		ConfigurationPropertiesReportEndpoint endpoint(Environment environment) {
			ConfigurationPropertiesReportEndpoint endpoint = new ConfigurationPropertiesReportEndpoint();
			String[] keys = environment.getProperty("test.keys-to-sanitize", String[].class);
			if (keys != null) {
				endpoint.setKeysToSanitize(keys);
			}
			return endpoint;
		}

	}

	@Configuration(proxyBeanMethods = false)
	@EnableConfigurationProperties(TestProperties.class)
	static class TestPropertiesConfiguration {

	}

	@ConfigurationProperties(prefix = "test")
	public static class TestProperties {

		private String dbPassword = "123456";

		private String myTestProperty = "654321";

		private String nullValue = null;

		private Duration duration = Duration.ofSeconds(10);

		private String ignored = "dummy";

		public String getDbPassword() {
			return this.dbPassword;
		}

		public void setDbPassword(String dbPassword) {
			this.dbPassword = dbPassword;
		}

		public String getMyTestProperty() {
			return this.myTestProperty;
		}

		public void setMyTestProperty(String myTestProperty) {
			this.myTestProperty = myTestProperty;
		}

		public String getNullValue() {
			return this.nullValue;
		}

		public void setNullValue(String nullValue) {
			this.nullValue = nullValue;
		}

		public Duration getDuration() {
			return this.duration;
		}

		public void setDuration(Duration duration) {
			this.duration = duration;
		}

		public String getIgnored() {
			return this.ignored;
		}

	}

	@Configuration(proxyBeanMethods = false)
	@EnableConfigurationProperties(ImmutableProperties.class)
	static class ImmutablePropertiesConfiguration {

	}

	@ConfigurationProperties(prefix = "immutable")
	@ConstructorBinding
	public static class ImmutableProperties {

		private final String dbPassword;

		private final String myTestProperty;

		private final String nullValue;

		private final Duration forDuration;

		private final String ignored;

		ImmutableProperties(@DefaultValue("123456") String dbPassword, @DefaultValue("654321") String myTestProperty,
				String nullValue, @DefaultValue("10s") @Name("for") Duration forDuration) {
			this.dbPassword = dbPassword;
			this.myTestProperty = myTestProperty;
			this.nullValue = nullValue;
			this.forDuration = forDuration;
			this.ignored = "dummy";
		}

		public String getDbPassword() {
			return this.dbPassword;
		}

		public String getMyTestProperty() {
			return this.myTestProperty;
		}

		public String getNullValue() {
			return this.nullValue;
		}

		public Duration getFor() {
			return this.forDuration;
		}

		public String getIgnored() {
			return this.ignored;
		}

	}

	@Configuration(proxyBeanMethods = false)
	@EnableConfigurationProperties(MultiConstructorProperties.class)
	static class MultiConstructorPropertiesConfiguration {

	}

	@ConfigurationProperties(prefix = "multiconstructor")
	@ConstructorBinding
	public static class MultiConstructorProperties {

		private final String name;

		private final int counter;

		MultiConstructorProperties(String name, int counter) {
			this.name = name;
			this.counter = counter;
		}

		@ConstructorBinding
		MultiConstructorProperties(@DefaultValue("test") String name) {
			this.name = name;
			this.counter = 42;
		}

		public String getName() {
			return this.name;
		}

		public int getCounter() {
			return this.counter;
		}

	}

	@Configuration(proxyBeanMethods = false)
	@EnableConfigurationProperties(ImmutableNestedProperties.class)
	static class ImmutableNestedPropertiesConfiguration {

	}

	@ConfigurationProperties("immutablenested")
	@ConstructorBinding
	public static class ImmutableNestedProperties {

		private final String name;

		private final Nested nested;

		ImmutableNestedProperties(@DefaultValue("parent") String name, Nested nested) {
			this.name = name;
			this.nested = nested;
		}

		public String getName() {
			return this.name;
		}

		public Nested getNested() {
			return this.nested;
		}

		public static class Nested {

			private final String name;

			private final int counter;

			Nested(String name, int counter) {
				this.name = name;
				this.counter = counter;
			}

			public String getName() {
				return this.name;
			}

			public int getCounter() {
				return this.counter;
			}

		}

	}

	@Configuration(proxyBeanMethods = false)
	@EnableConfigurationProperties(MixedCaseProperties.class)
	static class MixedCasePropertiesConfiguration {

	}

	@ConfigurationProperties("mixedcase")
	public static class MixedCaseProperties {

		private String myURL = "https://example.com";

		private String mIxedCase = "mixed";

		private String z = "zzz";

		public String getMyURL() {
			return this.myURL;
		}

		public void setMyURL(String myURL) {
			this.myURL = myURL;
		}

		public String getmIxedCase() {
			return this.mIxedCase;
		}

		public void setmIxedCase(String mIxedCase) {
			this.mIxedCase = mIxedCase;
		}

		public String getZ() {
			return this.z;
		}

		public void setZ(String z) {
			this.z = z;
		}

	}

	@Configuration(proxyBeanMethods = false)
	@EnableConfigurationProperties(BooleanProperties.class)
	static class BooleanPropertiesConfiguration {

	}

	@ConfigurationProperties("boolean")
	public static class BooleanProperties {

		private boolean simpleBoolean = true;

		private Boolean mixedBoolean = true;

		public boolean isSimpleBoolean() {
			return this.simpleBoolean;
		}

		public void setSimpleBoolean(boolean simpleBoolean) {
			this.simpleBoolean = simpleBoolean;
		}

		public boolean isMixedBoolean() {
			return (this.mixedBoolean != null) ? this.mixedBoolean : false;
		}

		public void setMixedBoolean(Boolean mixedBoolean) {
			this.mixedBoolean = mixedBoolean;
		}

	}

	@Configuration(proxyBeanMethods = false)
	@EnableConfigurationProperties(Gh4415Properties.class)
	static class Gh4415PropertiesConfiguration {

	}

	@ConfigurationProperties("gh4415")
	public static class Gh4415Properties {

		private Hidden hidden = new Hidden();

		private Map<String, Object> secrets = new HashMap<>();

		Gh4415Properties() {
			this.secrets.put("mine", "myPrivateThing");
			this.secrets.put("yours", "yourPrivateThing");
		}

		public Hidden getHidden() {
			return this.hidden;
		}

		public void setHidden(Hidden hidden) {
			this.hidden = hidden;
		}

		public Map<String, Object> getSecrets() {
			return this.secrets;
		}

		public void setSecrets(Map<String, Object> secrets) {
			this.secrets = secrets;
		}

		public static class Hidden {

			private String mine = "mySecret";

			public String getMine() {
				return this.mine;
			}

			public void setMine(String mine) {
				this.mine = mine;
			}

		}

	}

	@Configuration(proxyBeanMethods = false)
	@EnableConfigurationProperties(SensibleProperties.class)
	static class SensiblePropertiesConfiguration {

	}

	@ConfigurationProperties("sensible")
	public static class SensibleProperties {

		private String string;

		private URI sensitiveUri = URI.create("http://user:password@localhost:8080");

		private URI noPasswordUri = URI.create("http://user:@localhost:8080");

		private List<String> simpleList = new ArrayList<>();

		private String rawSensitiveAddresses = "http://user:password@localhost:8080,http://user2:password2@localhost:8082";

		private List<ListItem> listItems = new ArrayList<>();

		private List<List<ListItem>> listOfListItems = new ArrayList<>();

		SensibleProperties() {
			this.listItems.add(new ListItem());
			this.listOfListItems.add(Collections.singletonList(new ListItem()));
		}

		public void setString(String string) {
			this.string = string;
		}

		public String getString() {
			return this.string;
		}

		public void setSensitiveUri(URI sensitiveUri) {
			this.sensitiveUri = sensitiveUri;
		}

		public URI getSensitiveUri() {
			return this.sensitiveUri;
		}

		public void setNoPasswordUri(URI noPasswordUri) {
			this.noPasswordUri = noPasswordUri;
		}

		public URI getNoPasswordUri() {
			return this.noPasswordUri;
		}

		public String getRawSensitiveAddresses() {
			return this.rawSensitiveAddresses;
		}

		public void setRawSensitiveAddresses(final String rawSensitiveAddresses) {
			this.rawSensitiveAddresses = rawSensitiveAddresses;
		}

		public List<ListItem> getListItems() {
			return this.listItems;
		}

		public void setListItems(List<ListItem> listItems) {
			this.listItems = listItems;
		}

		public List<List<ListItem>> getListOfListItems() {
			return this.listOfListItems;
		}

		public void setListOfListItems(List<List<ListItem>> listOfListItems) {
			this.listOfListItems = listOfListItems;
		}

		public List<String> getSimpleList() {
			return this.simpleList;
		}

		public static class ListItem {

			private String somePassword = "secret";

			public String getSomePassword() {
				return this.somePassword;
			}

			public void setSomePassword(String somePassword) {
				this.somePassword = somePassword;
			}

		}

	}

}
>>>>>>> 6755b480
<|MERGE_RESOLUTION|>--- conflicted
+++ resolved
@@ -1,415 +1,3 @@
-<<<<<<< HEAD
-/*
- * Copyright 2012-2019 the original author or authors.
- *
- * Licensed under the Apache License, Version 2.0 (the "License");
- * you may not use this file except in compliance with the License.
- * You may obtain a copy of the License at
- *
- *      https://www.apache.org/licenses/LICENSE-2.0
- *
- * Unless required by applicable law or agreed to in writing, software
- * distributed under the License is distributed on an "AS IS" BASIS,
- * WITHOUT WARRANTIES OR CONDITIONS OF ANY KIND, either express or implied.
- * See the License for the specific language governing permissions and
- * limitations under the License.
- */
-
-package org.springframework.boot.actuate.context.properties;
-
-import java.time.Duration;
-import java.util.ArrayList;
-import java.util.Arrays;
-import java.util.Collections;
-import java.util.HashMap;
-import java.util.List;
-import java.util.Map;
-import java.util.function.BiConsumer;
-
-import org.junit.jupiter.api.Test;
-
-import org.springframework.boot.actuate.context.properties.ConfigurationPropertiesReportEndpoint.ConfigurationPropertiesBeanDescriptor;
-import org.springframework.boot.actuate.context.properties.ConfigurationPropertiesReportEndpoint.ContextConfigurationProperties;
-import org.springframework.boot.context.properties.ConfigurationProperties;
-import org.springframework.boot.context.properties.EnableConfigurationProperties;
-import org.springframework.boot.test.context.runner.ApplicationContextRunner;
-import org.springframework.context.ApplicationContext;
-import org.springframework.context.annotation.Bean;
-import org.springframework.context.annotation.Configuration;
-import org.springframework.util.CollectionUtils;
-import org.springframework.util.StringUtils;
-
-import static org.assertj.core.api.Assertions.assertThat;
-
-/**
- * Tests for {@link ConfigurationPropertiesReportEndpoint}.
- *
- * @author Dave Syer
- * @author Andy Wilkinson
- * @author Stephane Nicoll
- */
-class ConfigurationPropertiesReportEndpointTests {
-
-	@Test
-	void configurationPropertiesAreReturned() {
-		load((context, properties) -> {
-			assertThat(properties.getBeans().size()).isGreaterThan(0);
-			ConfigurationPropertiesBeanDescriptor nestedProperties = properties.getBeans().get("testProperties");
-			assertThat(nestedProperties).isNotNull();
-			assertThat(nestedProperties.getPrefix()).isEqualTo("test");
-			assertThat(nestedProperties.getProperties()).isNotEmpty();
-		});
-	}
-
-	@Test
-	void entriesWithNullValuesAreNotIncluded() {
-		load((context, properties) -> {
-			Map<String, Object> nestedProperties = properties.getBeans().get("testProperties").getProperties();
-			assertThat(nestedProperties).doesNotContainKey("nullValue");
-		});
-	}
-
-	@Test
-	void defaultKeySanitization() {
-		load((context, properties) -> {
-			Map<String, Object> nestedProperties = properties.getBeans().get("testProperties").getProperties();
-			assertThat(nestedProperties).isNotNull();
-			assertThat(nestedProperties.get("dbPassword")).isEqualTo("******");
-			assertThat(nestedProperties.get("myTestProperty")).isEqualTo("654321");
-		});
-	}
-
-	@Test
-	void customKeySanitization() {
-		load("property", (context, properties) -> {
-			Map<String, Object> nestedProperties = properties.getBeans().get("testProperties").getProperties();
-			assertThat(nestedProperties).isNotNull();
-			assertThat(nestedProperties.get("dbPassword")).isEqualTo("123456");
-			assertThat(nestedProperties.get("myTestProperty")).isEqualTo("******");
-		});
-	}
-
-	@Test
-	void customPatternKeySanitization() {
-		load(".*pass.*", (context, properties) -> {
-			Map<String, Object> nestedProperties = properties.getBeans().get("testProperties").getProperties();
-			assertThat(nestedProperties).isNotNull();
-			assertThat(nestedProperties.get("dbPassword")).isEqualTo("******");
-			assertThat(nestedProperties.get("myTestProperty")).isEqualTo("654321");
-		});
-	}
-
-	@Test
-	@SuppressWarnings("unchecked")
-	void keySanitizationWithCustomPatternUsingCompositeKeys() {
-		// gh-4415
-		load(Arrays.asList(".*\\.secrets\\..*", ".*\\.hidden\\..*"), (context, properties) -> {
-			Map<String, Object> nestedProperties = properties.getBeans().get("testProperties").getProperties();
-			assertThat(nestedProperties).isNotNull();
-			Map<String, Object> secrets = (Map<String, Object>) nestedProperties.get("secrets");
-			Map<String, Object> hidden = (Map<String, Object>) nestedProperties.get("hidden");
-			assertThat(secrets.get("mine")).isEqualTo("******");
-			assertThat(secrets.get("yours")).isEqualTo("******");
-			assertThat(hidden.get("mine")).isEqualTo("******");
-		});
-	}
-
-	@Test
-	void nonCamelCaseProperty() {
-		load((context, properties) -> {
-			Map<String, Object> nestedProperties = properties.getBeans().get("testProperties").getProperties();
-			assertThat(nestedProperties.get("myURL")).isEqualTo("https://example.com");
-		});
-	}
-
-	@Test
-	void simpleBoolean() {
-		load((context, properties) -> {
-			Map<String, Object> nestedProperties = properties.getBeans().get("testProperties").getProperties();
-			assertThat(nestedProperties.get("simpleBoolean")).isEqualTo(true);
-		});
-	}
-
-	@Test
-	void mixedBoolean() {
-		load((context, properties) -> {
-			Map<String, Object> nestedProperties = properties.getBeans().get("testProperties").getProperties();
-			assertThat(nestedProperties.get("mixedBoolean")).isEqualTo(true);
-		});
-	}
-
-	@Test
-	void mixedCase() {
-		load((context, properties) -> {
-			Map<String, Object> nestedProperties = properties.getBeans().get("testProperties").getProperties();
-			assertThat(nestedProperties.get("mIxedCase")).isEqualTo("mixed");
-		});
-	}
-
-	@Test
-	void duration() {
-		load((context, properties) -> {
-			Map<String, Object> nestedProperties = properties.getBeans().get("testProperties").getProperties();
-			assertThat(nestedProperties.get("duration")).isEqualTo(Duration.ofSeconds(10).toString());
-		});
-	}
-
-	@Test
-	void singleLetterProperty() {
-		load((context, properties) -> {
-			Map<String, Object> nestedProperties = properties.getBeans().get("testProperties").getProperties();
-			assertThat(nestedProperties.get("z")).isEqualTo("zzz");
-		});
-	}
-
-	@Test
-	@SuppressWarnings("unchecked")
-	void listsAreSanitized() {
-		load((context, properties) -> {
-			Map<String, Object> nestedProperties = properties.getBeans().get("testProperties").getProperties();
-			assertThat(nestedProperties.get("listItems")).isInstanceOf(List.class);
-			List<Object> list = (List<Object>) nestedProperties.get("listItems");
-			assertThat(list).hasSize(1);
-			Map<String, Object> item = (Map<String, Object>) list.get(0);
-			assertThat(item.get("somePassword")).isEqualTo("******");
-		});
-	}
-
-	@Test
-	@SuppressWarnings("unchecked")
-	void listsOfListsAreSanitized() {
-		load((context, properties) -> {
-			Map<String, Object> nestedProperties = properties.getBeans().get("testProperties").getProperties();
-			assertThat(nestedProperties.get("listOfListItems")).isInstanceOf(List.class);
-			List<List<Object>> listOfLists = (List<List<Object>>) nestedProperties.get("listOfListItems");
-			assertThat(listOfLists).hasSize(1);
-			List<Object> list = listOfLists.get(0);
-			assertThat(list).hasSize(1);
-			Map<String, Object> item = (Map<String, Object>) list.get(0);
-			assertThat(item.get("somePassword")).isEqualTo("******");
-		});
-	}
-
-	private void load(BiConsumer<ApplicationContext, ContextConfigurationProperties> properties) {
-		load(Collections.emptyList(), properties);
-	}
-
-	private void load(String keyToSanitize, BiConsumer<ApplicationContext, ContextConfigurationProperties> properties) {
-		load(Collections.singletonList(keyToSanitize), properties);
-	}
-
-	private void load(List<String> keysToSanitize,
-			BiConsumer<ApplicationContext, ContextConfigurationProperties> properties) {
-		ApplicationContextRunner contextRunner = new ApplicationContextRunner().withUserConfiguration(Config.class);
-		contextRunner.run((context) -> {
-			ConfigurationPropertiesReportEndpoint endpoint = context
-					.getBean(ConfigurationPropertiesReportEndpoint.class);
-			if (!CollectionUtils.isEmpty(keysToSanitize)) {
-				endpoint.setKeysToSanitize(StringUtils.toStringArray(keysToSanitize));
-			}
-			properties.accept(context, endpoint.configurationProperties().getContexts().get(context.getId()));
-		});
-	}
-
-	@Configuration(proxyBeanMethods = false)
-	@EnableConfigurationProperties
-	static class Parent {
-
-		@Bean
-		TestProperties testProperties() {
-			return new TestProperties();
-		}
-
-	}
-
-	@Configuration(proxyBeanMethods = false)
-	@EnableConfigurationProperties
-	static class Config {
-
-		@Bean
-		ConfigurationPropertiesReportEndpoint endpoint() {
-			return new ConfigurationPropertiesReportEndpoint();
-		}
-
-		@Bean
-		TestProperties testProperties() {
-			return new TestProperties();
-		}
-
-	}
-
-	@ConfigurationProperties(prefix = "test")
-	public static class TestProperties {
-
-		private String dbPassword = "123456";
-
-		private String myTestProperty = "654321";
-
-		private String myURL = "https://example.com";
-
-		private boolean simpleBoolean = true;
-
-		private Boolean mixedBoolean = true;
-
-		private String mIxedCase = "mixed";
-
-		private String z = "zzz";
-
-		private Map<String, Object> secrets = new HashMap<>();
-
-		private Hidden hidden = new Hidden();
-
-		private List<ListItem> listItems = new ArrayList<>();
-
-		private List<List<ListItem>> listOfListItems = new ArrayList<>();
-
-		private String nullValue = null;
-
-		private Duration duration = Duration.ofSeconds(10);
-
-		TestProperties() {
-			this.secrets.put("mine", "myPrivateThing");
-			this.secrets.put("yours", "yourPrivateThing");
-			this.listItems.add(new ListItem());
-			this.listOfListItems.add(Arrays.asList(new ListItem()));
-		}
-
-		public String getDbPassword() {
-			return this.dbPassword;
-		}
-
-		public void setDbPassword(String dbPassword) {
-			this.dbPassword = dbPassword;
-		}
-
-		public String getMyTestProperty() {
-			return this.myTestProperty;
-		}
-
-		public void setMyTestProperty(String myTestProperty) {
-			this.myTestProperty = myTestProperty;
-		}
-
-		public String getMyURL() {
-			return this.myURL;
-		}
-
-		public void setMyURL(String myURL) {
-			this.myURL = myURL;
-		}
-
-		public boolean isSimpleBoolean() {
-			return this.simpleBoolean;
-		}
-
-		public void setSimpleBoolean(boolean simpleBoolean) {
-			this.simpleBoolean = simpleBoolean;
-		}
-
-		public boolean isMixedBoolean() {
-			return (this.mixedBoolean != null) ? this.mixedBoolean : false;
-		}
-
-		public void setMixedBoolean(Boolean mixedBoolean) {
-			this.mixedBoolean = mixedBoolean;
-		}
-
-		public String getmIxedCase() {
-			return this.mIxedCase;
-		}
-
-		public void setmIxedCase(String mIxedCase) {
-			this.mIxedCase = mIxedCase;
-		}
-
-		public String getZ() {
-			return this.z;
-		}
-
-		public void setZ(String z) {
-			this.z = z;
-		}
-
-		public Map<String, Object> getSecrets() {
-			return this.secrets;
-		}
-
-		public void setSecrets(Map<String, Object> secrets) {
-			this.secrets = secrets;
-		}
-
-		public Hidden getHidden() {
-			return this.hidden;
-		}
-
-		public void setHidden(Hidden hidden) {
-			this.hidden = hidden;
-		}
-
-		public List<ListItem> getListItems() {
-			return this.listItems;
-		}
-
-		public void setListItems(List<ListItem> listItems) {
-			this.listItems = listItems;
-		}
-
-		public List<List<ListItem>> getListOfListItems() {
-			return this.listOfListItems;
-		}
-
-		public void setListOfListItems(List<List<ListItem>> listOfListItems) {
-			this.listOfListItems = listOfListItems;
-		}
-
-		public String getNullValue() {
-			return this.nullValue;
-		}
-
-		public void setNullValue(String nullValue) {
-			this.nullValue = nullValue;
-		}
-
-		public Duration getDuration() {
-			return this.duration;
-		}
-
-		public void setDuration(Duration duration) {
-			this.duration = duration;
-		}
-
-		public static class Hidden {
-
-			private String mine = "mySecret";
-
-			public String getMine() {
-				return this.mine;
-			}
-
-			public void setMine(String mine) {
-				this.mine = mine;
-			}
-
-		}
-
-		public static class ListItem {
-
-			private String somePassword = "secret";
-
-			public String getSomePassword() {
-				return this.somePassword;
-			}
-
-			public void setSomePassword(String somePassword) {
-				this.somePassword = somePassword;
-			}
-
-		}
-
-	}
-
-}
-=======
 /*
  * Copyright 2012-2021 the original author or authors.
  *
@@ -1202,5 +790,4 @@
 
 	}
 
-}
->>>>>>> 6755b480
+}