<<<<<<< HEAD
/*
 * Copyright 2012-2019 the original author or authors.
 *
 * Licensed under the Apache License, Version 2.0 (the "License");
 * you may not use this file except in compliance with the License.
 * You may obtain a copy of the License at
 *
 *      https://www.apache.org/licenses/LICENSE-2.0
 *
 * Unless required by applicable law or agreed to in writing, software
 * distributed under the License is distributed on an "AS IS" BASIS,
 * WITHOUT WARRANTIES OR CONDITIONS OF ANY KIND, either express or implied.
 * See the License for the specific language governing permissions and
 * limitations under the License.
 */

package org.springframework.boot.actuate.trace.http;

import java.net.URI;
import java.time.Instant;
import java.util.LinkedHashMap;
import java.util.List;
import java.util.Map;

import org.springframework.util.StringUtils;

/**
 * A trace event for handling of an HTTP request and response exchange. Can be used for
 * analyzing contextual information such as HTTP headers.
 *
 * @author Dave Syer
 * @author Andy Wilkinson
 * @since 2.0.0
 */
public final class HttpTrace {

	private final Instant timestamp;

	private volatile Principal principal;

	private volatile Session session;

	private final Request request;

	private volatile Response response;

	private volatile Long timeTaken;

	/**
	 * Creates a fully-configured {@code HttpTrace} instance. Primarily for use by
	 * {@link HttpTraceRepository} implementations when recreating a trace from a
	 * persistent store.
	 * @param request the request
	 * @param response the response
	 * @param timestamp the timestamp of the request-response exchange
	 * @param principal the principal, if any
	 * @param session the session, if any
	 * @param timeTaken the time taken, in milliseconds, to complete the request-response
	 * exchange, if known
	 * @since 2.1.0
	 */
	public HttpTrace(Request request, Response response, Instant timestamp, Principal principal, Session session,
			Long timeTaken) {
		this.request = request;
		this.response = response;
		this.timestamp = timestamp;
		this.principal = principal;
		this.session = session;
		this.timeTaken = timeTaken;
	}

	HttpTrace(TraceableRequest request) {
		this.request = new Request(request);
		this.timestamp = Instant.now();
	}

	public Instant getTimestamp() {
		return this.timestamp;
	}

	void setPrincipal(java.security.Principal principal) {
		if (principal != null) {
			this.principal = new Principal(principal.getName());
		}
	}

	public Principal getPrincipal() {
		return this.principal;
	}

	public Session getSession() {
		return this.session;
	}

	void setSessionId(String sessionId) {
		if (StringUtils.hasText(sessionId)) {
			this.session = new Session(sessionId);
		}
	}

	public Request getRequest() {
		return this.request;
	}

	public Response getResponse() {
		return this.response;
	}

	void setResponse(Response response) {
		this.response = response;
	}

	public Long getTimeTaken() {
		return this.timeTaken;
	}

	void setTimeTaken(long timeTaken) {
		this.timeTaken = timeTaken;
	}

	/**
	 * Trace of an HTTP request.
	 */
	public static final class Request {

		private final String method;

		private final URI uri;

		private final Map<String, List<String>> headers;

		private final String remoteAddress;

		private Request(TraceableRequest request) {
			this(request.getMethod(), request.getUri(), request.getHeaders(), request.getRemoteAddress());
		}

		/**
		 * Creates a fully-configured {@code Request} instance. Primarily for use by
		 * {@link HttpTraceRepository} implementations when recreating a request from a
		 * persistent store.
		 * @param method the HTTP method of the request
		 * @param uri the URI of the request
		 * @param headers the request headers
		 * @param remoteAddress remote address from which the request was sent, if known
		 * @since 2.1.0
		 */
		public Request(String method, URI uri, Map<String, List<String>> headers, String remoteAddress) {
			this.method = method;
			this.uri = uri;
			this.headers = new LinkedHashMap<>(headers);
			this.remoteAddress = remoteAddress;
		}

		public String getMethod() {
			return this.method;
		}

		public URI getUri() {
			return this.uri;
		}

		public Map<String, List<String>> getHeaders() {
			return this.headers;
		}

		public String getRemoteAddress() {
			return this.remoteAddress;
		}

	}

	/**
	 * Trace of an HTTP response.
	 */
	public static final class Response {

		private final int status;

		private final Map<String, List<String>> headers;

		Response(TraceableResponse response) {
			this(response.getStatus(), response.getHeaders());
		}

		/**
		 * Creates a fully-configured {@code Response} instance. Primarily for use by
		 * {@link HttpTraceRepository} implementations when recreating a response from a
		 * persistent store.
		 * @param status the status of the response
		 * @param headers the response headers
		 * @since 2.1.0
		 */
		public Response(int status, Map<String, List<String>> headers) {
			this.status = status;
			this.headers = new LinkedHashMap<>(headers);
		}

		public int getStatus() {
			return this.status;
		}

		public Map<String, List<String>> getHeaders() {
			return this.headers;
		}

	}

	/**
	 * Session associated with an HTTP request-response exchange.
	 */
	public static final class Session {

		private final String id;

		/**
		 * Creates a {@code Session}.
		 * @param id the session id
		 * @since 2.1.0
		 */
		public Session(String id) {
			this.id = id;
		}

		public String getId() {
			return this.id;
		}

	}

	/**
	 * Principal associated with an HTTP request-response exchange.
	 */
	public static final class Principal {

		private final String name;

		/**
		 * Creates a {@code Principal}.
		 * @param name the name of the principal
		 * @since 2.1.0
		 */
		public Principal(String name) {
			this.name = name;
		}

		public String getName() {
			return this.name;
		}

	}

}
=======
/*
 * Copyright 2012-2020 the original author or authors.
 *
 * Licensed under the Apache License, Version 2.0 (the "License");
 * you may not use this file except in compliance with the License.
 * You may obtain a copy of the License at
 *
 *      https://www.apache.org/licenses/LICENSE-2.0
 *
 * Unless required by applicable law or agreed to in writing, software
 * distributed under the License is distributed on an "AS IS" BASIS,
 * WITHOUT WARRANTIES OR CONDITIONS OF ANY KIND, either express or implied.
 * See the License for the specific language governing permissions and
 * limitations under the License.
 */

package org.springframework.boot.actuate.trace.http;

import java.net.URI;
import java.time.Instant;
import java.util.LinkedHashMap;
import java.util.List;
import java.util.Map;

import org.springframework.util.StringUtils;

/**
 * A trace event for handling of an HTTP request and response exchange. Can be used for
 * analyzing contextual information such as HTTP headers.
 *
 * @author Dave Syer
 * @author Andy Wilkinson
 * @since 2.0.0
 */
public final class HttpTrace {

	private final Instant timestamp;

	private volatile Principal principal;

	private volatile Session session;

	private final Request request;

	private volatile Response response;

	private volatile Long timeTaken;

	private final long startNanoTime;

	/**
	 * Creates a fully-configured {@code HttpTrace} instance. Primarily for use by
	 * {@link HttpTraceRepository} implementations when recreating a trace from a
	 * persistent store.
	 * @param request the request
	 * @param response the response
	 * @param timestamp the timestamp of the request-response exchange
	 * @param principal the principal, if any
	 * @param session the session, if any
	 * @param timeTaken the time taken, in milliseconds, to complete the request-response
	 * exchange, if known
	 * @since 2.1.0
	 */
	public HttpTrace(Request request, Response response, Instant timestamp, Principal principal, Session session,
			Long timeTaken) {
		this.request = request;
		this.response = response;
		this.timestamp = timestamp;
		this.principal = principal;
		this.session = session;
		this.timeTaken = timeTaken;
		this.startNanoTime = 0;
	}

	HttpTrace(TraceableRequest request) {
		this.request = new Request(request);
		this.timestamp = Instant.now();
		this.startNanoTime = System.nanoTime();
	}

	public Instant getTimestamp() {
		return this.timestamp;
	}

	void setPrincipal(java.security.Principal principal) {
		if (principal != null) {
			this.principal = new Principal(principal.getName());
		}
	}

	public Principal getPrincipal() {
		return this.principal;
	}

	public Session getSession() {
		return this.session;
	}

	void setSessionId(String sessionId) {
		if (StringUtils.hasText(sessionId)) {
			this.session = new Session(sessionId);
		}
	}

	public Request getRequest() {
		return this.request;
	}

	public Response getResponse() {
		return this.response;
	}

	void setResponse(Response response) {
		this.response = response;
	}

	public Long getTimeTaken() {
		return this.timeTaken;
	}

	void setTimeTaken(long timeTaken) {
		this.timeTaken = timeTaken;
	}

	long getStartNanoTime() {
		return this.startNanoTime;
	}

	/**
	 * Trace of an HTTP request.
	 */
	public static final class Request {

		private final String method;

		private final URI uri;

		private final Map<String, List<String>> headers;

		private final String remoteAddress;

		private Request(TraceableRequest request) {
			this(request.getMethod(), request.getUri(), request.getHeaders(), request.getRemoteAddress());
		}

		/**
		 * Creates a fully-configured {@code Request} instance. Primarily for use by
		 * {@link HttpTraceRepository} implementations when recreating a request from a
		 * persistent store.
		 * @param method the HTTP method of the request
		 * @param uri the URI of the request
		 * @param headers the request headers
		 * @param remoteAddress remote address from which the request was sent, if known
		 * @since 2.1.0
		 */
		public Request(String method, URI uri, Map<String, List<String>> headers, String remoteAddress) {
			this.method = method;
			this.uri = uri;
			this.headers = new LinkedHashMap<>(headers);
			this.remoteAddress = remoteAddress;
		}

		public String getMethod() {
			return this.method;
		}

		public URI getUri() {
			return this.uri;
		}

		public Map<String, List<String>> getHeaders() {
			return this.headers;
		}

		public String getRemoteAddress() {
			return this.remoteAddress;
		}

	}

	/**
	 * Trace of an HTTP response.
	 */
	public static final class Response {

		private final int status;

		private final Map<String, List<String>> headers;

		Response(TraceableResponse response) {
			this(response.getStatus(), response.getHeaders());
		}

		/**
		 * Creates a fully-configured {@code Response} instance. Primarily for use by
		 * {@link HttpTraceRepository} implementations when recreating a response from a
		 * persistent store.
		 * @param status the status of the response
		 * @param headers the response headers
		 * @since 2.1.0
		 */
		public Response(int status, Map<String, List<String>> headers) {
			this.status = status;
			this.headers = new LinkedHashMap<>(headers);
		}

		public int getStatus() {
			return this.status;
		}

		public Map<String, List<String>> getHeaders() {
			return this.headers;
		}

	}

	/**
	 * Session associated with an HTTP request-response exchange.
	 */
	public static final class Session {

		private final String id;

		/**
		 * Creates a {@code Session}.
		 * @param id the session id
		 * @since 2.1.0
		 */
		public Session(String id) {
			this.id = id;
		}

		public String getId() {
			return this.id;
		}

	}

	/**
	 * Principal associated with an HTTP request-response exchange.
	 */
	public static final class Principal {

		private final String name;

		/**
		 * Creates a {@code Principal}.
		 * @param name the name of the principal
		 * @since 2.1.0
		 */
		public Principal(String name) {
			this.name = name;
		}

		public String getName() {
			return this.name;
		}

	}

}
>>>>>>> 6755b480
<|MERGE_RESOLUTION|>--- conflicted
+++ resolved
@@ -1,6 +1,5 @@
-<<<<<<< HEAD
 /*
- * Copyright 2012-2019 the original author or authors.
+ * Copyright 2012-2020 the original author or authors.
  *
  * Licensed under the Apache License, Version 2.0 (the "License");
  * you may not use this file except in compliance with the License.
@@ -46,6 +45,8 @@
 	private volatile Response response;
 
 	private volatile Long timeTaken;
+
+	private final long startNanoTime;
 
 	/**
 	 * Creates a fully-configured {@code HttpTrace} instance. Primarily for use by
@@ -68,11 +69,13 @@
 		this.principal = principal;
 		this.session = session;
 		this.timeTaken = timeTaken;
+		this.startNanoTime = 0;
 	}
 
 	HttpTrace(TraceableRequest request) {
 		this.request = new Request(request);
 		this.timestamp = Instant.now();
+		this.startNanoTime = System.nanoTime();
 	}
 
 	public Instant getTimestamp() {
@@ -117,6 +120,10 @@
 
 	void setTimeTaken(long timeTaken) {
 		this.timeTaken = timeTaken;
+	}
+
+	long getStartNanoTime() {
+		return this.startNanoTime;
 	}
 
 	/**
@@ -251,267 +258,4 @@
 
 	}
 
-}
-=======
-/*
- * Copyright 2012-2020 the original author or authors.
- *
- * Licensed under the Apache License, Version 2.0 (the "License");
- * you may not use this file except in compliance with the License.
- * You may obtain a copy of the License at
- *
- *      https://www.apache.org/licenses/LICENSE-2.0
- *
- * Unless required by applicable law or agreed to in writing, software
- * distributed under the License is distributed on an "AS IS" BASIS,
- * WITHOUT WARRANTIES OR CONDITIONS OF ANY KIND, either express or implied.
- * See the License for the specific language governing permissions and
- * limitations under the License.
- */
-
-package org.springframework.boot.actuate.trace.http;
-
-import java.net.URI;
-import java.time.Instant;
-import java.util.LinkedHashMap;
-import java.util.List;
-import java.util.Map;
-
-import org.springframework.util.StringUtils;
-
-/**
- * A trace event for handling of an HTTP request and response exchange. Can be used for
- * analyzing contextual information such as HTTP headers.
- *
- * @author Dave Syer
- * @author Andy Wilkinson
- * @since 2.0.0
- */
-public final class HttpTrace {
-
-	private final Instant timestamp;
-
-	private volatile Principal principal;
-
-	private volatile Session session;
-
-	private final Request request;
-
-	private volatile Response response;
-
-	private volatile Long timeTaken;
-
-	private final long startNanoTime;
-
-	/**
-	 * Creates a fully-configured {@code HttpTrace} instance. Primarily for use by
-	 * {@link HttpTraceRepository} implementations when recreating a trace from a
-	 * persistent store.
-	 * @param request the request
-	 * @param response the response
-	 * @param timestamp the timestamp of the request-response exchange
-	 * @param principal the principal, if any
-	 * @param session the session, if any
-	 * @param timeTaken the time taken, in milliseconds, to complete the request-response
-	 * exchange, if known
-	 * @since 2.1.0
-	 */
-	public HttpTrace(Request request, Response response, Instant timestamp, Principal principal, Session session,
-			Long timeTaken) {
-		this.request = request;
-		this.response = response;
-		this.timestamp = timestamp;
-		this.principal = principal;
-		this.session = session;
-		this.timeTaken = timeTaken;
-		this.startNanoTime = 0;
-	}
-
-	HttpTrace(TraceableRequest request) {
-		this.request = new Request(request);
-		this.timestamp = Instant.now();
-		this.startNanoTime = System.nanoTime();
-	}
-
-	public Instant getTimestamp() {
-		return this.timestamp;
-	}
-
-	void setPrincipal(java.security.Principal principal) {
-		if (principal != null) {
-			this.principal = new Principal(principal.getName());
-		}
-	}
-
-	public Principal getPrincipal() {
-		return this.principal;
-	}
-
-	public Session getSession() {
-		return this.session;
-	}
-
-	void setSessionId(String sessionId) {
-		if (StringUtils.hasText(sessionId)) {
-			this.session = new Session(sessionId);
-		}
-	}
-
-	public Request getRequest() {
-		return this.request;
-	}
-
-	public Response getResponse() {
-		return this.response;
-	}
-
-	void setResponse(Response response) {
-		this.response = response;
-	}
-
-	public Long getTimeTaken() {
-		return this.timeTaken;
-	}
-
-	void setTimeTaken(long timeTaken) {
-		this.timeTaken = timeTaken;
-	}
-
-	long getStartNanoTime() {
-		return this.startNanoTime;
-	}
-
-	/**
-	 * Trace of an HTTP request.
-	 */
-	public static final class Request {
-
-		private final String method;
-
-		private final URI uri;
-
-		private final Map<String, List<String>> headers;
-
-		private final String remoteAddress;
-
-		private Request(TraceableRequest request) {
-			this(request.getMethod(), request.getUri(), request.getHeaders(), request.getRemoteAddress());
-		}
-
-		/**
-		 * Creates a fully-configured {@code Request} instance. Primarily for use by
-		 * {@link HttpTraceRepository} implementations when recreating a request from a
-		 * persistent store.
-		 * @param method the HTTP method of the request
-		 * @param uri the URI of the request
-		 * @param headers the request headers
-		 * @param remoteAddress remote address from which the request was sent, if known
-		 * @since 2.1.0
-		 */
-		public Request(String method, URI uri, Map<String, List<String>> headers, String remoteAddress) {
-			this.method = method;
-			this.uri = uri;
-			this.headers = new LinkedHashMap<>(headers);
-			this.remoteAddress = remoteAddress;
-		}
-
-		public String getMethod() {
-			return this.method;
-		}
-
-		public URI getUri() {
-			return this.uri;
-		}
-
-		public Map<String, List<String>> getHeaders() {
-			return this.headers;
-		}
-
-		public String getRemoteAddress() {
-			return this.remoteAddress;
-		}
-
-	}
-
-	/**
-	 * Trace of an HTTP response.
-	 */
-	public static final class Response {
-
-		private final int status;
-
-		private final Map<String, List<String>> headers;
-
-		Response(TraceableResponse response) {
-			this(response.getStatus(), response.getHeaders());
-		}
-
-		/**
-		 * Creates a fully-configured {@code Response} instance. Primarily for use by
-		 * {@link HttpTraceRepository} implementations when recreating a response from a
-		 * persistent store.
-		 * @param status the status of the response
-		 * @param headers the response headers
-		 * @since 2.1.0
-		 */
-		public Response(int status, Map<String, List<String>> headers) {
-			this.status = status;
-			this.headers = new LinkedHashMap<>(headers);
-		}
-
-		public int getStatus() {
-			return this.status;
-		}
-
-		public Map<String, List<String>> getHeaders() {
-			return this.headers;
-		}
-
-	}
-
-	/**
-	 * Session associated with an HTTP request-response exchange.
-	 */
-	public static final class Session {
-
-		private final String id;
-
-		/**
-		 * Creates a {@code Session}.
-		 * @param id the session id
-		 * @since 2.1.0
-		 */
-		public Session(String id) {
-			this.id = id;
-		}
-
-		public String getId() {
-			return this.id;
-		}
-
-	}
-
-	/**
-	 * Principal associated with an HTTP request-response exchange.
-	 */
-	public static final class Principal {
-
-		private final String name;
-
-		/**
-		 * Creates a {@code Principal}.
-		 * @param name the name of the principal
-		 * @since 2.1.0
-		 */
-		public Principal(String name) {
-			this.name = name;
-		}
-
-		public String getName() {
-			return this.name;
-		}
-
-	}
-
-}
->>>>>>> 6755b480
+}