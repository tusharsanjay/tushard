--- conflicted
+++ resolved
@@ -1,127 +1,3 @@
-<<<<<<< HEAD
-/*
- * Copyright 2012-2019 the original author or authors.
- *
- * Licensed under the Apache License, Version 2.0 (the "License");
- * you may not use this file except in compliance with the License.
- * You may obtain a copy of the License at
- *
- *      https://www.apache.org/licenses/LICENSE-2.0
- *
- * Unless required by applicable law or agreed to in writing, software
- * distributed under the License is distributed on an "AS IS" BASIS,
- * WITHOUT WARRANTIES OR CONDITIONS OF ANY KIND, either express or implied.
- * See the License for the specific language governing permissions and
- * limitations under the License.
- */
-
-package org.springframework.boot.actuate.endpoint.invoke.reflect;
-
-import java.lang.reflect.Method;
-import java.security.Principal;
-import java.util.Set;
-import java.util.stream.Collectors;
-
-import org.springframework.boot.actuate.endpoint.InvocationContext;
-import org.springframework.boot.actuate.endpoint.SecurityContext;
-import org.springframework.boot.actuate.endpoint.invoke.MissingParametersException;
-import org.springframework.boot.actuate.endpoint.invoke.OperationInvoker;
-import org.springframework.boot.actuate.endpoint.invoke.OperationParameter;
-import org.springframework.boot.actuate.endpoint.invoke.ParameterValueMapper;
-import org.springframework.core.style.ToStringCreator;
-import org.springframework.util.Assert;
-import org.springframework.util.ReflectionUtils;
-
-/**
- * An {@code OperationInvoker} that invokes an operation using reflection.
- *
- * @author Andy Wilkinson
- * @author Stephane Nicoll
- * @author Phillip Webb
- * @since 2.0.0
- */
-public class ReflectiveOperationInvoker implements OperationInvoker {
-
-	private final Object target;
-
-	private final OperationMethod operationMethod;
-
-	private final ParameterValueMapper parameterValueMapper;
-
-	/**
-	 * Creates a new {@code ReflectiveOperationInvoker} that will invoke the given
-	 * {@code method} on the given {@code target}. The given {@code parameterMapper} will
-	 * be used to map parameters to the required types and the given
-	 * {@code parameterNameMapper} will be used map parameters by name.
-	 * @param target the target of the reflective call
-	 * @param operationMethod the method info
-	 * @param parameterValueMapper the parameter mapper
-	 */
-	public ReflectiveOperationInvoker(Object target, OperationMethod operationMethod,
-			ParameterValueMapper parameterValueMapper) {
-		Assert.notNull(target, "Target must not be null");
-		Assert.notNull(operationMethod, "OperationMethod must not be null");
-		Assert.notNull(parameterValueMapper, "ParameterValueMapper must not be null");
-		ReflectionUtils.makeAccessible(operationMethod.getMethod());
-		this.target = target;
-		this.operationMethod = operationMethod;
-		this.parameterValueMapper = parameterValueMapper;
-	}
-
-	@Override
-	public Object invoke(InvocationContext context) {
-		validateRequiredParameters(context);
-		Method method = this.operationMethod.getMethod();
-		Object[] resolvedArguments = resolveArguments(context);
-		ReflectionUtils.makeAccessible(method);
-		return ReflectionUtils.invokeMethod(method, this.target, resolvedArguments);
-	}
-
-	private void validateRequiredParameters(InvocationContext context) {
-		Set<OperationParameter> missing = this.operationMethod.getParameters().stream()
-				.filter((parameter) -> isMissing(context, parameter)).collect(Collectors.toSet());
-		if (!missing.isEmpty()) {
-			throw new MissingParametersException(missing);
-		}
-	}
-
-	private boolean isMissing(InvocationContext context, OperationParameter parameter) {
-		if (!parameter.isMandatory()) {
-			return false;
-		}
-		if (Principal.class.equals(parameter.getType())) {
-			return context.getSecurityContext().getPrincipal() == null;
-		}
-		if (SecurityContext.class.equals(parameter.getType())) {
-			return false;
-		}
-		return context.getArguments().get(parameter.getName()) == null;
-	}
-
-	private Object[] resolveArguments(InvocationContext context) {
-		return this.operationMethod.getParameters().stream().map((parameter) -> resolveArgument(parameter, context))
-				.toArray();
-	}
-
-	private Object resolveArgument(OperationParameter parameter, InvocationContext context) {
-		if (Principal.class.equals(parameter.getType())) {
-			return context.getSecurityContext().getPrincipal();
-		}
-		if (SecurityContext.class.equals(parameter.getType())) {
-			return context.getSecurityContext();
-		}
-		Object value = context.getArguments().get(parameter.getName());
-		return this.parameterValueMapper.mapParameterValue(parameter, value);
-	}
-
-	@Override
-	public String toString() {
-		return new ToStringCreator(this).append("target", this.target).append("method", this.operationMethod)
-				.toString();
-	}
-
-}
-=======
 /*
  * Copyright 2012-2019 the original author or authors.
  *
@@ -250,5 +126,4 @@
 				.toString();
 	}
 
-}
->>>>>>> 6755b480
+}