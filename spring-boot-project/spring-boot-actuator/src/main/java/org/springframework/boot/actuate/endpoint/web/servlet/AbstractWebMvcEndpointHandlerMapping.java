<<<<<<< HEAD
/*
 * Copyright 2012-2019 the original author or authors.
 *
 * Licensed under the Apache License, Version 2.0 (the "License");
 * you may not use this file except in compliance with the License.
 * You may obtain a copy of the License at
 *
 *      https://www.apache.org/licenses/LICENSE-2.0
 *
 * Unless required by applicable law or agreed to in writing, software
 * distributed under the License is distributed on an "AS IS" BASIS,
 * WITHOUT WARRANTIES OR CONDITIONS OF ANY KIND, either express or implied.
 * See the License for the specific language governing permissions and
 * limitations under the License.
 */

package org.springframework.boot.actuate.endpoint.web.servlet;

import java.lang.reflect.Method;
import java.security.Principal;
import java.util.Arrays;
import java.util.Collection;
import java.util.LinkedHashMap;
import java.util.List;
import java.util.Map;
import java.util.Set;

import javax.servlet.http.HttpServletRequest;
import javax.servlet.http.HttpServletResponse;

import org.springframework.beans.factory.InitializingBean;
import org.springframework.boot.actuate.endpoint.InvalidEndpointRequestException;
import org.springframework.boot.actuate.endpoint.InvocationContext;
import org.springframework.boot.actuate.endpoint.SecurityContext;
import org.springframework.boot.actuate.endpoint.invoke.OperationInvoker;
import org.springframework.boot.actuate.endpoint.web.EndpointMapping;
import org.springframework.boot.actuate.endpoint.web.EndpointMediaTypes;
import org.springframework.boot.actuate.endpoint.web.ExposableWebEndpoint;
import org.springframework.boot.actuate.endpoint.web.WebEndpointResponse;
import org.springframework.boot.actuate.endpoint.web.WebOperation;
import org.springframework.boot.actuate.endpoint.web.WebOperationRequestPredicate;
import org.springframework.http.HttpMethod;
import org.springframework.http.HttpStatus;
import org.springframework.http.ResponseEntity;
import org.springframework.util.ReflectionUtils;
import org.springframework.util.StringUtils;
import org.springframework.web.bind.annotation.RequestBody;
import org.springframework.web.bind.annotation.RequestMethod;
import org.springframework.web.bind.annotation.ResponseBody;
import org.springframework.web.bind.annotation.ResponseStatus;
import org.springframework.web.cors.CorsConfiguration;
import org.springframework.web.method.HandlerMethod;
import org.springframework.web.servlet.HandlerMapping;
import org.springframework.web.servlet.handler.MatchableHandlerMapping;
import org.springframework.web.servlet.handler.RequestMatchResult;
import org.springframework.web.servlet.mvc.condition.ConsumesRequestCondition;
import org.springframework.web.servlet.mvc.condition.PatternsRequestCondition;
import org.springframework.web.servlet.mvc.condition.ProducesRequestCondition;
import org.springframework.web.servlet.mvc.condition.RequestMethodsRequestCondition;
import org.springframework.web.servlet.mvc.method.RequestMappingInfo;
import org.springframework.web.servlet.mvc.method.RequestMappingInfoHandlerMapping;

/**
 * A custom {@link HandlerMapping} that makes {@link ExposableWebEndpoint web endpoints}
 * available over HTTP using Spring MVC.
 *
 * @author Andy Wilkinson
 * @author Madhura Bhave
 * @author Phillip Webb
 * @author Brian Clozel
 * @since 2.0.0
 */
public abstract class AbstractWebMvcEndpointHandlerMapping extends RequestMappingInfoHandlerMapping
		implements InitializingBean, MatchableHandlerMapping {

	private final EndpointMapping endpointMapping;

	private final Collection<ExposableWebEndpoint> endpoints;

	private final EndpointMediaTypes endpointMediaTypes;

	private final CorsConfiguration corsConfiguration;

	private final boolean shouldRegisterLinksMapping;

	private final Method handleMethod = ReflectionUtils.findMethod(OperationHandler.class, "handle",
			HttpServletRequest.class, Map.class);

	private static final RequestMappingInfo.BuilderConfiguration builderConfig = getBuilderConfig();

	/**
	 * Creates a new {@code WebEndpointHandlerMapping} that provides mappings for the
	 * operations of the given {@code webEndpoints}.
	 * @param endpointMapping the base mapping for all endpoints
	 * @param endpoints the web endpoints
	 * @param endpointMediaTypes media types consumed and produced by the endpoints
	 * @param shouldRegisterLinksMapping whether the links endpoint should be registered
	 */
	public AbstractWebMvcEndpointHandlerMapping(EndpointMapping endpointMapping,
			Collection<ExposableWebEndpoint> endpoints, EndpointMediaTypes endpointMediaTypes,
			boolean shouldRegisterLinksMapping) {
		this(endpointMapping, endpoints, endpointMediaTypes, null, shouldRegisterLinksMapping);
	}

	/**
	 * Creates a new {@code AbstractWebMvcEndpointHandlerMapping} that provides mappings
	 * for the operations of the given endpoints.
	 * @param endpointMapping the base mapping for all endpoints
	 * @param endpoints the web endpoints
	 * @param endpointMediaTypes media types consumed and produced by the endpoints
	 * @param corsConfiguration the CORS configuration for the endpoints or {@code null}
	 * @param shouldRegisterLinksMapping whether the links endpoint should be registered
	 */
	public AbstractWebMvcEndpointHandlerMapping(EndpointMapping endpointMapping,
			Collection<ExposableWebEndpoint> endpoints, EndpointMediaTypes endpointMediaTypes,
			CorsConfiguration corsConfiguration, boolean shouldRegisterLinksMapping) {
		this.endpointMapping = endpointMapping;
		this.endpoints = endpoints;
		this.endpointMediaTypes = endpointMediaTypes;
		this.corsConfiguration = corsConfiguration;
		this.shouldRegisterLinksMapping = shouldRegisterLinksMapping;
		setOrder(-100);
	}

	@Override
	protected void initHandlerMethods() {
		for (ExposableWebEndpoint endpoint : this.endpoints) {
			for (WebOperation operation : endpoint.getOperations()) {
				registerMappingForOperation(endpoint, operation);
			}
		}
		if (this.shouldRegisterLinksMapping) {
			registerLinksMapping();
		}
	}

	@Override
	protected HandlerMethod createHandlerMethod(Object handler, Method method) {
		HandlerMethod handlerMethod = super.createHandlerMethod(handler, method);
		return new WebMvcEndpointHandlerMethod(handlerMethod.getBean(), handlerMethod.getMethod());
	}

	@Override
	public RequestMatchResult match(HttpServletRequest request, String pattern) {
		RequestMappingInfo info = RequestMappingInfo.paths(pattern).options(builderConfig).build();
		RequestMappingInfo matchingInfo = info.getMatchingCondition(request);
		if (matchingInfo == null) {
			return null;
		}
		Set<String> patterns = matchingInfo.getPatternsCondition().getPatterns();
		String lookupPath = getUrlPathHelper().getLookupPathForRequest(request);
		return new RequestMatchResult(patterns.iterator().next(), lookupPath, getPathMatcher());
	}

	private static RequestMappingInfo.BuilderConfiguration getBuilderConfig() {
		RequestMappingInfo.BuilderConfiguration config = new RequestMappingInfo.BuilderConfiguration();
		config.setUrlPathHelper(null);
		config.setPathMatcher(null);
		config.setSuffixPatternMatch(false);
		config.setTrailingSlashMatch(true);
		return config;
	}

	private void registerMappingForOperation(ExposableWebEndpoint endpoint, WebOperation operation) {
		ServletWebOperation servletWebOperation = wrapServletWebOperation(endpoint, operation,
				new ServletWebOperationAdapter(operation));
		registerMapping(createRequestMappingInfo(operation), new OperationHandler(servletWebOperation),
				this.handleMethod);
	}

	/**
	 * Hook point that allows subclasses to wrap the {@link ServletWebOperation} before
	 * it's called. Allows additional features, such as security, to be added.
	 * @param endpoint the source endpoint
	 * @param operation the source operation
	 * @param servletWebOperation the servlet web operation to wrap
	 * @return a wrapped servlet web operation
	 */
	protected ServletWebOperation wrapServletWebOperation(ExposableWebEndpoint endpoint, WebOperation operation,
			ServletWebOperation servletWebOperation) {
		return servletWebOperation;
	}

	private RequestMappingInfo createRequestMappingInfo(WebOperation operation) {
		WebOperationRequestPredicate predicate = operation.getRequestPredicate();
		PatternsRequestCondition patterns = patternsRequestConditionForPattern(predicate.getPath());
		RequestMethodsRequestCondition methods = new RequestMethodsRequestCondition(
				RequestMethod.valueOf(predicate.getHttpMethod().name()));
		ConsumesRequestCondition consumes = new ConsumesRequestCondition(
				StringUtils.toStringArray(predicate.getConsumes()));
		ProducesRequestCondition produces = new ProducesRequestCondition(
				StringUtils.toStringArray(predicate.getProduces()));
		return new RequestMappingInfo(null, patterns, methods, null, null, consumes, produces, null);
	}

	private void registerLinksMapping() {
		PatternsRequestCondition patterns = patternsRequestConditionForPattern("");
		RequestMethodsRequestCondition methods = new RequestMethodsRequestCondition(RequestMethod.GET);
		ProducesRequestCondition produces = new ProducesRequestCondition(this.endpointMediaTypes.getProduced()
				.toArray(StringUtils.toStringArray(this.endpointMediaTypes.getProduced())));
		RequestMappingInfo mapping = new RequestMappingInfo(patterns, methods, null, null, null, produces, null);
		LinksHandler linksHandler = getLinksHandler();
		registerMapping(mapping, linksHandler, ReflectionUtils.findMethod(linksHandler.getClass(), "links",
				HttpServletRequest.class, HttpServletResponse.class));
	}

	private PatternsRequestCondition patternsRequestConditionForPattern(String path) {
		String[] patterns = new String[] { this.endpointMapping.createSubPath(path) };
		return new PatternsRequestCondition(patterns, builderConfig.getUrlPathHelper(), builderConfig.getPathMatcher(),
				builderConfig.useSuffixPatternMatch(), builderConfig.useTrailingSlashMatch());
	}

	@Override
	protected boolean hasCorsConfigurationSource(Object handler) {
		return this.corsConfiguration != null;
	}

	@Override
	protected CorsConfiguration initCorsConfiguration(Object handler, Method method, RequestMappingInfo mapping) {
		return this.corsConfiguration;
	}

	@Override
	protected boolean isHandler(Class<?> beanType) {
		return false;
	}

	@Override
	protected RequestMappingInfo getMappingForMethod(Method method, Class<?> handlerType) {
		return null;
	}

	@Override
	protected void extendInterceptors(List<Object> interceptors) {
		interceptors.add(new SkipPathExtensionContentNegotiation());
	}

	/**
	 * Return the Handler providing actuator links at the root endpoint.
	 * @return the links handler
	 */
	protected abstract LinksHandler getLinksHandler();

	/**
	 * Return the web endpoints being mapped.
	 * @return the endpoints
	 */
	public Collection<ExposableWebEndpoint> getEndpoints() {
		return this.endpoints;
	}

	/**
	 * Handler providing actuator links at the root endpoint.
	 */
	@FunctionalInterface
	protected interface LinksHandler {

		Object links(HttpServletRequest request, HttpServletResponse response);

	}

	/**
	 * A servlet web operation that can be handled by Spring MVC.
	 */
	@FunctionalInterface
	protected interface ServletWebOperation {

		Object handle(HttpServletRequest request, Map<String, String> body);

	}

	/**
	 * Adapter class to convert an {@link OperationInvoker} into a
	 * {@link ServletWebOperation}.
	 */
	private class ServletWebOperationAdapter implements ServletWebOperation {

		private final WebOperation operation;

		ServletWebOperationAdapter(WebOperation operation) {
			this.operation = operation;
		}

		@Override
		public Object handle(HttpServletRequest request, @RequestBody(required = false) Map<String, String> body) {
			Map<String, Object> arguments = getArguments(request, body);
			try {
				return handleResult(
						this.operation.invoke(new InvocationContext(new ServletSecurityContext(request), arguments)),
						HttpMethod.valueOf(request.getMethod()));
			}
			catch (InvalidEndpointRequestException ex) {
				throw new BadOperationRequestException(ex.getReason());
			}
		}

		@Override
		public String toString() {
			return "Actuator web endpoint '" + this.operation.getId() + "'";
		}

		private Map<String, Object> getArguments(HttpServletRequest request, Map<String, String> body) {
			Map<String, Object> arguments = new LinkedHashMap<>();
			arguments.putAll(getTemplateVariables(request));
			if (body != null && HttpMethod.POST.name().equals(request.getMethod())) {
				arguments.putAll(body);
			}
			request.getParameterMap().forEach(
					(name, values) -> arguments.put(name, (values.length != 1) ? Arrays.asList(values) : values[0]));
			return arguments;
		}

		@SuppressWarnings("unchecked")
		private Map<String, String> getTemplateVariables(HttpServletRequest request) {
			return (Map<String, String>) request.getAttribute(HandlerMapping.URI_TEMPLATE_VARIABLES_ATTRIBUTE);
		}

		private Object handleResult(Object result, HttpMethod httpMethod) {
			if (result == null) {
				return new ResponseEntity<>(
						(httpMethod != HttpMethod.GET) ? HttpStatus.NO_CONTENT : HttpStatus.NOT_FOUND);
			}
			if (!(result instanceof WebEndpointResponse)) {
				return result;
			}
			WebEndpointResponse<?> response = (WebEndpointResponse<?>) result;
			return new ResponseEntity<Object>(response.getBody(), HttpStatus.valueOf(response.getStatus()));
		}

	}

	/**
	 * Handler for a {@link ServletWebOperation}.
	 */
	private final class OperationHandler {

		private final ServletWebOperation operation;

		OperationHandler(ServletWebOperation operation) {
			this.operation = operation;
		}

		@ResponseBody
		Object handle(HttpServletRequest request, @RequestBody(required = false) Map<String, String> body) {
			return this.operation.handle(request, body);
		}

		@Override
		public String toString() {
			return this.operation.toString();
		}

	}

	/**
	 * {@link HandlerMethod} subclass for endpoint information logging.
	 */
	private static class WebMvcEndpointHandlerMethod extends HandlerMethod {

		WebMvcEndpointHandlerMethod(Object bean, Method method) {
			super(bean, method);
		}

		@Override
		public String toString() {
			return getBean().toString();
		}

		@Override
		public HandlerMethod createWithResolvedBean() {
			return this;
		}

	}

	@ResponseStatus(code = HttpStatus.BAD_REQUEST)
	private static class BadOperationRequestException extends RuntimeException {

		BadOperationRequestException(String message) {
			super(message);
		}

	}

	private static final class ServletSecurityContext implements SecurityContext {

		private final HttpServletRequest request;

		private ServletSecurityContext(HttpServletRequest request) {
			this.request = request;
		}

		@Override
		public Principal getPrincipal() {
			return this.request.getUserPrincipal();
		}

		@Override
		public boolean isUserInRole(String role) {
			return this.request.isUserInRole(role);
		}

	}

}
=======
/*
 * Copyright 2012-2020 the original author or authors.
 *
 * Licensed under the Apache License, Version 2.0 (the "License");
 * you may not use this file except in compliance with the License.
 * You may obtain a copy of the License at
 *
 *      https://www.apache.org/licenses/LICENSE-2.0
 *
 * Unless required by applicable law or agreed to in writing, software
 * distributed under the License is distributed on an "AS IS" BASIS,
 * WITHOUT WARRANTIES OR CONDITIONS OF ANY KIND, either express or implied.
 * See the License for the specific language governing permissions and
 * limitations under the License.
 */

package org.springframework.boot.actuate.endpoint.web.servlet;

import java.lang.reflect.Method;
import java.nio.charset.StandardCharsets;
import java.security.Principal;
import java.util.Arrays;
import java.util.Collection;
import java.util.LinkedHashMap;
import java.util.List;
import java.util.Map;
import java.util.Set;

import javax.servlet.http.HttpServletRequest;
import javax.servlet.http.HttpServletResponse;

import org.springframework.beans.factory.InitializingBean;
import org.springframework.boot.actuate.endpoint.InvalidEndpointRequestException;
import org.springframework.boot.actuate.endpoint.InvocationContext;
import org.springframework.boot.actuate.endpoint.SecurityContext;
import org.springframework.boot.actuate.endpoint.http.ApiVersion;
import org.springframework.boot.actuate.endpoint.invoke.OperationInvoker;
import org.springframework.boot.actuate.endpoint.web.EndpointMapping;
import org.springframework.boot.actuate.endpoint.web.EndpointMediaTypes;
import org.springframework.boot.actuate.endpoint.web.ExposableWebEndpoint;
import org.springframework.boot.actuate.endpoint.web.WebEndpointResponse;
import org.springframework.boot.actuate.endpoint.web.WebOperation;
import org.springframework.boot.actuate.endpoint.web.WebOperationRequestPredicate;
import org.springframework.http.HttpHeaders;
import org.springframework.http.HttpMethod;
import org.springframework.http.HttpStatus;
import org.springframework.http.ResponseEntity;
import org.springframework.http.server.ServletServerHttpRequest;
import org.springframework.util.AntPathMatcher;
import org.springframework.util.Assert;
import org.springframework.util.ReflectionUtils;
import org.springframework.util.StringUtils;
import org.springframework.web.bind.annotation.RequestBody;
import org.springframework.web.bind.annotation.RequestMethod;
import org.springframework.web.bind.annotation.ResponseBody;
import org.springframework.web.bind.annotation.ResponseStatus;
import org.springframework.web.cors.CorsConfiguration;
import org.springframework.web.method.HandlerMethod;
import org.springframework.web.servlet.HandlerMapping;
import org.springframework.web.servlet.handler.MatchableHandlerMapping;
import org.springframework.web.servlet.handler.RequestMatchResult;
import org.springframework.web.servlet.mvc.method.RequestMappingInfo;
import org.springframework.web.servlet.mvc.method.RequestMappingInfoHandlerMapping;
import org.springframework.web.util.UrlPathHelper;

/**
 * A custom {@link HandlerMapping} that makes {@link ExposableWebEndpoint web endpoints}
 * available over HTTP using Spring MVC.
 *
 * @author Andy Wilkinson
 * @author Madhura Bhave
 * @author Phillip Webb
 * @author Brian Clozel
 * @since 2.0.0
 */
public abstract class AbstractWebMvcEndpointHandlerMapping extends RequestMappingInfoHandlerMapping
		implements InitializingBean, MatchableHandlerMapping {

	private final EndpointMapping endpointMapping;

	private final Collection<ExposableWebEndpoint> endpoints;

	private final EndpointMediaTypes endpointMediaTypes;

	private final CorsConfiguration corsConfiguration;

	private final boolean shouldRegisterLinksMapping;

	private final Method handleMethod = ReflectionUtils.findMethod(OperationHandler.class, "handle",
			HttpServletRequest.class, Map.class);

	private static final RequestMappingInfo.BuilderConfiguration builderConfig = getBuilderConfig();

	/**
	 * Creates a new {@code WebEndpointHandlerMapping} that provides mappings for the
	 * operations of the given {@code webEndpoints}.
	 * @param endpointMapping the base mapping for all endpoints
	 * @param endpoints the web endpoints
	 * @param endpointMediaTypes media types consumed and produced by the endpoints
	 * @param shouldRegisterLinksMapping whether the links endpoint should be registered
	 */
	public AbstractWebMvcEndpointHandlerMapping(EndpointMapping endpointMapping,
			Collection<ExposableWebEndpoint> endpoints, EndpointMediaTypes endpointMediaTypes,
			boolean shouldRegisterLinksMapping) {
		this(endpointMapping, endpoints, endpointMediaTypes, null, shouldRegisterLinksMapping);
	}

	/**
	 * Creates a new {@code AbstractWebMvcEndpointHandlerMapping} that provides mappings
	 * for the operations of the given endpoints.
	 * @param endpointMapping the base mapping for all endpoints
	 * @param endpoints the web endpoints
	 * @param endpointMediaTypes media types consumed and produced by the endpoints
	 * @param corsConfiguration the CORS configuration for the endpoints or {@code null}
	 * @param shouldRegisterLinksMapping whether the links endpoint should be registered
	 */
	public AbstractWebMvcEndpointHandlerMapping(EndpointMapping endpointMapping,
			Collection<ExposableWebEndpoint> endpoints, EndpointMediaTypes endpointMediaTypes,
			CorsConfiguration corsConfiguration, boolean shouldRegisterLinksMapping) {
		this.endpointMapping = endpointMapping;
		this.endpoints = endpoints;
		this.endpointMediaTypes = endpointMediaTypes;
		this.corsConfiguration = corsConfiguration;
		this.shouldRegisterLinksMapping = shouldRegisterLinksMapping;
		setOrder(-100);
	}

	@Override
	protected void initHandlerMethods() {
		for (ExposableWebEndpoint endpoint : this.endpoints) {
			for (WebOperation operation : endpoint.getOperations()) {
				registerMappingForOperation(endpoint, operation);
			}
		}
		if (this.shouldRegisterLinksMapping) {
			registerLinksMapping();
		}
	}

	@Override
	protected HandlerMethod createHandlerMethod(Object handler, Method method) {
		HandlerMethod handlerMethod = super.createHandlerMethod(handler, method);
		return new WebMvcEndpointHandlerMethod(handlerMethod.getBean(), handlerMethod.getMethod());
	}

	@Override
	public RequestMatchResult match(HttpServletRequest request, String pattern) {
		RequestMappingInfo info = RequestMappingInfo.paths(pattern).options(builderConfig).build();
		RequestMappingInfo matchingInfo = info.getMatchingCondition(request);
		if (matchingInfo == null) {
			return null;
		}
		Set<String> patterns = matchingInfo.getPatternsCondition().getPatterns();
		String lookupPath = getUrlPathHelper().getLookupPathForRequest(request);
		return new RequestMatchResult(patterns.iterator().next(), lookupPath, getPathMatcher());
	}

	@SuppressWarnings("deprecation")
	private static RequestMappingInfo.BuilderConfiguration getBuilderConfig() {
		RequestMappingInfo.BuilderConfiguration config = new RequestMappingInfo.BuilderConfiguration();
		config.setPathMatcher(null);
		config.setSuffixPatternMatch(false);
		config.setTrailingSlashMatch(true);
		return config;
	}

	private void registerMappingForOperation(ExposableWebEndpoint endpoint, WebOperation operation) {
		WebOperationRequestPredicate predicate = operation.getRequestPredicate();
		String path = predicate.getPath();
		String matchAllRemainingPathSegmentsVariable = predicate.getMatchAllRemainingPathSegmentsVariable();
		if (matchAllRemainingPathSegmentsVariable != null) {
			path = path.replace("{*" + matchAllRemainingPathSegmentsVariable + "}", "**");
		}
		ServletWebOperation servletWebOperation = wrapServletWebOperation(endpoint, operation,
				new ServletWebOperationAdapter(operation));
		registerMapping(createRequestMappingInfo(predicate, path), new OperationHandler(servletWebOperation),
				this.handleMethod);
	}

	/**
	 * Hook point that allows subclasses to wrap the {@link ServletWebOperation} before
	 * it's called. Allows additional features, such as security, to be added.
	 * @param endpoint the source endpoint
	 * @param operation the source operation
	 * @param servletWebOperation the servlet web operation to wrap
	 * @return a wrapped servlet web operation
	 */
	protected ServletWebOperation wrapServletWebOperation(ExposableWebEndpoint endpoint, WebOperation operation,
			ServletWebOperation servletWebOperation) {
		return servletWebOperation;
	}

	private RequestMappingInfo createRequestMappingInfo(WebOperationRequestPredicate predicate, String path) {
		return RequestMappingInfo.paths(this.endpointMapping.createSubPath(path))
				.methods(RequestMethod.valueOf(predicate.getHttpMethod().name()))
				.consumes(predicate.getConsumes().toArray(new String[0]))
				.produces(predicate.getProduces().toArray(new String[0])).build();
	}

	private void registerLinksMapping() {
		RequestMappingInfo mapping = RequestMappingInfo.paths(this.endpointMapping.createSubPath(""))
				.methods(RequestMethod.GET).produces(this.endpointMediaTypes.getProduced().toArray(new String[0]))
				.options(builderConfig).build();
		LinksHandler linksHandler = getLinksHandler();
		registerMapping(mapping, linksHandler, ReflectionUtils.findMethod(linksHandler.getClass(), "links",
				HttpServletRequest.class, HttpServletResponse.class));
	}

	@Override
	protected boolean hasCorsConfigurationSource(Object handler) {
		return this.corsConfiguration != null;
	}

	@Override
	protected CorsConfiguration initCorsConfiguration(Object handler, Method method, RequestMappingInfo mapping) {
		return this.corsConfiguration;
	}

	@Override
	protected boolean isHandler(Class<?> beanType) {
		return false;
	}

	@Override
	protected RequestMappingInfo getMappingForMethod(Method method, Class<?> handlerType) {
		return null;
	}

	@Override
	protected void extendInterceptors(List<Object> interceptors) {
		interceptors.add(new SkipPathExtensionContentNegotiation());
	}

	/**
	 * Return the Handler providing actuator links at the root endpoint.
	 * @return the links handler
	 */
	protected abstract LinksHandler getLinksHandler();

	/**
	 * Return the web endpoints being mapped.
	 * @return the endpoints
	 */
	public Collection<ExposableWebEndpoint> getEndpoints() {
		return this.endpoints;
	}

	/**
	 * Handler providing actuator links at the root endpoint.
	 */
	@FunctionalInterface
	protected interface LinksHandler {

		Object links(HttpServletRequest request, HttpServletResponse response);

	}

	/**
	 * A servlet web operation that can be handled by Spring MVC.
	 */
	@FunctionalInterface
	protected interface ServletWebOperation {

		Object handle(HttpServletRequest request, Map<String, String> body);

	}

	/**
	 * Adapter class to convert an {@link OperationInvoker} into a
	 * {@link ServletWebOperation}.
	 */
	private static class ServletWebOperationAdapter implements ServletWebOperation {

		private static final String PATH_SEPARATOR = AntPathMatcher.DEFAULT_PATH_SEPARATOR;

		private final WebOperation operation;

		ServletWebOperationAdapter(WebOperation operation) {
			this.operation = operation;
		}

		@Override
		public Object handle(HttpServletRequest request, @RequestBody(required = false) Map<String, String> body) {
			HttpHeaders headers = new ServletServerHttpRequest(request).getHeaders();
			Map<String, Object> arguments = getArguments(request, body);
			try {
				ApiVersion apiVersion = ApiVersion.fromHttpHeaders(headers);
				ServletSecurityContext securityContext = new ServletSecurityContext(request);
				InvocationContext invocationContext = new InvocationContext(apiVersion, securityContext, arguments);
				return handleResult(this.operation.invoke(invocationContext), HttpMethod.resolve(request.getMethod()));
			}
			catch (InvalidEndpointRequestException ex) {
				throw new BadOperationRequestException(ex.getReason());
			}
		}

		@Override
		public String toString() {
			return "Actuator web endpoint '" + this.operation.getId() + "'";
		}

		private Map<String, Object> getArguments(HttpServletRequest request, Map<String, String> body) {
			Map<String, Object> arguments = new LinkedHashMap<>(getTemplateVariables(request));
			String matchAllRemainingPathSegmentsVariable = this.operation.getRequestPredicate()
					.getMatchAllRemainingPathSegmentsVariable();
			if (matchAllRemainingPathSegmentsVariable != null) {
				arguments.put(matchAllRemainingPathSegmentsVariable, getRemainingPathSegments(request));
			}
			if (body != null && HttpMethod.POST.name().equals(request.getMethod())) {
				arguments.putAll(body);
			}
			request.getParameterMap().forEach(
					(name, values) -> arguments.put(name, (values.length != 1) ? Arrays.asList(values) : values[0]));
			return arguments;
		}

		private Object getRemainingPathSegments(HttpServletRequest request) {
			String[] pathTokens = tokenize(request, UrlPathHelper.PATH_ATTRIBUTE, true);
			String[] patternTokens = tokenize(request, HandlerMapping.BEST_MATCHING_PATTERN_ATTRIBUTE, false);
			int numberOfRemainingPathSegments = pathTokens.length - patternTokens.length + 1;
			Assert.state(numberOfRemainingPathSegments >= 0, "Unable to extract remaining path segments");
			String[] remainingPathSegments = new String[numberOfRemainingPathSegments];
			System.arraycopy(pathTokens, patternTokens.length - 1, remainingPathSegments, 0,
					numberOfRemainingPathSegments);
			return remainingPathSegments;
		}

		private String[] tokenize(HttpServletRequest request, String attributeName, boolean decode) {
			String value = (String) request.getAttribute(attributeName);
			String[] segments = StringUtils.tokenizeToStringArray(value, PATH_SEPARATOR, false, true);
			if (decode) {
				for (int i = 0; i < segments.length; i++) {
					if (segments[i].contains("%")) {
						segments[i] = StringUtils.uriDecode(segments[i], StandardCharsets.UTF_8);
					}
				}
			}
			return segments;
		}

		@SuppressWarnings("unchecked")
		private Map<String, String> getTemplateVariables(HttpServletRequest request) {
			return (Map<String, String>) request.getAttribute(HandlerMapping.URI_TEMPLATE_VARIABLES_ATTRIBUTE);
		}

		private Object handleResult(Object result, HttpMethod httpMethod) {
			if (result == null) {
				return new ResponseEntity<>(
						(httpMethod != HttpMethod.GET) ? HttpStatus.NO_CONTENT : HttpStatus.NOT_FOUND);
			}
			if (!(result instanceof WebEndpointResponse)) {
				return result;
			}
			WebEndpointResponse<?> response = (WebEndpointResponse<?>) result;
			return ResponseEntity.status(response.getStatus()).body(response.getBody());
		}

	}

	/**
	 * Handler for a {@link ServletWebOperation}.
	 */
	private static final class OperationHandler {

		private final ServletWebOperation operation;

		OperationHandler(ServletWebOperation operation) {
			this.operation = operation;
		}

		@ResponseBody
		Object handle(HttpServletRequest request, @RequestBody(required = false) Map<String, String> body) {
			return this.operation.handle(request, body);
		}

		@Override
		public String toString() {
			return this.operation.toString();
		}

	}

	/**
	 * {@link HandlerMethod} subclass for endpoint information logging.
	 */
	private static class WebMvcEndpointHandlerMethod extends HandlerMethod {

		WebMvcEndpointHandlerMethod(Object bean, Method method) {
			super(bean, method);
		}

		@Override
		public String toString() {
			return getBean().toString();
		}

		@Override
		public HandlerMethod createWithResolvedBean() {
			return this;
		}

	}

	@ResponseStatus(code = HttpStatus.BAD_REQUEST)
	private static class BadOperationRequestException extends RuntimeException {

		BadOperationRequestException(String message) {
			super(message);
		}

	}

	private static final class ServletSecurityContext implements SecurityContext {

		private final HttpServletRequest request;

		private ServletSecurityContext(HttpServletRequest request) {
			this.request = request;
		}

		@Override
		public Principal getPrincipal() {
			return this.request.getUserPrincipal();
		}

		@Override
		public boolean isUserInRole(String role) {
			return this.request.isUserInRole(role);
		}

	}

}
>>>>>>> 6755b480
<|MERGE_RESOLUTION|>--- conflicted
+++ resolved
@@ -1,410 +1,3 @@
-<<<<<<< HEAD
-/*
- * Copyright 2012-2019 the original author or authors.
- *
- * Licensed under the Apache License, Version 2.0 (the "License");
- * you may not use this file except in compliance with the License.
- * You may obtain a copy of the License at
- *
- *      https://www.apache.org/licenses/LICENSE-2.0
- *
- * Unless required by applicable law or agreed to in writing, software
- * distributed under the License is distributed on an "AS IS" BASIS,
- * WITHOUT WARRANTIES OR CONDITIONS OF ANY KIND, either express or implied.
- * See the License for the specific language governing permissions and
- * limitations under the License.
- */
-
-package org.springframework.boot.actuate.endpoint.web.servlet;
-
-import java.lang.reflect.Method;
-import java.security.Principal;
-import java.util.Arrays;
-import java.util.Collection;
-import java.util.LinkedHashMap;
-import java.util.List;
-import java.util.Map;
-import java.util.Set;
-
-import javax.servlet.http.HttpServletRequest;
-import javax.servlet.http.HttpServletResponse;
-
-import org.springframework.beans.factory.InitializingBean;
-import org.springframework.boot.actuate.endpoint.InvalidEndpointRequestException;
-import org.springframework.boot.actuate.endpoint.InvocationContext;
-import org.springframework.boot.actuate.endpoint.SecurityContext;
-import org.springframework.boot.actuate.endpoint.invoke.OperationInvoker;
-import org.springframework.boot.actuate.endpoint.web.EndpointMapping;
-import org.springframework.boot.actuate.endpoint.web.EndpointMediaTypes;
-import org.springframework.boot.actuate.endpoint.web.ExposableWebEndpoint;
-import org.springframework.boot.actuate.endpoint.web.WebEndpointResponse;
-import org.springframework.boot.actuate.endpoint.web.WebOperation;
-import org.springframework.boot.actuate.endpoint.web.WebOperationRequestPredicate;
-import org.springframework.http.HttpMethod;
-import org.springframework.http.HttpStatus;
-import org.springframework.http.ResponseEntity;
-import org.springframework.util.ReflectionUtils;
-import org.springframework.util.StringUtils;
-import org.springframework.web.bind.annotation.RequestBody;
-import org.springframework.web.bind.annotation.RequestMethod;
-import org.springframework.web.bind.annotation.ResponseBody;
-import org.springframework.web.bind.annotation.ResponseStatus;
-import org.springframework.web.cors.CorsConfiguration;
-import org.springframework.web.method.HandlerMethod;
-import org.springframework.web.servlet.HandlerMapping;
-import org.springframework.web.servlet.handler.MatchableHandlerMapping;
-import org.springframework.web.servlet.handler.RequestMatchResult;
-import org.springframework.web.servlet.mvc.condition.ConsumesRequestCondition;
-import org.springframework.web.servlet.mvc.condition.PatternsRequestCondition;
-import org.springframework.web.servlet.mvc.condition.ProducesRequestCondition;
-import org.springframework.web.servlet.mvc.condition.RequestMethodsRequestCondition;
-import org.springframework.web.servlet.mvc.method.RequestMappingInfo;
-import org.springframework.web.servlet.mvc.method.RequestMappingInfoHandlerMapping;
-
-/**
- * A custom {@link HandlerMapping} that makes {@link ExposableWebEndpoint web endpoints}
- * available over HTTP using Spring MVC.
- *
- * @author Andy Wilkinson
- * @author Madhura Bhave
- * @author Phillip Webb
- * @author Brian Clozel
- * @since 2.0.0
- */
-public abstract class AbstractWebMvcEndpointHandlerMapping extends RequestMappingInfoHandlerMapping
-		implements InitializingBean, MatchableHandlerMapping {
-
-	private final EndpointMapping endpointMapping;
-
-	private final Collection<ExposableWebEndpoint> endpoints;
-
-	private final EndpointMediaTypes endpointMediaTypes;
-
-	private final CorsConfiguration corsConfiguration;
-
-	private final boolean shouldRegisterLinksMapping;
-
-	private final Method handleMethod = ReflectionUtils.findMethod(OperationHandler.class, "handle",
-			HttpServletRequest.class, Map.class);
-
-	private static final RequestMappingInfo.BuilderConfiguration builderConfig = getBuilderConfig();
-
-	/**
-	 * Creates a new {@code WebEndpointHandlerMapping} that provides mappings for the
-	 * operations of the given {@code webEndpoints}.
-	 * @param endpointMapping the base mapping for all endpoints
-	 * @param endpoints the web endpoints
-	 * @param endpointMediaTypes media types consumed and produced by the endpoints
-	 * @param shouldRegisterLinksMapping whether the links endpoint should be registered
-	 */
-	public AbstractWebMvcEndpointHandlerMapping(EndpointMapping endpointMapping,
-			Collection<ExposableWebEndpoint> endpoints, EndpointMediaTypes endpointMediaTypes,
-			boolean shouldRegisterLinksMapping) {
-		this(endpointMapping, endpoints, endpointMediaTypes, null, shouldRegisterLinksMapping);
-	}
-
-	/**
-	 * Creates a new {@code AbstractWebMvcEndpointHandlerMapping} that provides mappings
-	 * for the operations of the given endpoints.
-	 * @param endpointMapping the base mapping for all endpoints
-	 * @param endpoints the web endpoints
-	 * @param endpointMediaTypes media types consumed and produced by the endpoints
-	 * @param corsConfiguration the CORS configuration for the endpoints or {@code null}
-	 * @param shouldRegisterLinksMapping whether the links endpoint should be registered
-	 */
-	public AbstractWebMvcEndpointHandlerMapping(EndpointMapping endpointMapping,
-			Collection<ExposableWebEndpoint> endpoints, EndpointMediaTypes endpointMediaTypes,
-			CorsConfiguration corsConfiguration, boolean shouldRegisterLinksMapping) {
-		this.endpointMapping = endpointMapping;
-		this.endpoints = endpoints;
-		this.endpointMediaTypes = endpointMediaTypes;
-		this.corsConfiguration = corsConfiguration;
-		this.shouldRegisterLinksMapping = shouldRegisterLinksMapping;
-		setOrder(-100);
-	}
-
-	@Override
-	protected void initHandlerMethods() {
-		for (ExposableWebEndpoint endpoint : this.endpoints) {
-			for (WebOperation operation : endpoint.getOperations()) {
-				registerMappingForOperation(endpoint, operation);
-			}
-		}
-		if (this.shouldRegisterLinksMapping) {
-			registerLinksMapping();
-		}
-	}
-
-	@Override
-	protected HandlerMethod createHandlerMethod(Object handler, Method method) {
-		HandlerMethod handlerMethod = super.createHandlerMethod(handler, method);
-		return new WebMvcEndpointHandlerMethod(handlerMethod.getBean(), handlerMethod.getMethod());
-	}
-
-	@Override
-	public RequestMatchResult match(HttpServletRequest request, String pattern) {
-		RequestMappingInfo info = RequestMappingInfo.paths(pattern).options(builderConfig).build();
-		RequestMappingInfo matchingInfo = info.getMatchingCondition(request);
-		if (matchingInfo == null) {
-			return null;
-		}
-		Set<String> patterns = matchingInfo.getPatternsCondition().getPatterns();
-		String lookupPath = getUrlPathHelper().getLookupPathForRequest(request);
-		return new RequestMatchResult(patterns.iterator().next(), lookupPath, getPathMatcher());
-	}
-
-	private static RequestMappingInfo.BuilderConfiguration getBuilderConfig() {
-		RequestMappingInfo.BuilderConfiguration config = new RequestMappingInfo.BuilderConfiguration();
-		config.setUrlPathHelper(null);
-		config.setPathMatcher(null);
-		config.setSuffixPatternMatch(false);
-		config.setTrailingSlashMatch(true);
-		return config;
-	}
-
-	private void registerMappingForOperation(ExposableWebEndpoint endpoint, WebOperation operation) {
-		ServletWebOperation servletWebOperation = wrapServletWebOperation(endpoint, operation,
-				new ServletWebOperationAdapter(operation));
-		registerMapping(createRequestMappingInfo(operation), new OperationHandler(servletWebOperation),
-				this.handleMethod);
-	}
-
-	/**
-	 * Hook point that allows subclasses to wrap the {@link ServletWebOperation} before
-	 * it's called. Allows additional features, such as security, to be added.
-	 * @param endpoint the source endpoint
-	 * @param operation the source operation
-	 * @param servletWebOperation the servlet web operation to wrap
-	 * @return a wrapped servlet web operation
-	 */
-	protected ServletWebOperation wrapServletWebOperation(ExposableWebEndpoint endpoint, WebOperation operation,
-			ServletWebOperation servletWebOperation) {
-		return servletWebOperation;
-	}
-
-	private RequestMappingInfo createRequestMappingInfo(WebOperation operation) {
-		WebOperationRequestPredicate predicate = operation.getRequestPredicate();
-		PatternsRequestCondition patterns = patternsRequestConditionForPattern(predicate.getPath());
-		RequestMethodsRequestCondition methods = new RequestMethodsRequestCondition(
-				RequestMethod.valueOf(predicate.getHttpMethod().name()));
-		ConsumesRequestCondition consumes = new ConsumesRequestCondition(
-				StringUtils.toStringArray(predicate.getConsumes()));
-		ProducesRequestCondition produces = new ProducesRequestCondition(
-				StringUtils.toStringArray(predicate.getProduces()));
-		return new RequestMappingInfo(null, patterns, methods, null, null, consumes, produces, null);
-	}
-
-	private void registerLinksMapping() {
-		PatternsRequestCondition patterns = patternsRequestConditionForPattern("");
-		RequestMethodsRequestCondition methods = new RequestMethodsRequestCondition(RequestMethod.GET);
-		ProducesRequestCondition produces = new ProducesRequestCondition(this.endpointMediaTypes.getProduced()
-				.toArray(StringUtils.toStringArray(this.endpointMediaTypes.getProduced())));
-		RequestMappingInfo mapping = new RequestMappingInfo(patterns, methods, null, null, null, produces, null);
-		LinksHandler linksHandler = getLinksHandler();
-		registerMapping(mapping, linksHandler, ReflectionUtils.findMethod(linksHandler.getClass(), "links",
-				HttpServletRequest.class, HttpServletResponse.class));
-	}
-
-	private PatternsRequestCondition patternsRequestConditionForPattern(String path) {
-		String[] patterns = new String[] { this.endpointMapping.createSubPath(path) };
-		return new PatternsRequestCondition(patterns, builderConfig.getUrlPathHelper(), builderConfig.getPathMatcher(),
-				builderConfig.useSuffixPatternMatch(), builderConfig.useTrailingSlashMatch());
-	}
-
-	@Override
-	protected boolean hasCorsConfigurationSource(Object handler) {
-		return this.corsConfiguration != null;
-	}
-
-	@Override
-	protected CorsConfiguration initCorsConfiguration(Object handler, Method method, RequestMappingInfo mapping) {
-		return this.corsConfiguration;
-	}
-
-	@Override
-	protected boolean isHandler(Class<?> beanType) {
-		return false;
-	}
-
-	@Override
-	protected RequestMappingInfo getMappingForMethod(Method method, Class<?> handlerType) {
-		return null;
-	}
-
-	@Override
-	protected void extendInterceptors(List<Object> interceptors) {
-		interceptors.add(new SkipPathExtensionContentNegotiation());
-	}
-
-	/**
-	 * Return the Handler providing actuator links at the root endpoint.
-	 * @return the links handler
-	 */
-	protected abstract LinksHandler getLinksHandler();
-
-	/**
-	 * Return the web endpoints being mapped.
-	 * @return the endpoints
-	 */
-	public Collection<ExposableWebEndpoint> getEndpoints() {
-		return this.endpoints;
-	}
-
-	/**
-	 * Handler providing actuator links at the root endpoint.
-	 */
-	@FunctionalInterface
-	protected interface LinksHandler {
-
-		Object links(HttpServletRequest request, HttpServletResponse response);
-
-	}
-
-	/**
-	 * A servlet web operation that can be handled by Spring MVC.
-	 */
-	@FunctionalInterface
-	protected interface ServletWebOperation {
-
-		Object handle(HttpServletRequest request, Map<String, String> body);
-
-	}
-
-	/**
-	 * Adapter class to convert an {@link OperationInvoker} into a
-	 * {@link ServletWebOperation}.
-	 */
-	private class ServletWebOperationAdapter implements ServletWebOperation {
-
-		private final WebOperation operation;
-
-		ServletWebOperationAdapter(WebOperation operation) {
-			this.operation = operation;
-		}
-
-		@Override
-		public Object handle(HttpServletRequest request, @RequestBody(required = false) Map<String, String> body) {
-			Map<String, Object> arguments = getArguments(request, body);
-			try {
-				return handleResult(
-						this.operation.invoke(new InvocationContext(new ServletSecurityContext(request), arguments)),
-						HttpMethod.valueOf(request.getMethod()));
-			}
-			catch (InvalidEndpointRequestException ex) {
-				throw new BadOperationRequestException(ex.getReason());
-			}
-		}
-
-		@Override
-		public String toString() {
-			return "Actuator web endpoint '" + this.operation.getId() + "'";
-		}
-
-		private Map<String, Object> getArguments(HttpServletRequest request, Map<String, String> body) {
-			Map<String, Object> arguments = new LinkedHashMap<>();
-			arguments.putAll(getTemplateVariables(request));
-			if (body != null && HttpMethod.POST.name().equals(request.getMethod())) {
-				arguments.putAll(body);
-			}
-			request.getParameterMap().forEach(
-					(name, values) -> arguments.put(name, (values.length != 1) ? Arrays.asList(values) : values[0]));
-			return arguments;
-		}
-
-		@SuppressWarnings("unchecked")
-		private Map<String, String> getTemplateVariables(HttpServletRequest request) {
-			return (Map<String, String>) request.getAttribute(HandlerMapping.URI_TEMPLATE_VARIABLES_ATTRIBUTE);
-		}
-
-		private Object handleResult(Object result, HttpMethod httpMethod) {
-			if (result == null) {
-				return new ResponseEntity<>(
-						(httpMethod != HttpMethod.GET) ? HttpStatus.NO_CONTENT : HttpStatus.NOT_FOUND);
-			}
-			if (!(result instanceof WebEndpointResponse)) {
-				return result;
-			}
-			WebEndpointResponse<?> response = (WebEndpointResponse<?>) result;
-			return new ResponseEntity<Object>(response.getBody(), HttpStatus.valueOf(response.getStatus()));
-		}
-
-	}
-
-	/**
-	 * Handler for a {@link ServletWebOperation}.
-	 */
-	private final class OperationHandler {
-
-		private final ServletWebOperation operation;
-
-		OperationHandler(ServletWebOperation operation) {
-			this.operation = operation;
-		}
-
-		@ResponseBody
-		Object handle(HttpServletRequest request, @RequestBody(required = false) Map<String, String> body) {
-			return this.operation.handle(request, body);
-		}
-
-		@Override
-		public String toString() {
-			return this.operation.toString();
-		}
-
-	}
-
-	/**
-	 * {@link HandlerMethod} subclass for endpoint information logging.
-	 */
-	private static class WebMvcEndpointHandlerMethod extends HandlerMethod {
-
-		WebMvcEndpointHandlerMethod(Object bean, Method method) {
-			super(bean, method);
-		}
-
-		@Override
-		public String toString() {
-			return getBean().toString();
-		}
-
-		@Override
-		public HandlerMethod createWithResolvedBean() {
-			return this;
-		}
-
-	}
-
-	@ResponseStatus(code = HttpStatus.BAD_REQUEST)
-	private static class BadOperationRequestException extends RuntimeException {
-
-		BadOperationRequestException(String message) {
-			super(message);
-		}
-
-	}
-
-	private static final class ServletSecurityContext implements SecurityContext {
-
-		private final HttpServletRequest request;
-
-		private ServletSecurityContext(HttpServletRequest request) {
-			this.request = request;
-		}
-
-		@Override
-		public Principal getPrincipal() {
-			return this.request.getUserPrincipal();
-		}
-
-		@Override
-		public boolean isUserInRole(String role) {
-			return this.request.isUserInRole(role);
-		}
-
-	}
-
-}
-=======
 /*
  * Copyright 2012-2020 the original author or authors.
  *
@@ -837,5 +430,4 @@
 
 	}
 
-}
->>>>>>> 6755b480
+}