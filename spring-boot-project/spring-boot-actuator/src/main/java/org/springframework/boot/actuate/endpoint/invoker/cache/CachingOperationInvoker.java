<<<<<<< HEAD
/*
 * Copyright 2012-2019 the original author or authors.
 *
 * Licensed under the Apache License, Version 2.0 (the "License");
 * you may not use this file except in compliance with the License.
 * You may obtain a copy of the License at
 *
 *      https://www.apache.org/licenses/LICENSE-2.0
 *
 * Unless required by applicable law or agreed to in writing, software
 * distributed under the License is distributed on an "AS IS" BASIS,
 * WITHOUT WARRANTIES OR CONDITIONS OF ANY KIND, either express or implied.
 * See the License for the specific language governing permissions and
 * limitations under the License.
 */

package org.springframework.boot.actuate.endpoint.invoker.cache;

import java.util.Map;
import java.util.Objects;

import org.springframework.boot.actuate.endpoint.InvocationContext;
import org.springframework.boot.actuate.endpoint.invoke.OperationInvoker;
import org.springframework.util.Assert;
import org.springframework.util.ObjectUtils;

/**
 * An {@link OperationInvoker} that caches the response of an operation with a
 * configurable time to live.
 *
 * @author Stephane Nicoll
 * @since 2.0.0
 */
public class CachingOperationInvoker implements OperationInvoker {

	private final OperationInvoker invoker;

	private final long timeToLive;

	private volatile CachedResponse cachedResponse;

	/**
	 * Create a new instance with the target {@link OperationInvoker} to use to compute
	 * the response and the time to live for the cache.
	 * @param invoker the {@link OperationInvoker} this instance wraps
	 * @param timeToLive the maximum time in milliseconds that a response can be cached
	 */
	CachingOperationInvoker(OperationInvoker invoker, long timeToLive) {
		Assert.isTrue(timeToLive > 0, "TimeToLive must be strictly positive");
		this.invoker = invoker;
		this.timeToLive = timeToLive;
	}

	/**
	 * Return the maximum time in milliseconds that a response can be cached.
	 * @return the time to live of a response
	 */
	public long getTimeToLive() {
		return this.timeToLive;
	}

	@Override
	public Object invoke(InvocationContext context) {
		if (hasInput(context)) {
			return this.invoker.invoke(context);
		}
		long accessTime = System.currentTimeMillis();
		CachedResponse cached = this.cachedResponse;
		if (cached == null || cached.isStale(accessTime, this.timeToLive)) {
			Object response = this.invoker.invoke(context);
			this.cachedResponse = new CachedResponse(response, accessTime);
			return response;
		}
		return cached.getResponse();
	}

	private boolean hasInput(InvocationContext context) {
		if (context.getSecurityContext().getPrincipal() != null) {
			return true;
		}
		Map<String, Object> arguments = context.getArguments();
		if (!ObjectUtils.isEmpty(arguments)) {
			return arguments.values().stream().anyMatch(Objects::nonNull);
		}
		return false;
	}

	/**
	 * Apply caching configuration when appropriate to the given invoker.
	 * @param invoker the invoker to wrap
	 * @param timeToLive the maximum time in milliseconds that a response can be cached
	 * @return a caching version of the invoker or the original instance if caching is not
	 * required
	 */
	public static OperationInvoker apply(OperationInvoker invoker, long timeToLive) {
		if (timeToLive > 0) {
			return new CachingOperationInvoker(invoker, timeToLive);
		}
		return invoker;
	}

	/**
	 * A cached response that encapsulates the response itself and the time at which it
	 * was created.
	 */
	static class CachedResponse {

		private final Object response;

		private final long creationTime;

		CachedResponse(Object response, long creationTime) {
			this.response = response;
			this.creationTime = creationTime;
		}

		boolean isStale(long accessTime, long timeToLive) {
			return (accessTime - this.creationTime) >= timeToLive;
		}

		Object getResponse() {
			return this.response;
		}

	}

}
=======
/*
 * Copyright 2012-2021 the original author or authors.
 *
 * Licensed under the Apache License, Version 2.0 (the "License");
 * you may not use this file except in compliance with the License.
 * You may obtain a copy of the License at
 *
 *      https://www.apache.org/licenses/LICENSE-2.0
 *
 * Unless required by applicable law or agreed to in writing, software
 * distributed under the License is distributed on an "AS IS" BASIS,
 * WITHOUT WARRANTIES OR CONDITIONS OF ANY KIND, either express or implied.
 * See the License for the specific language governing permissions and
 * limitations under the License.
 */

package org.springframework.boot.actuate.endpoint.invoker.cache;

import java.security.Principal;
import java.time.Duration;
import java.util.Map;
import java.util.Objects;
import java.util.concurrent.ConcurrentHashMap;

import reactor.core.publisher.Flux;
import reactor.core.publisher.Mono;

import org.springframework.boot.actuate.endpoint.InvocationContext;
import org.springframework.boot.actuate.endpoint.http.ApiVersion;
import org.springframework.boot.actuate.endpoint.invoke.OperationInvoker;
import org.springframework.util.Assert;
import org.springframework.util.ClassUtils;
import org.springframework.util.ObjectUtils;

/**
 * An {@link OperationInvoker} that caches the response of an operation with a
 * configurable time to live.
 *
 * @author Stephane Nicoll
 * @author Christoph Dreis
 * @author Phillip Webb
 * @since 2.0.0
 */
public class CachingOperationInvoker implements OperationInvoker {

	private static final boolean IS_REACTOR_PRESENT = ClassUtils.isPresent("reactor.core.publisher.Mono", null);

	private final OperationInvoker invoker;

	private final long timeToLive;

	private final Map<CacheKey, CachedResponse> cachedResponses;

	/**
	 * Create a new instance with the target {@link OperationInvoker} to use to compute
	 * the response and the time to live for the cache.
	 * @param invoker the {@link OperationInvoker} this instance wraps
	 * @param timeToLive the maximum time in milliseconds that a response can be cached
	 */
	CachingOperationInvoker(OperationInvoker invoker, long timeToLive) {
		Assert.isTrue(timeToLive > 0, "TimeToLive must be strictly positive");
		this.invoker = invoker;
		this.timeToLive = timeToLive;
		this.cachedResponses = new ConcurrentHashMap<>();
	}

	/**
	 * Return the maximum time in milliseconds that a response can be cached.
	 * @return the time to live of a response
	 */
	public long getTimeToLive() {
		return this.timeToLive;
	}

	@Override
	public Object invoke(InvocationContext context) {
		if (hasInput(context)) {
			return this.invoker.invoke(context);
		}
		long accessTime = System.currentTimeMillis();
		ApiVersion contextApiVersion = context.getApiVersion();
		CacheKey cacheKey = new CacheKey(contextApiVersion, context.getSecurityContext().getPrincipal());
		CachedResponse cached = this.cachedResponses.get(cacheKey);
		if (cached == null || cached.isStale(accessTime, this.timeToLive)) {
			Object response = this.invoker.invoke(context);
			cached = createCachedResponse(response, accessTime);
			this.cachedResponses.put(cacheKey, cached);
		}
		return cached.getResponse();
	}

	private boolean hasInput(InvocationContext context) {
		Map<String, Object> arguments = context.getArguments();
		if (!ObjectUtils.isEmpty(arguments)) {
			return arguments.values().stream().anyMatch(Objects::nonNull);
		}
		return false;
	}

	private CachedResponse createCachedResponse(Object response, long accessTime) {
		if (IS_REACTOR_PRESENT) {
			return new ReactiveCachedResponse(response, accessTime, this.timeToLive);
		}
		return new CachedResponse(response, accessTime);
	}

	/**
	 * A cached response that encapsulates the response itself and the time at which it
	 * was created.
	 */
	static class CachedResponse {

		private final Object response;

		private final long creationTime;

		CachedResponse(Object response, long creationTime) {
			this.response = response;
			this.creationTime = creationTime;
		}

		boolean isStale(long accessTime, long timeToLive) {
			return (accessTime - this.creationTime) >= timeToLive;
		}

		Object getResponse() {
			return this.response;
		}

	}

	/**
	 * {@link CachedResponse} variant used when Reactor is present.
	 */
	static class ReactiveCachedResponse extends CachedResponse {

		ReactiveCachedResponse(Object response, long creationTime, long timeToLive) {
			super(applyCaching(response, timeToLive), creationTime);
		}

		private static Object applyCaching(Object response, long timeToLive) {
			if (response instanceof Mono) {
				return ((Mono<?>) response).cache(Duration.ofMillis(timeToLive));
			}
			if (response instanceof Flux) {
				return ((Flux<?>) response).cache(Duration.ofMillis(timeToLive));
			}
			return response;
		}

	}

	private static final class CacheKey {

		private final ApiVersion apiVersion;

		private final Principal principal;

		private CacheKey(ApiVersion apiVersion, Principal principal) {
			this.principal = principal;
			this.apiVersion = apiVersion;
		}

		@Override
		public boolean equals(Object obj) {
			if (this == obj) {
				return true;
			}
			if (obj == null || getClass() != obj.getClass()) {
				return false;
			}
			CacheKey other = (CacheKey) obj;
			return this.apiVersion.equals(other.apiVersion)
					&& ObjectUtils.nullSafeEquals(this.principal, other.principal);
		}

		@Override
		public int hashCode() {
			final int prime = 31;
			int result = 1;
			result = prime * result + this.apiVersion.hashCode();
			result = prime * result + ObjectUtils.nullSafeHashCode(this.principal);
			return result;
		}

	}

}
>>>>>>> 6755b480
<|MERGE_RESOLUTION|>--- conflicted
+++ resolved
@@ -1,132 +1,3 @@
-<<<<<<< HEAD
-/*
- * Copyright 2012-2019 the original author or authors.
- *
- * Licensed under the Apache License, Version 2.0 (the "License");
- * you may not use this file except in compliance with the License.
- * You may obtain a copy of the License at
- *
- *      https://www.apache.org/licenses/LICENSE-2.0
- *
- * Unless required by applicable law or agreed to in writing, software
- * distributed under the License is distributed on an "AS IS" BASIS,
- * WITHOUT WARRANTIES OR CONDITIONS OF ANY KIND, either express or implied.
- * See the License for the specific language governing permissions and
- * limitations under the License.
- */
-
-package org.springframework.boot.actuate.endpoint.invoker.cache;
-
-import java.util.Map;
-import java.util.Objects;
-
-import org.springframework.boot.actuate.endpoint.InvocationContext;
-import org.springframework.boot.actuate.endpoint.invoke.OperationInvoker;
-import org.springframework.util.Assert;
-import org.springframework.util.ObjectUtils;
-
-/**
- * An {@link OperationInvoker} that caches the response of an operation with a
- * configurable time to live.
- *
- * @author Stephane Nicoll
- * @since 2.0.0
- */
-public class CachingOperationInvoker implements OperationInvoker {
-
-	private final OperationInvoker invoker;
-
-	private final long timeToLive;
-
-	private volatile CachedResponse cachedResponse;
-
-	/**
-	 * Create a new instance with the target {@link OperationInvoker} to use to compute
-	 * the response and the time to live for the cache.
-	 * @param invoker the {@link OperationInvoker} this instance wraps
-	 * @param timeToLive the maximum time in milliseconds that a response can be cached
-	 */
-	CachingOperationInvoker(OperationInvoker invoker, long timeToLive) {
-		Assert.isTrue(timeToLive > 0, "TimeToLive must be strictly positive");
-		this.invoker = invoker;
-		this.timeToLive = timeToLive;
-	}
-
-	/**
-	 * Return the maximum time in milliseconds that a response can be cached.
-	 * @return the time to live of a response
-	 */
-	public long getTimeToLive() {
-		return this.timeToLive;
-	}
-
-	@Override
-	public Object invoke(InvocationContext context) {
-		if (hasInput(context)) {
-			return this.invoker.invoke(context);
-		}
-		long accessTime = System.currentTimeMillis();
-		CachedResponse cached = this.cachedResponse;
-		if (cached == null || cached.isStale(accessTime, this.timeToLive)) {
-			Object response = this.invoker.invoke(context);
-			this.cachedResponse = new CachedResponse(response, accessTime);
-			return response;
-		}
-		return cached.getResponse();
-	}
-
-	private boolean hasInput(InvocationContext context) {
-		if (context.getSecurityContext().getPrincipal() != null) {
-			return true;
-		}
-		Map<String, Object> arguments = context.getArguments();
-		if (!ObjectUtils.isEmpty(arguments)) {
-			return arguments.values().stream().anyMatch(Objects::nonNull);
-		}
-		return false;
-	}
-
-	/**
-	 * Apply caching configuration when appropriate to the given invoker.
-	 * @param invoker the invoker to wrap
-	 * @param timeToLive the maximum time in milliseconds that a response can be cached
-	 * @return a caching version of the invoker or the original instance if caching is not
-	 * required
-	 */
-	public static OperationInvoker apply(OperationInvoker invoker, long timeToLive) {
-		if (timeToLive > 0) {
-			return new CachingOperationInvoker(invoker, timeToLive);
-		}
-		return invoker;
-	}
-
-	/**
-	 * A cached response that encapsulates the response itself and the time at which it
-	 * was created.
-	 */
-	static class CachedResponse {
-
-		private final Object response;
-
-		private final long creationTime;
-
-		CachedResponse(Object response, long creationTime) {
-			this.response = response;
-			this.creationTime = creationTime;
-		}
-
-		boolean isStale(long accessTime, long timeToLive) {
-			return (accessTime - this.creationTime) >= timeToLive;
-		}
-
-		Object getResponse() {
-			return this.response;
-		}
-
-	}
-
-}
-=======
 /*
  * Copyright 2012-2021 the original author or authors.
  *
@@ -314,5 +185,4 @@
 
 	}
 
-}
->>>>>>> 6755b480
+}