--- conflicted
+++ resolved
@@ -69,19 +69,11 @@
 	@Test
 	void metricWithTags() throws Exception {
 		this.mockMvc
-<<<<<<< HEAD
-				.perform(get("/actuator/metrics/jvm.memory.max").param("tag", "area:nonheap").param("tag",
-						"id:Compressed Class Space"))
-				.andExpect(status().isOk())
-				.andDo(document("metrics/metric-with-tags", queryParameters(parameterWithName("tag")
-						.description("A tag to use for drill-down in the form `name:value`."))));
-=======
 			.perform(get("/actuator/metrics/jvm.memory.max").param("tag", "area:nonheap")
 				.param("tag", "id:Compressed Class Space"))
 			.andExpect(status().isOk())
-			.andDo(document("metrics/metric-with-tags", requestParameters(
+			.andDo(document("metrics/metric-with-tags", queryParameters(
 					parameterWithName("tag").description("A tag to use for drill-down in the form `name:value`."))));
->>>>>>> df5898a1
 	}
 
 	@Configuration(proxyBeanMethods = false)
