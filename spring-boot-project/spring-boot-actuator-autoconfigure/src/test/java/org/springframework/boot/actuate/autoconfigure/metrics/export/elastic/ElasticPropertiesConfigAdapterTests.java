<<<<<<< HEAD
/*
 * Copyright 2012-2019 the original author or authors.
 *
 * Licensed under the Apache License, Version 2.0 (the "License");
 * you may not use this file except in compliance with the License.
 * You may obtain a copy of the License at
 *
 *      https://www.apache.org/licenses/LICENSE-2.0
 *
 * Unless required by applicable law or agreed to in writing, software
 * distributed under the License is distributed on an "AS IS" BASIS,
 * WITHOUT WARRANTIES OR CONDITIONS OF ANY KIND, either express or implied.
 * See the License for the specific language governing permissions and
 * limitations under the License.
 */

package org.springframework.boot.actuate.autoconfigure.metrics.export.elastic;

import org.junit.jupiter.api.Test;

import static org.assertj.core.api.Assertions.assertThat;

/**
 * Tests for {@link ElasticPropertiesConfigAdapter}.
 *
 * @author Andy Wilkinson
 */
class ElasticPropertiesConfigAdapterTests {

	@Test
	void whenPropertiesHostsIsSetAdapterHostsReturnsIt() {
		ElasticProperties properties = new ElasticProperties();
		properties.setHost("https://elastic.example.com");
		assertThat(new ElasticPropertiesConfigAdapter(properties).host()).isEqualTo("https://elastic.example.com");
	}

	@Test
	void whenPropertiesIndexIsSetAdapterIndexReturnsIt() {
		ElasticProperties properties = new ElasticProperties();
		properties.setIndex("test-metrics");
		assertThat(new ElasticPropertiesConfigAdapter(properties).index()).isEqualTo("test-metrics");
	}

	@Test
	void whenPropertiesIndexDateFormatIsSetAdapterIndexDateFormatReturnsIt() {
		ElasticProperties properties = new ElasticProperties();
		properties.setIndexDateFormat("yyyy");
		assertThat(new ElasticPropertiesConfigAdapter(properties).indexDateFormat()).isEqualTo("yyyy");
	}

	@Test
	void whenPropertiesTimestampFieldNameIsSetAdapterTimestampFieldNameReturnsIt() {
		ElasticProperties properties = new ElasticProperties();
		properties.setTimestampFieldName("@test");
		assertThat(new ElasticPropertiesConfigAdapter(properties).timestampFieldName()).isEqualTo("@test");
	}

	@Test
	void whenPropertiesAutoCreateIndexIsSetAdapterAutoCreateIndexReturnsIt() {
		ElasticProperties properties = new ElasticProperties();
		properties.setAutoCreateIndex(false);
		assertThat(new ElasticPropertiesConfigAdapter(properties).autoCreateIndex()).isFalse();
	}

	@Test
	void whenPropertiesUserNameIsSetAdapterUserNameReturnsIt() {
		ElasticProperties properties = new ElasticProperties();
		properties.setUserName("alice");
		assertThat(new ElasticPropertiesConfigAdapter(properties).userName()).isEqualTo("alice");
	}

	@Test
	void whenPropertiesPasswordIsSetAdapterPasswordReturnsIt() {
		ElasticProperties properties = new ElasticProperties();
		properties.setPassword("secret");
		assertThat(new ElasticPropertiesConfigAdapter(properties).password()).isEqualTo("secret");
	}

}
=======
/*
 * Copyright 2012-2020 the original author or authors.
 *
 * Licensed under the Apache License, Version 2.0 (the "License");
 * you may not use this file except in compliance with the License.
 * You may obtain a copy of the License at
 *
 *      https://www.apache.org/licenses/LICENSE-2.0
 *
 * Unless required by applicable law or agreed to in writing, software
 * distributed under the License is distributed on an "AS IS" BASIS,
 * WITHOUT WARRANTIES OR CONDITIONS OF ANY KIND, either express or implied.
 * See the License for the specific language governing permissions and
 * limitations under the License.
 */

package org.springframework.boot.actuate.autoconfigure.metrics.export.elastic;

import org.junit.jupiter.api.Test;

import static org.assertj.core.api.Assertions.assertThat;

/**
 * Tests for {@link ElasticPropertiesConfigAdapter}.
 *
 * @author Andy Wilkinson
 */
class ElasticPropertiesConfigAdapterTests {

	@Test
	void whenPropertiesHostsIsSetAdapterHostsReturnsIt() {
		ElasticProperties properties = new ElasticProperties();
		properties.setHost("https://elastic.example.com");
		assertThat(new ElasticPropertiesConfigAdapter(properties).host()).isEqualTo("https://elastic.example.com");
	}

	@Test
	void whenPropertiesIndexIsSetAdapterIndexReturnsIt() {
		ElasticProperties properties = new ElasticProperties();
		properties.setIndex("test-metrics");
		assertThat(new ElasticPropertiesConfigAdapter(properties).index()).isEqualTo("test-metrics");
	}

	@Test
	void whenPropertiesIndexDateFormatIsSetAdapterIndexDateFormatReturnsIt() {
		ElasticProperties properties = new ElasticProperties();
		properties.setIndexDateFormat("yyyy");
		assertThat(new ElasticPropertiesConfigAdapter(properties).indexDateFormat()).isEqualTo("yyyy");
	}

	@Test
	void whenPropertiesIndexDateSeparatorIsSetAdapterIndexDateSeparatorReturnsIt() {
		ElasticProperties properties = new ElasticProperties();
		properties.setIndexDateSeparator("*");
		assertThat(new ElasticPropertiesConfigAdapter(properties).indexDateSeparator()).isEqualTo("*");
	}

	@Test
	void whenPropertiesTimestampFieldNameIsSetAdapterTimestampFieldNameReturnsIt() {
		ElasticProperties properties = new ElasticProperties();
		properties.setTimestampFieldName("@test");
		assertThat(new ElasticPropertiesConfigAdapter(properties).timestampFieldName()).isEqualTo("@test");
	}

	@Test
	void whenPropertiesAutoCreateIndexIsSetAdapterAutoCreateIndexReturnsIt() {
		ElasticProperties properties = new ElasticProperties();
		properties.setAutoCreateIndex(false);
		assertThat(new ElasticPropertiesConfigAdapter(properties).autoCreateIndex()).isFalse();
	}

	@Test
	void whenPropertiesUserNameIsSetAdapterUserNameReturnsIt() {
		ElasticProperties properties = new ElasticProperties();
		properties.setUserName("alice");
		assertThat(new ElasticPropertiesConfigAdapter(properties).userName()).isEqualTo("alice");
	}

	@Test
	void whenPropertiesPasswordIsSetAdapterPasswordReturnsIt() {
		ElasticProperties properties = new ElasticProperties();
		properties.setPassword("secret");
		assertThat(new ElasticPropertiesConfigAdapter(properties).password()).isEqualTo("secret");
	}

	@Test
	void whenPropertiesPipelineIsSetAdapterPipelineReturnsIt() {
		ElasticProperties properties = new ElasticProperties();
		properties.setPipeline("testPipeline");
		assertThat(new ElasticPropertiesConfigAdapter(properties).pipeline()).isEqualTo("testPipeline");
	}

}
>>>>>>> 6755b480
<|MERGE_RESOLUTION|>--- conflicted
+++ resolved
@@ -1,84 +1,3 @@
-<<<<<<< HEAD
-/*
- * Copyright 2012-2019 the original author or authors.
- *
- * Licensed under the Apache License, Version 2.0 (the "License");
- * you may not use this file except in compliance with the License.
- * You may obtain a copy of the License at
- *
- *      https://www.apache.org/licenses/LICENSE-2.0
- *
- * Unless required by applicable law or agreed to in writing, software
- * distributed under the License is distributed on an "AS IS" BASIS,
- * WITHOUT WARRANTIES OR CONDITIONS OF ANY KIND, either express or implied.
- * See the License for the specific language governing permissions and
- * limitations under the License.
- */
-
-package org.springframework.boot.actuate.autoconfigure.metrics.export.elastic;
-
-import org.junit.jupiter.api.Test;
-
-import static org.assertj.core.api.Assertions.assertThat;
-
-/**
- * Tests for {@link ElasticPropertiesConfigAdapter}.
- *
- * @author Andy Wilkinson
- */
-class ElasticPropertiesConfigAdapterTests {
-
-	@Test
-	void whenPropertiesHostsIsSetAdapterHostsReturnsIt() {
-		ElasticProperties properties = new ElasticProperties();
-		properties.setHost("https://elastic.example.com");
-		assertThat(new ElasticPropertiesConfigAdapter(properties).host()).isEqualTo("https://elastic.example.com");
-	}
-
-	@Test
-	void whenPropertiesIndexIsSetAdapterIndexReturnsIt() {
-		ElasticProperties properties = new ElasticProperties();
-		properties.setIndex("test-metrics");
-		assertThat(new ElasticPropertiesConfigAdapter(properties).index()).isEqualTo("test-metrics");
-	}
-
-	@Test
-	void whenPropertiesIndexDateFormatIsSetAdapterIndexDateFormatReturnsIt() {
-		ElasticProperties properties = new ElasticProperties();
-		properties.setIndexDateFormat("yyyy");
-		assertThat(new ElasticPropertiesConfigAdapter(properties).indexDateFormat()).isEqualTo("yyyy");
-	}
-
-	@Test
-	void whenPropertiesTimestampFieldNameIsSetAdapterTimestampFieldNameReturnsIt() {
-		ElasticProperties properties = new ElasticProperties();
-		properties.setTimestampFieldName("@test");
-		assertThat(new ElasticPropertiesConfigAdapter(properties).timestampFieldName()).isEqualTo("@test");
-	}
-
-	@Test
-	void whenPropertiesAutoCreateIndexIsSetAdapterAutoCreateIndexReturnsIt() {
-		ElasticProperties properties = new ElasticProperties();
-		properties.setAutoCreateIndex(false);
-		assertThat(new ElasticPropertiesConfigAdapter(properties).autoCreateIndex()).isFalse();
-	}
-
-	@Test
-	void whenPropertiesUserNameIsSetAdapterUserNameReturnsIt() {
-		ElasticProperties properties = new ElasticProperties();
-		properties.setUserName("alice");
-		assertThat(new ElasticPropertiesConfigAdapter(properties).userName()).isEqualTo("alice");
-	}
-
-	@Test
-	void whenPropertiesPasswordIsSetAdapterPasswordReturnsIt() {
-		ElasticProperties properties = new ElasticProperties();
-		properties.setPassword("secret");
-		assertThat(new ElasticPropertiesConfigAdapter(properties).password()).isEqualTo("secret");
-	}
-
-}
-=======
 /*
  * Copyright 2012-2020 the original author or authors.
  *
@@ -171,5 +90,4 @@
 		assertThat(new ElasticPropertiesConfigAdapter(properties).pipeline()).isEqualTo("testPipeline");
 	}
 
-}
->>>>>>> 6755b480
+}