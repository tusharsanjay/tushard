/*
 * Copyright 2012-2019 the original author or authors.
 *
 * Licensed under the Apache License, Version 2.0 (the "License");
 * you may not use this file except in compliance with the License.
 * You may obtain a copy of the License at
 *
 *      https://www.apache.org/licenses/LICENSE-2.0
 *
 * Unless required by applicable law or agreed to in writing, software
 * distributed under the License is distributed on an "AS IS" BASIS,
 * WITHOUT WARRANTIES OR CONDITIONS OF ANY KIND, either express or implied.
 * See the License for the specific language governing permissions and
 * limitations under the License.
 */

package org.springframework.boot.actuate.autoconfigure.health;

import org.junit.jupiter.api.Test;
import reactor.core.publisher.Mono;

import org.springframework.boot.actuate.health.Health;
import org.springframework.boot.actuate.health.HealthEndpoint;
import org.springframework.boot.actuate.health.HealthIndicator;
import org.springframework.boot.actuate.health.ReactiveHealthIndicator;
import org.springframework.boot.actuate.health.Status;
import org.springframework.boot.autoconfigure.AutoConfigurations;
import org.springframework.boot.test.context.runner.ApplicationContextRunner;

import static org.assertj.core.api.Assertions.assertThat;
import static org.mockito.BDDMockito.given;
import static org.mockito.Mockito.mock;
import static org.mockito.Mockito.never;
import static org.mockito.Mockito.times;
import static org.mockito.Mockito.verify;

/**
 * Tests for {@link HealthEndpointAutoConfiguration}.
 *
 * @author Stephane Nicoll
 * @author Phillip Webb
 */
public class HealthEndpointAutoConfigurationTests {

	private final ApplicationContextRunner contextRunner = new ApplicationContextRunner().withConfiguration(
			AutoConfigurations.of(HealthIndicatorAutoConfiguration.class, HealthEndpointAutoConfiguration.class));

	@Test
	public void healthEndpointShowDetailsDefault() {
<<<<<<< HEAD
		this.contextRunner
				.withBean(ReactiveHealthIndicator.class, this::reactiveHealthIndicator)
				.run((context) -> {
					ReactiveHealthIndicator indicator = context.getBean(
							"reactiveHealthIndicator", ReactiveHealthIndicator.class);
					verify(indicator, never()).health();
					Health health = context.getBean(HealthEndpoint.class).health();
					assertThat(health.getStatus()).isEqualTo(Status.UP);
					assertThat(health.getDetails()).isNotEmpty();
					verify(indicator, times(1)).health();
				});
=======
		this.contextRunner.withUserConfiguration(ReactiveHealthIndicatorConfiguration.class).run((context) -> {
			ReactiveHealthIndicator indicator = context.getBean("reactiveHealthIndicator",
					ReactiveHealthIndicator.class);
			verify(indicator, never()).health();
			Health health = context.getBean(HealthEndpoint.class).health();
			assertThat(health.getStatus()).isEqualTo(Status.UP);
			assertThat(health.getDetails()).isNotEmpty();
			verify(indicator, times(1)).health();
		});
>>>>>>> 24925c3d
	}

	@Test
	public void healthEndpointAdaptReactiveHealthIndicator() {
<<<<<<< HEAD
		this.contextRunner
				.withPropertyValues("management.endpoint.health.show-details=always")
				.withBean(ReactiveHealthIndicator.class, this::reactiveHealthIndicator)
				.run((context) -> {
					ReactiveHealthIndicator indicator = context.getBean(
							"reactiveHealthIndicator", ReactiveHealthIndicator.class);
=======
		this.contextRunner.withPropertyValues("management.endpoint.health.show-details=always")
				.withUserConfiguration(ReactiveHealthIndicatorConfiguration.class).run((context) -> {
					ReactiveHealthIndicator indicator = context.getBean("reactiveHealthIndicator",
							ReactiveHealthIndicator.class);
>>>>>>> 24925c3d
					verify(indicator, never()).health();
					Health health = context.getBean(HealthEndpoint.class).health();
					assertThat(health.getStatus()).isEqualTo(Status.UP);
					assertThat(health.getDetails()).containsOnlyKeys("reactive");
					verify(indicator, times(1)).health();
				});
	}

	@Test
	public void healthEndpointMergeRegularAndReactive() {
<<<<<<< HEAD
		this.contextRunner
				.withPropertyValues("management.endpoint.health.show-details=always")
				.withBean("simpleHealthIndicator", HealthIndicator.class,
						this::simpleHealthIndicator)
				.withBean("reactiveHealthIndicator", ReactiveHealthIndicator.class,
						this::reactiveHealthIndicator)
=======
		this.contextRunner.withPropertyValues("management.endpoint.health.show-details=always")
				.withUserConfiguration(HealthIndicatorConfiguration.class, ReactiveHealthIndicatorConfiguration.class)
>>>>>>> 24925c3d
				.run((context) -> {
					HealthIndicator indicator = context.getBean("simpleHealthIndicator", HealthIndicator.class);
					ReactiveHealthIndicator reactiveHealthIndicator = context.getBean("reactiveHealthIndicator",
							ReactiveHealthIndicator.class);
					verify(indicator, never()).health();
					verify(reactiveHealthIndicator, never()).health();
					Health health = context.getBean(HealthEndpoint.class).health();
					assertThat(health.getStatus()).isEqualTo(Status.UP);
					assertThat(health.getDetails()).containsOnlyKeys("simple", "reactive");
					verify(indicator, times(1)).health();
					verify(reactiveHealthIndicator, times(1)).health();
				});
	}

	private HealthIndicator simpleHealthIndicator() {
		HealthIndicator mock = mock(HealthIndicator.class);
		given(mock.health()).willReturn(Health.status(Status.UP).build());
		return mock;
	}

	private ReactiveHealthIndicator reactiveHealthIndicator() {
		ReactiveHealthIndicator mock = mock(ReactiveHealthIndicator.class);
		given(mock.health()).willReturn(Mono.just(Health.status(Status.UP).build()));
		return mock;
	}

}<|MERGE_RESOLUTION|>--- conflicted
+++ resolved
@@ -47,20 +47,7 @@
 
 	@Test
 	public void healthEndpointShowDetailsDefault() {
-<<<<<<< HEAD
-		this.contextRunner
-				.withBean(ReactiveHealthIndicator.class, this::reactiveHealthIndicator)
-				.run((context) -> {
-					ReactiveHealthIndicator indicator = context.getBean(
-							"reactiveHealthIndicator", ReactiveHealthIndicator.class);
-					verify(indicator, never()).health();
-					Health health = context.getBean(HealthEndpoint.class).health();
-					assertThat(health.getStatus()).isEqualTo(Status.UP);
-					assertThat(health.getDetails()).isNotEmpty();
-					verify(indicator, times(1)).health();
-				});
-=======
-		this.contextRunner.withUserConfiguration(ReactiveHealthIndicatorConfiguration.class).run((context) -> {
+		this.contextRunner.withBean(ReactiveHealthIndicator.class, this::reactiveHealthIndicator).run((context) -> {
 			ReactiveHealthIndicator indicator = context.getBean("reactiveHealthIndicator",
 					ReactiveHealthIndicator.class);
 			verify(indicator, never()).health();
@@ -69,24 +56,14 @@
 			assertThat(health.getDetails()).isNotEmpty();
 			verify(indicator, times(1)).health();
 		});
->>>>>>> 24925c3d
 	}
 
 	@Test
 	public void healthEndpointAdaptReactiveHealthIndicator() {
-<<<<<<< HEAD
-		this.contextRunner
-				.withPropertyValues("management.endpoint.health.show-details=always")
-				.withBean(ReactiveHealthIndicator.class, this::reactiveHealthIndicator)
-				.run((context) -> {
-					ReactiveHealthIndicator indicator = context.getBean(
-							"reactiveHealthIndicator", ReactiveHealthIndicator.class);
-=======
 		this.contextRunner.withPropertyValues("management.endpoint.health.show-details=always")
-				.withUserConfiguration(ReactiveHealthIndicatorConfiguration.class).run((context) -> {
+				.withBean(ReactiveHealthIndicator.class, this::reactiveHealthIndicator).run((context) -> {
 					ReactiveHealthIndicator indicator = context.getBean("reactiveHealthIndicator",
 							ReactiveHealthIndicator.class);
->>>>>>> 24925c3d
 					verify(indicator, never()).health();
 					Health health = context.getBean(HealthEndpoint.class).health();
 					assertThat(health.getStatus()).isEqualTo(Status.UP);
@@ -97,17 +74,9 @@
 
 	@Test
 	public void healthEndpointMergeRegularAndReactive() {
-<<<<<<< HEAD
-		this.contextRunner
-				.withPropertyValues("management.endpoint.health.show-details=always")
-				.withBean("simpleHealthIndicator", HealthIndicator.class,
-						this::simpleHealthIndicator)
-				.withBean("reactiveHealthIndicator", ReactiveHealthIndicator.class,
-						this::reactiveHealthIndicator)
-=======
 		this.contextRunner.withPropertyValues("management.endpoint.health.show-details=always")
-				.withUserConfiguration(HealthIndicatorConfiguration.class, ReactiveHealthIndicatorConfiguration.class)
->>>>>>> 24925c3d
+				.withBean("simpleHealthIndicator", HealthIndicator.class, this::simpleHealthIndicator)
+				.withBean("reactiveHealthIndicator", ReactiveHealthIndicator.class, this::reactiveHealthIndicator)
 				.run((context) -> {
 					HealthIndicator indicator = context.getBean("simpleHealthIndicator", HealthIndicator.class);
 					ReactiveHealthIndicator reactiveHealthIndicator = context.getBean("reactiveHealthIndicator",
