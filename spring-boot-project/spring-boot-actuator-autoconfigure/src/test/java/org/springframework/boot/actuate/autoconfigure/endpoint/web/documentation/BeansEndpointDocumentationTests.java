--- conflicted
+++ resolved
@@ -1,89 +1,3 @@
-<<<<<<< HEAD
-/*
- * Copyright 2012-2019 the original author or authors.
- *
- * Licensed under the Apache License, Version 2.0 (the "License");
- * you may not use this file except in compliance with the License.
- * You may obtain a copy of the License at
- *
- *      https://www.apache.org/licenses/LICENSE-2.0
- *
- * Unless required by applicable law or agreed to in writing, software
- * distributed under the License is distributed on an "AS IS" BASIS,
- * WITHOUT WARRANTIES OR CONDITIONS OF ANY KIND, either express or implied.
- * See the License for the specific language governing permissions and
- * limitations under the License.
- */
-
-package org.springframework.boot.actuate.autoconfigure.endpoint.web.documentation;
-
-import java.util.Arrays;
-import java.util.Collection;
-import java.util.List;
-import java.util.Map;
-import java.util.Map.Entry;
-
-import org.junit.jupiter.api.Test;
-
-import org.springframework.boot.actuate.beans.BeansEndpoint;
-import org.springframework.context.ConfigurableApplicationContext;
-import org.springframework.context.annotation.Bean;
-import org.springframework.context.annotation.Configuration;
-import org.springframework.context.annotation.Import;
-import org.springframework.restdocs.payload.FieldDescriptor;
-import org.springframework.restdocs.payload.ResponseFieldsSnippet;
-import org.springframework.util.CollectionUtils;
-
-import static org.springframework.restdocs.mockmvc.MockMvcRestDocumentation.document;
-import static org.springframework.restdocs.operation.preprocess.Preprocessors.preprocessResponse;
-import static org.springframework.restdocs.payload.PayloadDocumentation.fieldWithPath;
-import static org.springframework.restdocs.payload.PayloadDocumentation.responseFields;
-import static org.springframework.test.web.servlet.request.MockMvcRequestBuilders.get;
-import static org.springframework.test.web.servlet.result.MockMvcResultMatchers.status;
-
-/**
- * Tests for generating documentation describing {@link BeansEndpoint}.
- *
- * @author Andy Wilkinson
- */
-class BeansEndpointDocumentationTests extends MockMvcEndpointDocumentationTests {
-
-	@Test
-	void beans() throws Exception {
-		List<FieldDescriptor> beanFields = Arrays.asList(fieldWithPath("aliases").description("Names of any aliases."),
-				fieldWithPath("scope").description("Scope of the bean."),
-				fieldWithPath("type").description("Fully qualified type of the bean."),
-				fieldWithPath("resource").description("Resource in which the bean was defined, if any.").optional(),
-				fieldWithPath("dependencies").description("Names of any dependencies."));
-		ResponseFieldsSnippet responseFields = responseFields(
-				fieldWithPath("contexts").description("Application contexts keyed by id."), parentIdField(),
-				fieldWithPath("contexts.*.beans").description("Beans in the application context keyed by name."))
-						.andWithPrefix("contexts.*.beans.*.", beanFields);
-		this.mockMvc.perform(get("/actuator/beans")).andExpect(status().isOk())
-				.andDo(document("beans",
-						preprocessResponse(
-								limit(this::isIndependentBean, "contexts", getApplicationContext().getId(), "beans")),
-						responseFields));
-	}
-
-	private boolean isIndependentBean(Entry<String, Map<String, Object>> bean) {
-		return CollectionUtils.isEmpty((Collection<?>) bean.getValue().get("aliases"))
-				&& CollectionUtils.isEmpty((Collection<?>) bean.getValue().get("dependencies"));
-	}
-
-	@Configuration(proxyBeanMethods = false)
-	@Import(BaseDocumentationConfiguration.class)
-	static class TestConfiguration {
-
-		@Bean
-		BeansEndpoint beansEndpoint(ConfigurableApplicationContext context) {
-			return new BeansEndpoint(context);
-		}
-
-	}
-
-}
-=======
 /*
  * Copyright 2012-2020 the original author or authors.
  *
@@ -169,5 +83,4 @@
 
 	}
 
-}
->>>>>>> 6755b480
+}