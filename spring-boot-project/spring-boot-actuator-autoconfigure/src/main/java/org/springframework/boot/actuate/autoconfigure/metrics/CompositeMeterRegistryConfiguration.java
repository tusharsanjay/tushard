<<<<<<< HEAD
/*
 * Copyright 2012-2019 the original author or authors.
 *
 * Licensed under the Apache License, Version 2.0 (the "License");
 * you may not use this file except in compliance with the License.
 * You may obtain a copy of the License at
 *
 *      https://www.apache.org/licenses/LICENSE-2.0
 *
 * Unless required by applicable law or agreed to in writing, software
 * distributed under the License is distributed on an "AS IS" BASIS,
 * WITHOUT WARRANTIES OR CONDITIONS OF ANY KIND, either express or implied.
 * See the License for the specific language governing permissions and
 * limitations under the License.
 */

package org.springframework.boot.actuate.autoconfigure.metrics;

import java.util.List;

import io.micrometer.core.instrument.Clock;
import io.micrometer.core.instrument.MeterRegistry;
import io.micrometer.core.instrument.composite.CompositeMeterRegistry;

import org.springframework.boot.actuate.autoconfigure.metrics.CompositeMeterRegistryConfiguration.MultipleNonPrimaryMeterRegistriesCondition;
import org.springframework.boot.autoconfigure.condition.ConditionalOnMissingBean;
import org.springframework.boot.autoconfigure.condition.ConditionalOnSingleCandidate;
import org.springframework.boot.autoconfigure.condition.NoneNestedConditions;
import org.springframework.context.annotation.Bean;
import org.springframework.context.annotation.Conditional;
import org.springframework.context.annotation.Configuration;
import org.springframework.context.annotation.Primary;

/**
 * Configuration for a {@link CompositeMeterRegistry}.
 *
 * @author Andy Wilkinson
 */
@Configuration(proxyBeanMethods = false)
@Conditional(MultipleNonPrimaryMeterRegistriesCondition.class)
class CompositeMeterRegistryConfiguration {

	@Bean
	@Primary
	CompositeMeterRegistry compositeMeterRegistry(Clock clock, List<MeterRegistry> registries) {
		return new CompositeMeterRegistry(clock, registries);
	}

	static class MultipleNonPrimaryMeterRegistriesCondition extends NoneNestedConditions {

		MultipleNonPrimaryMeterRegistriesCondition() {
			super(ConfigurationPhase.REGISTER_BEAN);
		}

		@ConditionalOnMissingBean(MeterRegistry.class)
		static class NoMeterRegistryCondition {

		}

		@ConditionalOnSingleCandidate(MeterRegistry.class)
		static class SingleInjectableMeterRegistry {

		}

	}

}
=======
/*
 * Copyright 2012-2020 the original author or authors.
 *
 * Licensed under the Apache License, Version 2.0 (the "License");
 * you may not use this file except in compliance with the License.
 * You may obtain a copy of the License at
 *
 *      https://www.apache.org/licenses/LICENSE-2.0
 *
 * Unless required by applicable law or agreed to in writing, software
 * distributed under the License is distributed on an "AS IS" BASIS,
 * WITHOUT WARRANTIES OR CONDITIONS OF ANY KIND, either express or implied.
 * See the License for the specific language governing permissions and
 * limitations under the License.
 */

package org.springframework.boot.actuate.autoconfigure.metrics;

import java.util.List;

import io.micrometer.core.instrument.Clock;
import io.micrometer.core.instrument.MeterRegistry;
import io.micrometer.core.instrument.composite.CompositeMeterRegistry;

import org.springframework.boot.actuate.autoconfigure.metrics.CompositeMeterRegistryConfiguration.MultipleNonPrimaryMeterRegistriesCondition;
import org.springframework.boot.autoconfigure.condition.ConditionalOnMissingBean;
import org.springframework.boot.autoconfigure.condition.ConditionalOnSingleCandidate;
import org.springframework.boot.autoconfigure.condition.NoneNestedConditions;
import org.springframework.context.annotation.Bean;
import org.springframework.context.annotation.Conditional;
import org.springframework.context.annotation.Configuration;
import org.springframework.context.annotation.Primary;

/**
 * Configuration for a {@link CompositeMeterRegistry}.
 *
 * @author Andy Wilkinson
 */
@Configuration(proxyBeanMethods = false)
@Conditional(MultipleNonPrimaryMeterRegistriesCondition.class)
class CompositeMeterRegistryConfiguration {

	@Bean
	@Primary
	AutoConfiguredCompositeMeterRegistry compositeMeterRegistry(Clock clock, List<MeterRegistry> registries) {
		return new AutoConfiguredCompositeMeterRegistry(clock, registries);
	}

	static class MultipleNonPrimaryMeterRegistriesCondition extends NoneNestedConditions {

		MultipleNonPrimaryMeterRegistriesCondition() {
			super(ConfigurationPhase.REGISTER_BEAN);
		}

		@ConditionalOnMissingBean(MeterRegistry.class)
		static class NoMeterRegistryCondition {

		}

		@ConditionalOnSingleCandidate(MeterRegistry.class)
		static class SingleInjectableMeterRegistry {

		}

	}

}
>>>>>>> 6755b480
<|MERGE_RESOLUTION|>--- conflicted
+++ resolved
@@ -1,72 +1,3 @@
-<<<<<<< HEAD
-/*
- * Copyright 2012-2019 the original author or authors.
- *
- * Licensed under the Apache License, Version 2.0 (the "License");
- * you may not use this file except in compliance with the License.
- * You may obtain a copy of the License at
- *
- *      https://www.apache.org/licenses/LICENSE-2.0
- *
- * Unless required by applicable law or agreed to in writing, software
- * distributed under the License is distributed on an "AS IS" BASIS,
- * WITHOUT WARRANTIES OR CONDITIONS OF ANY KIND, either express or implied.
- * See the License for the specific language governing permissions and
- * limitations under the License.
- */
-
-package org.springframework.boot.actuate.autoconfigure.metrics;
-
-import java.util.List;
-
-import io.micrometer.core.instrument.Clock;
-import io.micrometer.core.instrument.MeterRegistry;
-import io.micrometer.core.instrument.composite.CompositeMeterRegistry;
-
-import org.springframework.boot.actuate.autoconfigure.metrics.CompositeMeterRegistryConfiguration.MultipleNonPrimaryMeterRegistriesCondition;
-import org.springframework.boot.autoconfigure.condition.ConditionalOnMissingBean;
-import org.springframework.boot.autoconfigure.condition.ConditionalOnSingleCandidate;
-import org.springframework.boot.autoconfigure.condition.NoneNestedConditions;
-import org.springframework.context.annotation.Bean;
-import org.springframework.context.annotation.Conditional;
-import org.springframework.context.annotation.Configuration;
-import org.springframework.context.annotation.Primary;
-
-/**
- * Configuration for a {@link CompositeMeterRegistry}.
- *
- * @author Andy Wilkinson
- */
-@Configuration(proxyBeanMethods = false)
-@Conditional(MultipleNonPrimaryMeterRegistriesCondition.class)
-class CompositeMeterRegistryConfiguration {
-
-	@Bean
-	@Primary
-	CompositeMeterRegistry compositeMeterRegistry(Clock clock, List<MeterRegistry> registries) {
-		return new CompositeMeterRegistry(clock, registries);
-	}
-
-	static class MultipleNonPrimaryMeterRegistriesCondition extends NoneNestedConditions {
-
-		MultipleNonPrimaryMeterRegistriesCondition() {
-			super(ConfigurationPhase.REGISTER_BEAN);
-		}
-
-		@ConditionalOnMissingBean(MeterRegistry.class)
-		static class NoMeterRegistryCondition {
-
-		}
-
-		@ConditionalOnSingleCandidate(MeterRegistry.class)
-		static class SingleInjectableMeterRegistry {
-
-		}
-
-	}
-
-}
-=======
 /*
  * Copyright 2012-2020 the original author or authors.
  *
@@ -133,5 +64,4 @@
 
 	}
 
-}
->>>>>>> 6755b480
+}