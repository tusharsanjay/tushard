<<<<<<< HEAD
/*
 * Copyright 2012-2019 the original author or authors.
 *
 * Licensed under the Apache License, Version 2.0 (the "License");
 * you may not use this file except in compliance with the License.
 * You may obtain a copy of the License at
 *
 *      https://www.apache.org/licenses/LICENSE-2.0
 *
 * Unless required by applicable law or agreed to in writing, software
 * distributed under the License is distributed on an "AS IS" BASIS,
 * WITHOUT WARRANTIES OR CONDITIONS OF ANY KIND, either express or implied.
 * See the License for the specific language governing permissions and
 * limitations under the License.
 */

package org.springframework.boot.actuate.autoconfigure.metrics.export.signalfx;

import io.micrometer.signalfx.SignalFxConfig;

import org.springframework.boot.actuate.autoconfigure.metrics.export.properties.StepRegistryPropertiesConfigAdapter;

/**
 * Adapter to convert {@link SignalFxProperties} to a {@link SignalFxConfig}.
 *
 * @author Jon Schneider
 * @since 2.0.0
 */
public class SignalFxPropertiesConfigAdapter extends StepRegistryPropertiesConfigAdapter<SignalFxProperties>
		implements SignalFxConfig {

	public SignalFxPropertiesConfigAdapter(SignalFxProperties properties) {
		super(properties);
		accessToken(); // validate that an access token is set
	}

	@Override
	public String accessToken() {
		return get(SignalFxProperties::getAccessToken, SignalFxConfig.super::accessToken);
	}

	@Override
	public String uri() {
		return get(SignalFxProperties::getUri, SignalFxConfig.super::uri);
	}

	@Override
	public String source() {
		return get(SignalFxProperties::getSource, SignalFxConfig.super::source);
	}

}
=======
/*
 * Copyright 2012-2020 the original author or authors.
 *
 * Licensed under the Apache License, Version 2.0 (the "License");
 * you may not use this file except in compliance with the License.
 * You may obtain a copy of the License at
 *
 *      https://www.apache.org/licenses/LICENSE-2.0
 *
 * Unless required by applicable law or agreed to in writing, software
 * distributed under the License is distributed on an "AS IS" BASIS,
 * WITHOUT WARRANTIES OR CONDITIONS OF ANY KIND, either express or implied.
 * See the License for the specific language governing permissions and
 * limitations under the License.
 */

package org.springframework.boot.actuate.autoconfigure.metrics.export.signalfx;

import io.micrometer.signalfx.SignalFxConfig;

import org.springframework.boot.actuate.autoconfigure.metrics.export.properties.StepRegistryPropertiesConfigAdapter;

/**
 * Adapter to convert {@link SignalFxProperties} to a {@link SignalFxConfig}.
 *
 * @author Jon Schneider
 * @since 2.0.0
 */
public class SignalFxPropertiesConfigAdapter extends StepRegistryPropertiesConfigAdapter<SignalFxProperties>
		implements SignalFxConfig {

	public SignalFxPropertiesConfigAdapter(SignalFxProperties properties) {
		super(properties);
		accessToken(); // validate that an access token is set
	}

	@Override
	public String prefix() {
		return "management.metrics.export.signalfx";
	}

	@Override
	public String accessToken() {
		return get(SignalFxProperties::getAccessToken, SignalFxConfig.super::accessToken);
	}

	@Override
	public String uri() {
		return get(SignalFxProperties::getUri, SignalFxConfig.super::uri);
	}

	@Override
	public String source() {
		return get(SignalFxProperties::getSource, SignalFxConfig.super::source);
	}

}
>>>>>>> 6755b480
<|MERGE_RESOLUTION|>--- conflicted
+++ resolved
@@ -1,57 +1,3 @@
-<<<<<<< HEAD
-/*
- * Copyright 2012-2019 the original author or authors.
- *
- * Licensed under the Apache License, Version 2.0 (the "License");
- * you may not use this file except in compliance with the License.
- * You may obtain a copy of the License at
- *
- *      https://www.apache.org/licenses/LICENSE-2.0
- *
- * Unless required by applicable law or agreed to in writing, software
- * distributed under the License is distributed on an "AS IS" BASIS,
- * WITHOUT WARRANTIES OR CONDITIONS OF ANY KIND, either express or implied.
- * See the License for the specific language governing permissions and
- * limitations under the License.
- */
-
-package org.springframework.boot.actuate.autoconfigure.metrics.export.signalfx;
-
-import io.micrometer.signalfx.SignalFxConfig;
-
-import org.springframework.boot.actuate.autoconfigure.metrics.export.properties.StepRegistryPropertiesConfigAdapter;
-
-/**
- * Adapter to convert {@link SignalFxProperties} to a {@link SignalFxConfig}.
- *
- * @author Jon Schneider
- * @since 2.0.0
- */
-public class SignalFxPropertiesConfigAdapter extends StepRegistryPropertiesConfigAdapter<SignalFxProperties>
-		implements SignalFxConfig {
-
-	public SignalFxPropertiesConfigAdapter(SignalFxProperties properties) {
-		super(properties);
-		accessToken(); // validate that an access token is set
-	}
-
-	@Override
-	public String accessToken() {
-		return get(SignalFxProperties::getAccessToken, SignalFxConfig.super::accessToken);
-	}
-
-	@Override
-	public String uri() {
-		return get(SignalFxProperties::getUri, SignalFxConfig.super::uri);
-	}
-
-	@Override
-	public String source() {
-		return get(SignalFxProperties::getSource, SignalFxConfig.super::source);
-	}
-
-}
-=======
 /*
  * Copyright 2012-2020 the original author or authors.
  *
@@ -108,5 +54,4 @@
 		return get(SignalFxProperties::getSource, SignalFxConfig.super::source);
 	}
 
-}
->>>>>>> 6755b480
+}