<<<<<<< HEAD
/*
 * Copyright 2012-2019 the original author or authors.
 *
 * Licensed under the Apache License, Version 2.0 (the "License");
 * you may not use this file except in compliance with the License.
 * You may obtain a copy of the License at
 *
 *      https://www.apache.org/licenses/LICENSE-2.0
 *
 * Unless required by applicable law or agreed to in writing, software
 * distributed under the License is distributed on an "AS IS" BASIS,
 * WITHOUT WARRANTIES OR CONDITIONS OF ANY KIND, either express or implied.
 * See the License for the specific language governing permissions and
 * limitations under the License.
 */

package org.springframework.boot.actuate.autoconfigure.cloudfoundry.servlet;

import org.springframework.boot.actuate.autoconfigure.cloudfoundry.EndpointCloudFoundryExtension;
import org.springframework.boot.actuate.endpoint.annotation.EndpointExtension;
import org.springframework.boot.actuate.endpoint.annotation.ReadOperation;
import org.springframework.boot.actuate.endpoint.web.WebEndpointResponse;
import org.springframework.boot.actuate.health.Health;
import org.springframework.boot.actuate.health.HealthEndpoint;
import org.springframework.boot.actuate.health.HealthEndpointWebExtension;
import org.springframework.boot.actuate.health.ShowDetails;

/**
 * {@link EndpointExtension @EndpointExtension} for the {@link HealthEndpoint} that always
 * exposes full health details.
 *
 * @author Madhura Bhave
 * @since 2.0.0
 */
@EndpointCloudFoundryExtension(endpoint = HealthEndpoint.class)
public class CloudFoundryHealthEndpointWebExtension {

	private final HealthEndpointWebExtension delegate;

	public CloudFoundryHealthEndpointWebExtension(HealthEndpointWebExtension delegate) {
		this.delegate = delegate;
	}

	@ReadOperation
	public WebEndpointResponse<Health> getHealth() {
		return this.delegate.getHealth(null, ShowDetails.ALWAYS);
	}

}
=======
/*
 * Copyright 2012-2019 the original author or authors.
 *
 * Licensed under the Apache License, Version 2.0 (the "License");
 * you may not use this file except in compliance with the License.
 * You may obtain a copy of the License at
 *
 *      https://www.apache.org/licenses/LICENSE-2.0
 *
 * Unless required by applicable law or agreed to in writing, software
 * distributed under the License is distributed on an "AS IS" BASIS,
 * WITHOUT WARRANTIES OR CONDITIONS OF ANY KIND, either express or implied.
 * See the License for the specific language governing permissions and
 * limitations under the License.
 */

package org.springframework.boot.actuate.autoconfigure.cloudfoundry.servlet;

import org.springframework.boot.actuate.autoconfigure.cloudfoundry.EndpointCloudFoundryExtension;
import org.springframework.boot.actuate.endpoint.SecurityContext;
import org.springframework.boot.actuate.endpoint.annotation.EndpointExtension;
import org.springframework.boot.actuate.endpoint.annotation.ReadOperation;
import org.springframework.boot.actuate.endpoint.annotation.Selector;
import org.springframework.boot.actuate.endpoint.annotation.Selector.Match;
import org.springframework.boot.actuate.endpoint.http.ApiVersion;
import org.springframework.boot.actuate.endpoint.web.WebEndpointResponse;
import org.springframework.boot.actuate.health.HealthComponent;
import org.springframework.boot.actuate.health.HealthEndpoint;
import org.springframework.boot.actuate.health.HealthEndpointWebExtension;

/**
 * {@link EndpointExtension @EndpointExtension} for the {@link HealthEndpoint} that always
 * exposes full health details.
 *
 * @author Madhura Bhave
 * @since 2.0.0
 */
@EndpointCloudFoundryExtension(endpoint = HealthEndpoint.class)
public class CloudFoundryHealthEndpointWebExtension {

	private final HealthEndpointWebExtension delegate;

	public CloudFoundryHealthEndpointWebExtension(HealthEndpointWebExtension delegate) {
		this.delegate = delegate;
	}

	@ReadOperation
	public WebEndpointResponse<HealthComponent> health(ApiVersion apiVersion) {
		return this.delegate.health(apiVersion, SecurityContext.NONE, true);
	}

	@ReadOperation
	public WebEndpointResponse<HealthComponent> health(ApiVersion apiVersion,
			@Selector(match = Match.ALL_REMAINING) String... path) {
		return this.delegate.health(apiVersion, SecurityContext.NONE, true, path);
	}

}
>>>>>>> 6755b480
<|MERGE_RESOLUTION|>--- conflicted
+++ resolved
@@ -1,54 +1,3 @@
-<<<<<<< HEAD
-/*
- * Copyright 2012-2019 the original author or authors.
- *
- * Licensed under the Apache License, Version 2.0 (the "License");
- * you may not use this file except in compliance with the License.
- * You may obtain a copy of the License at
- *
- *      https://www.apache.org/licenses/LICENSE-2.0
- *
- * Unless required by applicable law or agreed to in writing, software
- * distributed under the License is distributed on an "AS IS" BASIS,
- * WITHOUT WARRANTIES OR CONDITIONS OF ANY KIND, either express or implied.
- * See the License for the specific language governing permissions and
- * limitations under the License.
- */
-
-package org.springframework.boot.actuate.autoconfigure.cloudfoundry.servlet;
-
-import org.springframework.boot.actuate.autoconfigure.cloudfoundry.EndpointCloudFoundryExtension;
-import org.springframework.boot.actuate.endpoint.annotation.EndpointExtension;
-import org.springframework.boot.actuate.endpoint.annotation.ReadOperation;
-import org.springframework.boot.actuate.endpoint.web.WebEndpointResponse;
-import org.springframework.boot.actuate.health.Health;
-import org.springframework.boot.actuate.health.HealthEndpoint;
-import org.springframework.boot.actuate.health.HealthEndpointWebExtension;
-import org.springframework.boot.actuate.health.ShowDetails;
-
-/**
- * {@link EndpointExtension @EndpointExtension} for the {@link HealthEndpoint} that always
- * exposes full health details.
- *
- * @author Madhura Bhave
- * @since 2.0.0
- */
-@EndpointCloudFoundryExtension(endpoint = HealthEndpoint.class)
-public class CloudFoundryHealthEndpointWebExtension {
-
-	private final HealthEndpointWebExtension delegate;
-
-	public CloudFoundryHealthEndpointWebExtension(HealthEndpointWebExtension delegate) {
-		this.delegate = delegate;
-	}
-
-	@ReadOperation
-	public WebEndpointResponse<Health> getHealth() {
-		return this.delegate.getHealth(null, ShowDetails.ALWAYS);
-	}
-
-}
-=======
 /*
  * Copyright 2012-2019 the original author or authors.
  *
@@ -106,5 +55,4 @@
 		return this.delegate.health(apiVersion, SecurityContext.NONE, true, path);
 	}
 
-}
->>>>>>> 6755b480
+}