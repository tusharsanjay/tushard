--- conflicted
+++ resolved
@@ -1,217 +1,3 @@
-<<<<<<< HEAD
-/*
- * Copyright 2012-2019 the original author or authors.
- *
- * Licensed under the Apache License, Version 2.0 (the "License");
- * you may not use this file except in compliance with the License.
- * You may obtain a copy of the License at
- *
- *      https://www.apache.org/licenses/LICENSE-2.0
- *
- * Unless required by applicable law or agreed to in writing, software
- * distributed under the License is distributed on an "AS IS" BASIS,
- * WITHOUT WARRANTIES OR CONDITIONS OF ANY KIND, either express or implied.
- * See the License for the specific language governing permissions and
- * limitations under the License.
- */
-
-package org.springframework.boot.autoconfigure.web.servlet;
-
-import java.util.Arrays;
-import java.util.List;
-
-import javax.servlet.MultipartConfigElement;
-import javax.servlet.ServletRegistration;
-
-import org.springframework.beans.factory.ObjectProvider;
-import org.springframework.beans.factory.config.ConfigurableListableBeanFactory;
-import org.springframework.boot.autoconfigure.AutoConfigureAfter;
-import org.springframework.boot.autoconfigure.AutoConfigureOrder;
-import org.springframework.boot.autoconfigure.EnableAutoConfiguration;
-import org.springframework.boot.autoconfigure.condition.ConditionMessage;
-import org.springframework.boot.autoconfigure.condition.ConditionMessage.Style;
-import org.springframework.boot.autoconfigure.condition.ConditionOutcome;
-import org.springframework.boot.autoconfigure.condition.ConditionalOnBean;
-import org.springframework.boot.autoconfigure.condition.ConditionalOnClass;
-import org.springframework.boot.autoconfigure.condition.ConditionalOnMissingBean;
-import org.springframework.boot.autoconfigure.condition.ConditionalOnWebApplication;
-import org.springframework.boot.autoconfigure.condition.ConditionalOnWebApplication.Type;
-import org.springframework.boot.autoconfigure.condition.SpringBootCondition;
-import org.springframework.boot.autoconfigure.http.HttpProperties;
-import org.springframework.boot.context.properties.EnableConfigurationProperties;
-import org.springframework.boot.web.servlet.ServletRegistrationBean;
-import org.springframework.boot.web.servlet.support.SpringBootServletInitializer;
-import org.springframework.context.annotation.Bean;
-import org.springframework.context.annotation.ConditionContext;
-import org.springframework.context.annotation.Conditional;
-import org.springframework.context.annotation.Configuration;
-import org.springframework.context.annotation.Import;
-import org.springframework.core.Ordered;
-import org.springframework.core.annotation.Order;
-import org.springframework.core.type.AnnotatedTypeMetadata;
-import org.springframework.web.multipart.MultipartResolver;
-import org.springframework.web.servlet.DispatcherServlet;
-
-/**
- * {@link EnableAutoConfiguration Auto-configuration} for the Spring
- * {@link DispatcherServlet}. Should work for a standalone application where an embedded
- * web server is already present and also for a deployable application using
- * {@link SpringBootServletInitializer}.
- *
- * @author Phillip Webb
- * @author Dave Syer
- * @author Stephane Nicoll
- * @author Brian Clozel
- * @since 2.0.0
- */
-@AutoConfigureOrder(Ordered.HIGHEST_PRECEDENCE)
-@Configuration(proxyBeanMethods = false)
-@ConditionalOnWebApplication(type = Type.SERVLET)
-@ConditionalOnClass(DispatcherServlet.class)
-@AutoConfigureAfter(ServletWebServerFactoryAutoConfiguration.class)
-public class DispatcherServletAutoConfiguration {
-
-	/*
-	 * The bean name for a DispatcherServlet that will be mapped to the root URL "/"
-	 */
-	public static final String DEFAULT_DISPATCHER_SERVLET_BEAN_NAME = "dispatcherServlet";
-
-	/*
-	 * The bean name for a ServletRegistrationBean for the DispatcherServlet "/"
-	 */
-	public static final String DEFAULT_DISPATCHER_SERVLET_REGISTRATION_BEAN_NAME = "dispatcherServletRegistration";
-
-	@Configuration(proxyBeanMethods = false)
-	@Conditional(DefaultDispatcherServletCondition.class)
-	@ConditionalOnClass(ServletRegistration.class)
-	@EnableConfigurationProperties({ HttpProperties.class, WebMvcProperties.class })
-	protected static class DispatcherServletConfiguration {
-
-		@Bean(name = DEFAULT_DISPATCHER_SERVLET_BEAN_NAME)
-		public DispatcherServlet dispatcherServlet(HttpProperties httpProperties, WebMvcProperties webMvcProperties) {
-			DispatcherServlet dispatcherServlet = new DispatcherServlet();
-			dispatcherServlet.setDispatchOptionsRequest(webMvcProperties.isDispatchOptionsRequest());
-			dispatcherServlet.setDispatchTraceRequest(webMvcProperties.isDispatchTraceRequest());
-			dispatcherServlet.setThrowExceptionIfNoHandlerFound(webMvcProperties.isThrowExceptionIfNoHandlerFound());
-			dispatcherServlet.setEnableLoggingRequestDetails(httpProperties.isLogRequestDetails());
-			return dispatcherServlet;
-		}
-
-		@Bean
-		@ConditionalOnBean(MultipartResolver.class)
-		@ConditionalOnMissingBean(name = DispatcherServlet.MULTIPART_RESOLVER_BEAN_NAME)
-		public MultipartResolver multipartResolver(MultipartResolver resolver) {
-			// Detect if the user has created a MultipartResolver but named it incorrectly
-			return resolver;
-		}
-
-	}
-
-	@Configuration(proxyBeanMethods = false)
-	@Conditional(DispatcherServletRegistrationCondition.class)
-	@ConditionalOnClass(ServletRegistration.class)
-	@EnableConfigurationProperties(WebMvcProperties.class)
-	@Import(DispatcherServletConfiguration.class)
-	protected static class DispatcherServletRegistrationConfiguration {
-
-		@Bean(name = DEFAULT_DISPATCHER_SERVLET_REGISTRATION_BEAN_NAME)
-		@ConditionalOnBean(value = DispatcherServlet.class, name = DEFAULT_DISPATCHER_SERVLET_BEAN_NAME)
-		public DispatcherServletRegistrationBean dispatcherServletRegistration(DispatcherServlet dispatcherServlet,
-				WebMvcProperties webMvcProperties, ObjectProvider<MultipartConfigElement> multipartConfig) {
-			DispatcherServletRegistrationBean registration = new DispatcherServletRegistrationBean(dispatcherServlet,
-					webMvcProperties.getServlet().getPath());
-			registration.setName(DEFAULT_DISPATCHER_SERVLET_BEAN_NAME);
-			registration.setLoadOnStartup(webMvcProperties.getServlet().getLoadOnStartup());
-			multipartConfig.ifAvailable(registration::setMultipartConfig);
-			return registration;
-		}
-
-	}
-
-	@Order(Ordered.LOWEST_PRECEDENCE - 10)
-	private static class DefaultDispatcherServletCondition extends SpringBootCondition {
-
-		@Override
-		public ConditionOutcome getMatchOutcome(ConditionContext context, AnnotatedTypeMetadata metadata) {
-			ConditionMessage.Builder message = ConditionMessage.forCondition("Default DispatcherServlet");
-			ConfigurableListableBeanFactory beanFactory = context.getBeanFactory();
-			List<String> dispatchServletBeans = Arrays
-					.asList(beanFactory.getBeanNamesForType(DispatcherServlet.class, false, false));
-			if (dispatchServletBeans.contains(DEFAULT_DISPATCHER_SERVLET_BEAN_NAME)) {
-				return ConditionOutcome
-						.noMatch(message.found("dispatcher servlet bean").items(DEFAULT_DISPATCHER_SERVLET_BEAN_NAME));
-			}
-			if (beanFactory.containsBean(DEFAULT_DISPATCHER_SERVLET_BEAN_NAME)) {
-				return ConditionOutcome.noMatch(
-						message.found("non dispatcher servlet bean").items(DEFAULT_DISPATCHER_SERVLET_BEAN_NAME));
-			}
-			if (dispatchServletBeans.isEmpty()) {
-				return ConditionOutcome.match(message.didNotFind("dispatcher servlet beans").atAll());
-			}
-			return ConditionOutcome.match(message.found("dispatcher servlet bean", "dispatcher servlet beans")
-					.items(Style.QUOTE, dispatchServletBeans)
-					.append("and none is named " + DEFAULT_DISPATCHER_SERVLET_BEAN_NAME));
-		}
-
-	}
-
-	@Order(Ordered.LOWEST_PRECEDENCE - 10)
-	private static class DispatcherServletRegistrationCondition extends SpringBootCondition {
-
-		@Override
-		public ConditionOutcome getMatchOutcome(ConditionContext context, AnnotatedTypeMetadata metadata) {
-			ConfigurableListableBeanFactory beanFactory = context.getBeanFactory();
-			ConditionOutcome outcome = checkDefaultDispatcherName(beanFactory);
-			if (!outcome.isMatch()) {
-				return outcome;
-			}
-			return checkServletRegistration(beanFactory);
-		}
-
-		private ConditionOutcome checkDefaultDispatcherName(ConfigurableListableBeanFactory beanFactory) {
-			List<String> servlets = Arrays
-					.asList(beanFactory.getBeanNamesForType(DispatcherServlet.class, false, false));
-			boolean containsDispatcherBean = beanFactory.containsBean(DEFAULT_DISPATCHER_SERVLET_BEAN_NAME);
-			if (containsDispatcherBean && !servlets.contains(DEFAULT_DISPATCHER_SERVLET_BEAN_NAME)) {
-				return ConditionOutcome.noMatch(
-						startMessage().found("non dispatcher servlet").items(DEFAULT_DISPATCHER_SERVLET_BEAN_NAME));
-			}
-			return ConditionOutcome.match();
-		}
-
-		private ConditionOutcome checkServletRegistration(ConfigurableListableBeanFactory beanFactory) {
-			ConditionMessage.Builder message = startMessage();
-			List<String> registrations = Arrays
-					.asList(beanFactory.getBeanNamesForType(ServletRegistrationBean.class, false, false));
-			boolean containsDispatcherRegistrationBean = beanFactory
-					.containsBean(DEFAULT_DISPATCHER_SERVLET_REGISTRATION_BEAN_NAME);
-			if (registrations.isEmpty()) {
-				if (containsDispatcherRegistrationBean) {
-					return ConditionOutcome.noMatch(message.found("non servlet registration bean")
-							.items(DEFAULT_DISPATCHER_SERVLET_REGISTRATION_BEAN_NAME));
-				}
-				return ConditionOutcome.match(message.didNotFind("servlet registration bean").atAll());
-			}
-			if (registrations.contains(DEFAULT_DISPATCHER_SERVLET_REGISTRATION_BEAN_NAME)) {
-				return ConditionOutcome.noMatch(message.found("servlet registration bean")
-						.items(DEFAULT_DISPATCHER_SERVLET_REGISTRATION_BEAN_NAME));
-			}
-			if (containsDispatcherRegistrationBean) {
-				return ConditionOutcome.noMatch(message.found("non servlet registration bean")
-						.items(DEFAULT_DISPATCHER_SERVLET_REGISTRATION_BEAN_NAME));
-			}
-			return ConditionOutcome.match(message.found("servlet registration beans").items(Style.QUOTE, registrations)
-					.append("and none is named " + DEFAULT_DISPATCHER_SERVLET_REGISTRATION_BEAN_NAME));
-		}
-
-		private ConditionMessage.Builder startMessage() {
-			return ConditionMessage.forCondition("DispatcherServlet Registration");
-		}
-
-	}
-
-}
-=======
 /*
  * Copyright 2012-2020 the original author or authors.
  *
@@ -426,5 +212,4 @@
 
 	}
 
-}
->>>>>>> 6755b480
+}