--- conflicted
+++ resolved
@@ -1,6 +1,5 @@
-<<<<<<< HEAD
 /*
- * Copyright 2012-2019 the original author or authors.
+ * Copyright 2012-2020 the original author or authors.
  *
  * Licensed under the Apache License, Version 2.0 (the "License");
  * you may not use this file except in compliance with the License.
@@ -35,14 +34,7 @@
 import com.fasterxml.jackson.databind.ObjectMapper;
 import com.fasterxml.jackson.databind.PropertyNamingStrategy;
 import com.fasterxml.jackson.databind.SerializationFeature;
-import com.fasterxml.jackson.databind.module.SimpleModule;
-import com.fasterxml.jackson.datatype.joda.cfg.JacksonJodaDateFormat;
-import com.fasterxml.jackson.datatype.joda.ser.DateTimeSerializer;
 import com.fasterxml.jackson.module.paramnames.ParameterNamesModule;
-import org.apache.commons.logging.Log;
-import org.apache.commons.logging.LogFactory;
-import org.joda.time.DateTime;
-import org.joda.time.format.DateTimeFormat;
 
 import org.springframework.beans.BeanUtils;
 import org.springframework.beans.factory.BeanFactoryUtils;
@@ -55,6 +47,7 @@
 import org.springframework.context.annotation.Bean;
 import org.springframework.context.annotation.Configuration;
 import org.springframework.context.annotation.Primary;
+import org.springframework.context.annotation.Scope;
 import org.springframework.core.Ordered;
 import org.springframework.http.converter.json.Jackson2ObjectMapperBuilder;
 import org.springframework.util.Assert;
@@ -88,6 +81,7 @@
 	static {
 		Map<Object, Boolean> featureDefaults = new HashMap<>();
 		featureDefaults.put(SerializationFeature.WRITE_DATES_AS_TIMESTAMPS, false);
+		featureDefaults.put(SerializationFeature.WRITE_DURATIONS_AS_TIMESTAMPS, false);
 		FEATURE_DEFAULTS = Collections.unmodifiableMap(featureDefaults);
 	}
 
@@ -110,46 +104,6 @@
 	}
 
 	@Configuration(proxyBeanMethods = false)
-	@ConditionalOnClass({ Jackson2ObjectMapperBuilder.class, DateTime.class, DateTimeSerializer.class,
-			JacksonJodaDateFormat.class })
-	static class JodaDateTimeJacksonConfiguration {
-
-		private static final Log logger = LogFactory.getLog(JodaDateTimeJacksonConfiguration.class);
-
-		@Bean
-		SimpleModule jodaDateTimeSerializationModule(JacksonProperties jacksonProperties) {
-			SimpleModule module = new SimpleModule();
-			JacksonJodaDateFormat jacksonJodaFormat = getJacksonJodaDateFormat(jacksonProperties);
-			if (jacksonJodaFormat != null) {
-				module.addSerializer(DateTime.class, new DateTimeSerializer(jacksonJodaFormat, 0));
-			}
-			return module;
-		}
-
-		private JacksonJodaDateFormat getJacksonJodaDateFormat(JacksonProperties jacksonProperties) {
-			if (jacksonProperties.getJodaDateTimeFormat() != null) {
-				return new JacksonJodaDateFormat(
-						DateTimeFormat.forPattern(jacksonProperties.getJodaDateTimeFormat()).withZoneUTC());
-			}
-			if (jacksonProperties.getDateFormat() != null) {
-				try {
-					return new JacksonJodaDateFormat(
-							DateTimeFormat.forPattern(jacksonProperties.getDateFormat()).withZoneUTC());
-				}
-				catch (IllegalArgumentException ex) {
-					if (logger.isWarnEnabled()) {
-						logger.warn("spring.jackson.date-format could not be used to "
-								+ "configure formatting of Joda's DateTime. You may want "
-								+ "to configure spring.jackson.joda-date-time-format as " + "well.");
-					}
-				}
-			}
-			return null;
-		}
-
-	}
-
-	@Configuration(proxyBeanMethods = false)
 	@ConditionalOnClass(ParameterNamesModule.class)
 	static class ParameterNamesModuleConfiguration {
 
@@ -166,6 +120,7 @@
 	static class JacksonObjectMapperBuilderConfiguration {
 
 		@Bean
+		@Scope("prototype")
 		@ConditionalOnMissingBean
 		Jackson2ObjectMapperBuilder jacksonObjectMapperBuilder(ApplicationContext applicationContext,
 				List<Jackson2ObjectMapperBuilderCustomizer> customizers) {
@@ -302,15 +257,24 @@
 			private void configurePropertyNamingStrategyField(Jackson2ObjectMapperBuilder builder, String fieldName) {
 				// Find the field (this way we automatically support new constants
 				// that may be added by Jackson in the future)
-				Field field = ReflectionUtils.findField(PropertyNamingStrategy.class, fieldName,
-						PropertyNamingStrategy.class);
-				Assert.notNull(field, () -> "Constant named '" + fieldName + "' not found on "
-						+ PropertyNamingStrategy.class.getName());
+				Field field = findPropertyNamingStrategyField(fieldName);
+				Assert.notNull(field, () -> "Constant named '" + fieldName + "' not found");
 				try {
 					builder.propertyNamingStrategy((PropertyNamingStrategy) field.get(null));
 				}
 				catch (Exception ex) {
 					throw new IllegalStateException(ex);
+				}
+			}
+
+			private Field findPropertyNamingStrategyField(String fieldName) {
+				try {
+					return ReflectionUtils.findField(com.fasterxml.jackson.databind.PropertyNamingStrategies.class,
+							fieldName, PropertyNamingStrategy.class);
+				}
+				catch (NoClassDefFoundError ex) { // Fallback pre Jackson 2.12
+					return ReflectionUtils.findField(PropertyNamingStrategy.class, fieldName,
+							PropertyNamingStrategy.class);
 				}
 			}
 
@@ -334,307 +298,4 @@
 
 	}
 
-}
-=======
-/*
- * Copyright 2012-2020 the original author or authors.
- *
- * Licensed under the Apache License, Version 2.0 (the "License");
- * you may not use this file except in compliance with the License.
- * You may obtain a copy of the License at
- *
- *      https://www.apache.org/licenses/LICENSE-2.0
- *
- * Unless required by applicable law or agreed to in writing, software
- * distributed under the License is distributed on an "AS IS" BASIS,
- * WITHOUT WARRANTIES OR CONDITIONS OF ANY KIND, either express or implied.
- * See the License for the specific language governing permissions and
- * limitations under the License.
- */
-
-package org.springframework.boot.autoconfigure.jackson;
-
-import java.lang.reflect.Field;
-import java.text.DateFormat;
-import java.text.SimpleDateFormat;
-import java.util.Collection;
-import java.util.Collections;
-import java.util.HashMap;
-import java.util.List;
-import java.util.Locale;
-import java.util.Map;
-import java.util.TimeZone;
-
-import com.fasterxml.jackson.annotation.JsonAutoDetect;
-import com.fasterxml.jackson.annotation.JsonCreator;
-import com.fasterxml.jackson.annotation.PropertyAccessor;
-import com.fasterxml.jackson.databind.Module;
-import com.fasterxml.jackson.databind.ObjectMapper;
-import com.fasterxml.jackson.databind.PropertyNamingStrategy;
-import com.fasterxml.jackson.databind.SerializationFeature;
-import com.fasterxml.jackson.module.paramnames.ParameterNamesModule;
-
-import org.springframework.beans.BeanUtils;
-import org.springframework.beans.factory.BeanFactoryUtils;
-import org.springframework.beans.factory.ListableBeanFactory;
-import org.springframework.boot.autoconfigure.condition.ConditionalOnClass;
-import org.springframework.boot.autoconfigure.condition.ConditionalOnMissingBean;
-import org.springframework.boot.context.properties.EnableConfigurationProperties;
-import org.springframework.boot.jackson.JsonComponentModule;
-import org.springframework.context.ApplicationContext;
-import org.springframework.context.annotation.Bean;
-import org.springframework.context.annotation.Configuration;
-import org.springframework.context.annotation.Primary;
-import org.springframework.context.annotation.Scope;
-import org.springframework.core.Ordered;
-import org.springframework.http.converter.json.Jackson2ObjectMapperBuilder;
-import org.springframework.util.Assert;
-import org.springframework.util.ClassUtils;
-import org.springframework.util.ReflectionUtils;
-
-/**
- * Auto configuration for Jackson. The following auto-configuration will get applied:
- * <ul>
- * <li>an {@link ObjectMapper} in case none is already configured.</li>
- * <li>a {@link Jackson2ObjectMapperBuilder} in case none is already configured.</li>
- * <li>auto-registration for all {@link Module} beans with all {@link ObjectMapper} beans
- * (including the defaulted ones).</li>
- * </ul>
- *
- * @author Oliver Gierke
- * @author Andy Wilkinson
- * @author Marcel Overdijk
- * @author Sebastien Deleuze
- * @author Johannes Edmeier
- * @author Phillip Webb
- * @author Eddú Meléndez
- * @since 1.1.0
- */
-@Configuration(proxyBeanMethods = false)
-@ConditionalOnClass(ObjectMapper.class)
-public class JacksonAutoConfiguration {
-
-	private static final Map<?, Boolean> FEATURE_DEFAULTS;
-
-	static {
-		Map<Object, Boolean> featureDefaults = new HashMap<>();
-		featureDefaults.put(SerializationFeature.WRITE_DATES_AS_TIMESTAMPS, false);
-		featureDefaults.put(SerializationFeature.WRITE_DURATIONS_AS_TIMESTAMPS, false);
-		FEATURE_DEFAULTS = Collections.unmodifiableMap(featureDefaults);
-	}
-
-	@Bean
-	public JsonComponentModule jsonComponentModule() {
-		return new JsonComponentModule();
-	}
-
-	@Configuration(proxyBeanMethods = false)
-	@ConditionalOnClass(Jackson2ObjectMapperBuilder.class)
-	static class JacksonObjectMapperConfiguration {
-
-		@Bean
-		@Primary
-		@ConditionalOnMissingBean
-		ObjectMapper jacksonObjectMapper(Jackson2ObjectMapperBuilder builder) {
-			return builder.createXmlMapper(false).build();
-		}
-
-	}
-
-	@Configuration(proxyBeanMethods = false)
-	@ConditionalOnClass(ParameterNamesModule.class)
-	static class ParameterNamesModuleConfiguration {
-
-		@Bean
-		@ConditionalOnMissingBean
-		ParameterNamesModule parameterNamesModule() {
-			return new ParameterNamesModule(JsonCreator.Mode.DEFAULT);
-		}
-
-	}
-
-	@Configuration(proxyBeanMethods = false)
-	@ConditionalOnClass(Jackson2ObjectMapperBuilder.class)
-	static class JacksonObjectMapperBuilderConfiguration {
-
-		@Bean
-		@Scope("prototype")
-		@ConditionalOnMissingBean
-		Jackson2ObjectMapperBuilder jacksonObjectMapperBuilder(ApplicationContext applicationContext,
-				List<Jackson2ObjectMapperBuilderCustomizer> customizers) {
-			Jackson2ObjectMapperBuilder builder = new Jackson2ObjectMapperBuilder();
-			builder.applicationContext(applicationContext);
-			customize(builder, customizers);
-			return builder;
-		}
-
-		private void customize(Jackson2ObjectMapperBuilder builder,
-				List<Jackson2ObjectMapperBuilderCustomizer> customizers) {
-			for (Jackson2ObjectMapperBuilderCustomizer customizer : customizers) {
-				customizer.customize(builder);
-			}
-		}
-
-	}
-
-	@Configuration(proxyBeanMethods = false)
-	@ConditionalOnClass(Jackson2ObjectMapperBuilder.class)
-	@EnableConfigurationProperties(JacksonProperties.class)
-	static class Jackson2ObjectMapperBuilderCustomizerConfiguration {
-
-		@Bean
-		StandardJackson2ObjectMapperBuilderCustomizer standardJacksonObjectMapperBuilderCustomizer(
-				ApplicationContext applicationContext, JacksonProperties jacksonProperties) {
-			return new StandardJackson2ObjectMapperBuilderCustomizer(applicationContext, jacksonProperties);
-		}
-
-		static final class StandardJackson2ObjectMapperBuilderCustomizer
-				implements Jackson2ObjectMapperBuilderCustomizer, Ordered {
-
-			private final ApplicationContext applicationContext;
-
-			private final JacksonProperties jacksonProperties;
-
-			StandardJackson2ObjectMapperBuilderCustomizer(ApplicationContext applicationContext,
-					JacksonProperties jacksonProperties) {
-				this.applicationContext = applicationContext;
-				this.jacksonProperties = jacksonProperties;
-			}
-
-			@Override
-			public int getOrder() {
-				return 0;
-			}
-
-			@Override
-			public void customize(Jackson2ObjectMapperBuilder builder) {
-
-				if (this.jacksonProperties.getDefaultPropertyInclusion() != null) {
-					builder.serializationInclusion(this.jacksonProperties.getDefaultPropertyInclusion());
-				}
-				if (this.jacksonProperties.getTimeZone() != null) {
-					builder.timeZone(this.jacksonProperties.getTimeZone());
-				}
-				configureFeatures(builder, FEATURE_DEFAULTS);
-				configureVisibility(builder, this.jacksonProperties.getVisibility());
-				configureFeatures(builder, this.jacksonProperties.getDeserialization());
-				configureFeatures(builder, this.jacksonProperties.getSerialization());
-				configureFeatures(builder, this.jacksonProperties.getMapper());
-				configureFeatures(builder, this.jacksonProperties.getParser());
-				configureFeatures(builder, this.jacksonProperties.getGenerator());
-				configureDateFormat(builder);
-				configurePropertyNamingStrategy(builder);
-				configureModules(builder);
-				configureLocale(builder);
-			}
-
-			private void configureFeatures(Jackson2ObjectMapperBuilder builder, Map<?, Boolean> features) {
-				features.forEach((feature, value) -> {
-					if (value != null) {
-						if (value) {
-							builder.featuresToEnable(feature);
-						}
-						else {
-							builder.featuresToDisable(feature);
-						}
-					}
-				});
-			}
-
-			private void configureVisibility(Jackson2ObjectMapperBuilder builder,
-					Map<PropertyAccessor, JsonAutoDetect.Visibility> visibilities) {
-				visibilities.forEach(builder::visibility);
-			}
-
-			private void configureDateFormat(Jackson2ObjectMapperBuilder builder) {
-				// We support a fully qualified class name extending DateFormat or a date
-				// pattern string value
-				String dateFormat = this.jacksonProperties.getDateFormat();
-				if (dateFormat != null) {
-					try {
-						Class<?> dateFormatClass = ClassUtils.forName(dateFormat, null);
-						builder.dateFormat((DateFormat) BeanUtils.instantiateClass(dateFormatClass));
-					}
-					catch (ClassNotFoundException ex) {
-						SimpleDateFormat simpleDateFormat = new SimpleDateFormat(dateFormat);
-						// Since Jackson 2.6.3 we always need to set a TimeZone (see
-						// gh-4170). If none in our properties fallback to the Jackson's
-						// default
-						TimeZone timeZone = this.jacksonProperties.getTimeZone();
-						if (timeZone == null) {
-							timeZone = new ObjectMapper().getSerializationConfig().getTimeZone();
-						}
-						simpleDateFormat.setTimeZone(timeZone);
-						builder.dateFormat(simpleDateFormat);
-					}
-				}
-			}
-
-			private void configurePropertyNamingStrategy(Jackson2ObjectMapperBuilder builder) {
-				// We support a fully qualified class name extending Jackson's
-				// PropertyNamingStrategy or a string value corresponding to the constant
-				// names in PropertyNamingStrategy which hold default provided
-				// implementations
-				String strategy = this.jacksonProperties.getPropertyNamingStrategy();
-				if (strategy != null) {
-					try {
-						configurePropertyNamingStrategyClass(builder, ClassUtils.forName(strategy, null));
-					}
-					catch (ClassNotFoundException ex) {
-						configurePropertyNamingStrategyField(builder, strategy);
-					}
-				}
-			}
-
-			private void configurePropertyNamingStrategyClass(Jackson2ObjectMapperBuilder builder,
-					Class<?> propertyNamingStrategyClass) {
-				builder.propertyNamingStrategy(
-						(PropertyNamingStrategy) BeanUtils.instantiateClass(propertyNamingStrategyClass));
-			}
-
-			private void configurePropertyNamingStrategyField(Jackson2ObjectMapperBuilder builder, String fieldName) {
-				// Find the field (this way we automatically support new constants
-				// that may be added by Jackson in the future)
-				Field field = findPropertyNamingStrategyField(fieldName);
-				Assert.notNull(field, () -> "Constant named '" + fieldName + "' not found");
-				try {
-					builder.propertyNamingStrategy((PropertyNamingStrategy) field.get(null));
-				}
-				catch (Exception ex) {
-					throw new IllegalStateException(ex);
-				}
-			}
-
-			private Field findPropertyNamingStrategyField(String fieldName) {
-				try {
-					return ReflectionUtils.findField(com.fasterxml.jackson.databind.PropertyNamingStrategies.class,
-							fieldName, PropertyNamingStrategy.class);
-				}
-				catch (NoClassDefFoundError ex) { // Fallback pre Jackson 2.12
-					return ReflectionUtils.findField(PropertyNamingStrategy.class, fieldName,
-							PropertyNamingStrategy.class);
-				}
-			}
-
-			private void configureModules(Jackson2ObjectMapperBuilder builder) {
-				Collection<Module> moduleBeans = getBeans(this.applicationContext, Module.class);
-				builder.modulesToInstall(moduleBeans.toArray(new Module[0]));
-			}
-
-			private void configureLocale(Jackson2ObjectMapperBuilder builder) {
-				Locale locale = this.jacksonProperties.getLocale();
-				if (locale != null) {
-					builder.locale(locale);
-				}
-			}
-
-			private static <T> Collection<T> getBeans(ListableBeanFactory beanFactory, Class<T> type) {
-				return BeanFactoryUtils.beansOfTypeIncludingAncestors(beanFactory, type).values();
-			}
-
-		}
-
-	}
-
-}
->>>>>>> 6755b480
+}