--- conflicted
+++ resolved
@@ -1,174 +1,3 @@
-<<<<<<< HEAD
-/*
- * Copyright 2012-2019 the original author or authors.
- *
- * Licensed under the Apache License, Version 2.0 (the "License");
- * you may not use this file except in compliance with the License.
- * You may obtain a copy of the License at
- *
- *      https://www.apache.org/licenses/LICENSE-2.0
- *
- * Unless required by applicable law or agreed to in writing, software
- * distributed under the License is distributed on an "AS IS" BASIS,
- * WITHOUT WARRANTIES OR CONDITIONS OF ANY KIND, either express or implied.
- * See the License for the specific language governing permissions and
- * limitations under the License.
- */
-
-package org.springframework.boot.autoconfigure.logging;
-
-import org.apache.commons.logging.Log;
-import org.apache.commons.logging.LogFactory;
-
-import org.springframework.boot.autoconfigure.condition.ConditionEvaluationReport;
-import org.springframework.boot.context.event.ApplicationFailedEvent;
-import org.springframework.boot.logging.LogLevel;
-import org.springframework.context.ApplicationContextInitializer;
-import org.springframework.context.ApplicationEvent;
-import org.springframework.context.ConfigurableApplicationContext;
-import org.springframework.context.event.ApplicationContextEvent;
-import org.springframework.context.event.ContextRefreshedEvent;
-import org.springframework.context.event.GenericApplicationListener;
-import org.springframework.context.support.GenericApplicationContext;
-import org.springframework.core.Ordered;
-import org.springframework.core.ResolvableType;
-import org.springframework.util.Assert;
-
-/**
- * {@link ApplicationContextInitializer} that writes the {@link ConditionEvaluationReport}
- * to the log. Reports are logged at the {@link LogLevel#DEBUG DEBUG} level. A crash
- * report triggers an info output suggesting the user runs again with debug enabled to
- * display the report.
- * <p>
- * This initializer is not intended to be shared across multiple application context
- * instances.
- *
- * @author Greg Turnquist
- * @author Dave Syer
- * @author Phillip Webb
- * @author Andy Wilkinson
- * @author Madhura Bhave
- * @since 2.0.0
- */
-public class ConditionEvaluationReportLoggingListener
-		implements ApplicationContextInitializer<ConfigurableApplicationContext> {
-
-	private final Log logger = LogFactory.getLog(getClass());
-
-	private ConfigurableApplicationContext applicationContext;
-
-	private ConditionEvaluationReport report;
-
-	private final LogLevel logLevelForReport;
-
-	public ConditionEvaluationReportLoggingListener() {
-		this(LogLevel.DEBUG);
-	}
-
-	public ConditionEvaluationReportLoggingListener(LogLevel logLevelForReport) {
-		Assert.isTrue(isInfoOrDebug(logLevelForReport), "LogLevel must be INFO or DEBUG");
-		this.logLevelForReport = logLevelForReport;
-	}
-
-	private boolean isInfoOrDebug(LogLevel logLevelForReport) {
-		return LogLevel.INFO.equals(logLevelForReport) || LogLevel.DEBUG.equals(logLevelForReport);
-	}
-
-	public LogLevel getLogLevelForReport() {
-		return this.logLevelForReport;
-	}
-
-	@Override
-	public void initialize(ConfigurableApplicationContext applicationContext) {
-		this.applicationContext = applicationContext;
-		applicationContext.addApplicationListener(new ConditionEvaluationReportListener());
-		if (applicationContext instanceof GenericApplicationContext) {
-			// Get the report early in case the context fails to load
-			this.report = ConditionEvaluationReport.get(this.applicationContext.getBeanFactory());
-		}
-	}
-
-	protected void onApplicationEvent(ApplicationEvent event) {
-		ConfigurableApplicationContext initializerApplicationContext = this.applicationContext;
-		if (event instanceof ContextRefreshedEvent) {
-			if (((ApplicationContextEvent) event).getApplicationContext() == initializerApplicationContext) {
-				logAutoConfigurationReport();
-			}
-		}
-		else if (event instanceof ApplicationFailedEvent
-				&& ((ApplicationFailedEvent) event).getApplicationContext() == initializerApplicationContext) {
-			logAutoConfigurationReport(true);
-		}
-	}
-
-	private void logAutoConfigurationReport() {
-		logAutoConfigurationReport(!this.applicationContext.isActive());
-	}
-
-	public void logAutoConfigurationReport(boolean isCrashReport) {
-		if (this.report == null) {
-			if (this.applicationContext == null) {
-				this.logger.info("Unable to provide the conditions report " + "due to missing ApplicationContext");
-				return;
-			}
-			this.report = ConditionEvaluationReport.get(this.applicationContext.getBeanFactory());
-		}
-		if (!this.report.getConditionAndOutcomesBySource().isEmpty()) {
-			if (this.getLogLevelForReport().equals(LogLevel.INFO)) {
-				if (this.logger.isInfoEnabled()) {
-					this.logger.info(new ConditionEvaluationReportMessage(this.report));
-				}
-				else if (isCrashReport) {
-					logMessage("info");
-				}
-			}
-			else {
-				if (this.logger.isDebugEnabled()) {
-					this.logger.debug(new ConditionEvaluationReportMessage(this.report));
-				}
-				else if (isCrashReport) {
-					logMessage("debug");
-				}
-			}
-		}
-	}
-
-	private void logMessage(String logLevel) {
-		this.logger.info(String.format("%n%nError starting ApplicationContext. To display the "
-				+ "conditions report re-run your application with '" + logLevel + "' enabled."));
-	}
-
-	private class ConditionEvaluationReportListener implements GenericApplicationListener {
-
-		@Override
-		public int getOrder() {
-			return Ordered.LOWEST_PRECEDENCE;
-		}
-
-		@Override
-		public boolean supportsEventType(ResolvableType resolvableType) {
-			Class<?> type = resolvableType.getRawClass();
-			if (type == null) {
-				return false;
-			}
-			return ContextRefreshedEvent.class.isAssignableFrom(type)
-					|| ApplicationFailedEvent.class.isAssignableFrom(type);
-		}
-
-		@Override
-		public boolean supportsSourceType(Class<?> sourceType) {
-			return true;
-		}
-
-		@Override
-		public void onApplicationEvent(ApplicationEvent event) {
-			ConditionEvaluationReportLoggingListener.this.onApplicationEvent(event);
-		}
-
-	}
-
-}
-=======
 /*
  * Copyright 2012-2020 the original author or authors.
  *
@@ -337,5 +166,4 @@
 
 	}
 
-}
->>>>>>> 6755b480
+}