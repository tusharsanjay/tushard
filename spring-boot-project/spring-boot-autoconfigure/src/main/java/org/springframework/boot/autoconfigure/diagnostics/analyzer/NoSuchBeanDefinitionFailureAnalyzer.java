<<<<<<< HEAD
/*
 * Copyright 2012-2019 the original author or authors.
 *
 * Licensed under the Apache License, Version 2.0 (the "License");
 * you may not use this file except in compliance with the License.
 * You may obtain a copy of the License at
 *
 *      https://www.apache.org/licenses/LICENSE-2.0
 *
 * Unless required by applicable law or agreed to in writing, software
 * distributed under the License is distributed on an "AS IS" BASIS,
 * WITHOUT WARRANTIES OR CONDITIONS OF ANY KIND, either express or implied.
 * See the License for the specific language governing permissions and
 * limitations under the License.
 */

package org.springframework.boot.autoconfigure.diagnostics.analyzer;

import java.lang.annotation.Annotation;
import java.util.ArrayList;
import java.util.Arrays;
import java.util.Collections;
import java.util.Iterator;
import java.util.List;
import java.util.Map;
import java.util.Set;
import java.util.stream.Collectors;

import org.springframework.beans.BeansException;
import org.springframework.beans.factory.BeanFactory;
import org.springframework.beans.factory.BeanFactoryAware;
import org.springframework.beans.factory.BeanFactoryUtils;
import org.springframework.beans.factory.NoSuchBeanDefinitionException;
import org.springframework.beans.factory.UnsatisfiedDependencyException;
import org.springframework.beans.factory.annotation.AnnotatedBeanDefinition;
import org.springframework.beans.factory.config.BeanDefinition;
import org.springframework.beans.factory.config.ConfigurableListableBeanFactory;
import org.springframework.boot.autoconfigure.condition.ConditionEvaluationReport;
import org.springframework.boot.autoconfigure.condition.ConditionEvaluationReport.ConditionAndOutcome;
import org.springframework.boot.autoconfigure.condition.ConditionEvaluationReport.ConditionAndOutcomes;
import org.springframework.boot.autoconfigure.condition.ConditionOutcome;
import org.springframework.boot.diagnostics.FailureAnalysis;
import org.springframework.boot.diagnostics.analyzer.AbstractInjectionFailureAnalyzer;
import org.springframework.context.annotation.Bean;
import org.springframework.core.ResolvableType;
import org.springframework.core.type.MethodMetadata;
import org.springframework.core.type.classreading.CachingMetadataReaderFactory;
import org.springframework.core.type.classreading.MetadataReader;
import org.springframework.core.type.classreading.MetadataReaderFactory;
import org.springframework.util.Assert;
import org.springframework.util.ClassUtils;

/**
 * An {@link AbstractInjectionFailureAnalyzer} that performs analysis of failures caused
 * by a {@link NoSuchBeanDefinitionException}.
 *
 * @author Stephane Nicoll
 * @author Phillip Webb
 */
class NoSuchBeanDefinitionFailureAnalyzer extends AbstractInjectionFailureAnalyzer<NoSuchBeanDefinitionException>
		implements BeanFactoryAware {

	private ConfigurableListableBeanFactory beanFactory;

	private MetadataReaderFactory metadataReaderFactory;

	private ConditionEvaluationReport report;

	@Override
	public void setBeanFactory(BeanFactory beanFactory) throws BeansException {
		Assert.isInstanceOf(ConfigurableListableBeanFactory.class, beanFactory);
		this.beanFactory = (ConfigurableListableBeanFactory) beanFactory;
		this.metadataReaderFactory = new CachingMetadataReaderFactory(this.beanFactory.getBeanClassLoader());
		// Get early as won't be accessible once context has failed to start
		this.report = ConditionEvaluationReport.get(this.beanFactory);
	}

	@Override
	protected FailureAnalysis analyze(Throwable rootFailure, NoSuchBeanDefinitionException cause, String description) {
		if (cause.getNumberOfBeansFound() != 0) {
			return null;
		}
		List<AutoConfigurationResult> autoConfigurationResults = getAutoConfigurationResults(cause);
		List<UserConfigurationResult> userConfigurationResults = getUserConfigurationResults(cause);
		StringBuilder message = new StringBuilder();
		message.append(String.format("%s required %s that could not be found.%n",
				(description != null) ? description : "A component", getBeanDescription(cause)));
		List<Annotation> injectionAnnotations = findInjectionAnnotations(rootFailure);
		if (!injectionAnnotations.isEmpty()) {
			message.append(String.format("%nThe injection point has the following annotations:%n"));
			for (Annotation injectionAnnotation : injectionAnnotations) {
				message.append(String.format("\t- %s%n", injectionAnnotation));
			}
		}
		if (!autoConfigurationResults.isEmpty() || !userConfigurationResults.isEmpty()) {
			message.append(String.format("%nThe following candidates were found but could not be injected:%n"));
			for (AutoConfigurationResult result : autoConfigurationResults) {
				message.append(String.format("\t- %s%n", result));
			}
			for (UserConfigurationResult result : userConfigurationResults) {
				message.append(String.format("\t- %s%n", result));
			}
		}
		String action = String.format("Consider %s %s in your configuration.",
				(!autoConfigurationResults.isEmpty() || !userConfigurationResults.isEmpty())
						? "revisiting the entries above or defining" : "defining",
				getBeanDescription(cause));
		return new FailureAnalysis(message.toString(), action, cause);
	}

	private String getBeanDescription(NoSuchBeanDefinitionException cause) {
		if (cause.getResolvableType() != null) {
			Class<?> type = extractBeanType(cause.getResolvableType());
			return "a bean of type '" + type.getName() + "'";
		}
		return "a bean named '" + cause.getBeanName() + "'";
	}

	private Class<?> extractBeanType(ResolvableType resolvableType) {
		return resolvableType.getRawClass();
	}

	private List<AutoConfigurationResult> getAutoConfigurationResults(NoSuchBeanDefinitionException cause) {
		List<AutoConfigurationResult> results = new ArrayList<>();
		collectReportedConditionOutcomes(cause, results);
		collectExcludedAutoConfiguration(cause, results);
		return results;
	}

	private List<UserConfigurationResult> getUserConfigurationResults(NoSuchBeanDefinitionException cause) {
		ResolvableType type = cause.getResolvableType();
		if (type == null) {
			return Collections.emptyList();
		}
		String[] beanNames = BeanFactoryUtils.beanNamesForTypeIncludingAncestors(this.beanFactory, type);
		return Arrays.stream(beanNames)
				.map((beanName) -> new UserConfigurationResult(getFactoryMethodMetadata(beanName),
						this.beanFactory.getBean(beanName).equals(null)))
				.collect(Collectors.toList());
	}

	private MethodMetadata getFactoryMethodMetadata(String beanName) {
		BeanDefinition beanDefinition = this.beanFactory.getBeanDefinition(beanName);
		if (beanDefinition instanceof AnnotatedBeanDefinition) {
			return ((AnnotatedBeanDefinition) beanDefinition).getFactoryMethodMetadata();
		}
		return null;
	}

	private void collectReportedConditionOutcomes(NoSuchBeanDefinitionException cause,
			List<AutoConfigurationResult> results) {
		this.report.getConditionAndOutcomesBySource()
				.forEach((source, sourceOutcomes) -> collectReportedConditionOutcomes(cause, new Source(source),
						sourceOutcomes, results));
	}

	private void collectReportedConditionOutcomes(NoSuchBeanDefinitionException cause, Source source,
			ConditionAndOutcomes sourceOutcomes, List<AutoConfigurationResult> results) {
		if (sourceOutcomes.isFullMatch()) {
			return;
		}
		BeanMethods methods = new BeanMethods(source, cause);
		for (ConditionAndOutcome conditionAndOutcome : sourceOutcomes) {
			if (!conditionAndOutcome.getOutcome().isMatch()) {
				for (MethodMetadata method : methods) {
					results.add(new AutoConfigurationResult(method, conditionAndOutcome.getOutcome()));
				}
			}
		}
	}

	private void collectExcludedAutoConfiguration(NoSuchBeanDefinitionException cause,
			List<AutoConfigurationResult> results) {
		for (String excludedClass : this.report.getExclusions()) {
			Source source = new Source(excludedClass);
			BeanMethods methods = new BeanMethods(source, cause);
			for (MethodMetadata method : methods) {
				String message = String.format("auto-configuration '%s' was excluded",
						ClassUtils.getShortName(excludedClass));
				results.add(new AutoConfigurationResult(method, new ConditionOutcome(false, message)));
			}
		}
	}

	private List<Annotation> findInjectionAnnotations(Throwable failure) {
		UnsatisfiedDependencyException unsatisfiedDependencyException = findCause(failure,
				UnsatisfiedDependencyException.class);
		if (unsatisfiedDependencyException == null) {
			return Collections.emptyList();
		}
		return Arrays.asList(unsatisfiedDependencyException.getInjectionPoint().getAnnotations());
	}

	private class Source {

		private final String className;

		private final String methodName;

		Source(String source) {
			String[] tokens = source.split("#");
			this.className = (tokens.length > 1) ? tokens[0] : source;
			this.methodName = (tokens.length != 2) ? null : tokens[1];
		}

		String getClassName() {
			return this.className;
		}

		String getMethodName() {
			return this.methodName;
		}

	}

	private class BeanMethods implements Iterable<MethodMetadata> {

		private final List<MethodMetadata> methods;

		BeanMethods(Source source, NoSuchBeanDefinitionException cause) {
			this.methods = findBeanMethods(source, cause);
		}

		private List<MethodMetadata> findBeanMethods(Source source, NoSuchBeanDefinitionException cause) {
			try {
				MetadataReader classMetadata = NoSuchBeanDefinitionFailureAnalyzer.this.metadataReaderFactory
						.getMetadataReader(source.getClassName());
				Set<MethodMetadata> candidates = classMetadata.getAnnotationMetadata()
						.getAnnotatedMethods(Bean.class.getName());
				List<MethodMetadata> result = new ArrayList<>();
				for (MethodMetadata candidate : candidates) {
					if (isMatch(candidate, source, cause)) {
						result.add(candidate);
					}
				}
				return Collections.unmodifiableList(result);
			}
			catch (Exception ex) {
				return Collections.emptyList();
			}
		}

		private boolean isMatch(MethodMetadata candidate, Source source, NoSuchBeanDefinitionException cause) {
			if (source.getMethodName() != null && !source.getMethodName().equals(candidate.getMethodName())) {
				return false;
			}
			String name = cause.getBeanName();
			ResolvableType resolvableType = cause.getResolvableType();
			return ((name != null && hasName(candidate, name))
					|| (resolvableType != null && hasType(candidate, extractBeanType(resolvableType))));
		}

		private boolean hasName(MethodMetadata methodMetadata, String name) {
			Map<String, Object> attributes = methodMetadata.getAnnotationAttributes(Bean.class.getName());
			String[] candidates = (attributes != null) ? (String[]) attributes.get("name") : null;
			if (candidates != null) {
				for (String candidate : candidates) {
					if (candidate.equals(name)) {
						return true;
					}
				}
				return false;
			}
			return methodMetadata.getMethodName().equals(name);
		}

		private boolean hasType(MethodMetadata candidate, Class<?> type) {
			String returnTypeName = candidate.getReturnTypeName();
			if (type.getName().equals(returnTypeName)) {
				return true;
			}
			try {
				Class<?> returnType = ClassUtils.forName(returnTypeName,
						NoSuchBeanDefinitionFailureAnalyzer.this.beanFactory.getBeanClassLoader());
				return type.isAssignableFrom(returnType);
			}
			catch (Throwable ex) {
				return false;
			}
		}

		@Override
		public Iterator<MethodMetadata> iterator() {
			return this.methods.iterator();
		}

	}

	private class AutoConfigurationResult {

		private final MethodMetadata methodMetadata;

		private final ConditionOutcome conditionOutcome;

		AutoConfigurationResult(MethodMetadata methodMetadata, ConditionOutcome conditionOutcome) {
			this.methodMetadata = methodMetadata;
			this.conditionOutcome = conditionOutcome;
		}

		@Override
		public String toString() {
			return String.format("Bean method '%s' in '%s' not loaded because %s", this.methodMetadata.getMethodName(),
					ClassUtils.getShortName(this.methodMetadata.getDeclaringClassName()),
					this.conditionOutcome.getMessage());
		}

	}

	private static class UserConfigurationResult {

		private final MethodMetadata methodMetadata;

		private final boolean nullBean;

		UserConfigurationResult(MethodMetadata methodMetadata, boolean nullBean) {
			this.methodMetadata = methodMetadata;
			this.nullBean = nullBean;
		}

		@Override
		public String toString() {
			StringBuilder sb = new StringBuilder("User-defined bean");
			if (this.methodMetadata != null) {
				sb.append(String.format(" method '%s' in '%s'", this.methodMetadata.getMethodName(),
						ClassUtils.getShortName(this.methodMetadata.getDeclaringClassName())));
			}
			if (this.nullBean) {
				sb.append(" ignored as the bean value is null");
			}
			return sb.toString();
		}

	}

}
=======
/*
 * Copyright 2012-2020 the original author or authors.
 *
 * Licensed under the Apache License, Version 2.0 (the "License");
 * you may not use this file except in compliance with the License.
 * You may obtain a copy of the License at
 *
 *      https://www.apache.org/licenses/LICENSE-2.0
 *
 * Unless required by applicable law or agreed to in writing, software
 * distributed under the License is distributed on an "AS IS" BASIS,
 * WITHOUT WARRANTIES OR CONDITIONS OF ANY KIND, either express or implied.
 * See the License for the specific language governing permissions and
 * limitations under the License.
 */

package org.springframework.boot.autoconfigure.diagnostics.analyzer;

import java.lang.annotation.Annotation;
import java.lang.reflect.Constructor;
import java.util.ArrayList;
import java.util.Arrays;
import java.util.Collections;
import java.util.Iterator;
import java.util.List;
import java.util.Map;
import java.util.Set;
import java.util.stream.Collectors;

import org.springframework.beans.BeansException;
import org.springframework.beans.factory.BeanFactory;
import org.springframework.beans.factory.BeanFactoryAware;
import org.springframework.beans.factory.BeanFactoryUtils;
import org.springframework.beans.factory.InjectionPoint;
import org.springframework.beans.factory.NoSuchBeanDefinitionException;
import org.springframework.beans.factory.UnsatisfiedDependencyException;
import org.springframework.beans.factory.annotation.AnnotatedBeanDefinition;
import org.springframework.beans.factory.config.BeanDefinition;
import org.springframework.beans.factory.config.ConfigurableListableBeanFactory;
import org.springframework.boot.autoconfigure.condition.ConditionEvaluationReport;
import org.springframework.boot.autoconfigure.condition.ConditionEvaluationReport.ConditionAndOutcome;
import org.springframework.boot.autoconfigure.condition.ConditionEvaluationReport.ConditionAndOutcomes;
import org.springframework.boot.autoconfigure.condition.ConditionOutcome;
import org.springframework.boot.context.properties.ConfigurationProperties;
import org.springframework.boot.context.properties.ConstructorBinding;
import org.springframework.boot.diagnostics.FailureAnalysis;
import org.springframework.boot.diagnostics.analyzer.AbstractInjectionFailureAnalyzer;
import org.springframework.context.annotation.Bean;
import org.springframework.core.KotlinDetector;
import org.springframework.core.ResolvableType;
import org.springframework.core.annotation.MergedAnnotation;
import org.springframework.core.annotation.MergedAnnotations;
import org.springframework.core.type.MethodMetadata;
import org.springframework.core.type.classreading.CachingMetadataReaderFactory;
import org.springframework.core.type.classreading.MetadataReader;
import org.springframework.core.type.classreading.MetadataReaderFactory;
import org.springframework.util.Assert;
import org.springframework.util.ClassUtils;

/**
 * An {@link AbstractInjectionFailureAnalyzer} that performs analysis of failures caused
 * by a {@link NoSuchBeanDefinitionException}.
 *
 * @author Stephane Nicoll
 * @author Phillip Webb
 */
class NoSuchBeanDefinitionFailureAnalyzer extends AbstractInjectionFailureAnalyzer<NoSuchBeanDefinitionException>
		implements BeanFactoryAware {

	private ConfigurableListableBeanFactory beanFactory;

	private MetadataReaderFactory metadataReaderFactory;

	private ConditionEvaluationReport report;

	@Override
	public void setBeanFactory(BeanFactory beanFactory) throws BeansException {
		Assert.isInstanceOf(ConfigurableListableBeanFactory.class, beanFactory);
		this.beanFactory = (ConfigurableListableBeanFactory) beanFactory;
		this.metadataReaderFactory = new CachingMetadataReaderFactory(this.beanFactory.getBeanClassLoader());
		// Get early as won't be accessible once context has failed to start
		this.report = ConditionEvaluationReport.get(this.beanFactory);
	}

	@Override
	protected FailureAnalysis analyze(Throwable rootFailure, NoSuchBeanDefinitionException cause, String description) {
		if (cause.getNumberOfBeansFound() != 0) {
			return null;
		}
		List<AutoConfigurationResult> autoConfigurationResults = getAutoConfigurationResults(cause);
		List<UserConfigurationResult> userConfigurationResults = getUserConfigurationResults(cause);
		StringBuilder message = new StringBuilder();
		message.append(String.format("%s required %s that could not be found.%n",
				(description != null) ? description : "A component", getBeanDescription(cause)));
		InjectionPoint injectionPoint = findInjectionPoint(rootFailure);
		if (injectionPoint != null) {
			Annotation[] injectionAnnotations = injectionPoint.getAnnotations();
			if (injectionAnnotations.length > 0) {
				message.append(String.format("%nThe injection point has the following annotations:%n"));
				for (Annotation injectionAnnotation : injectionAnnotations) {
					message.append(String.format("\t- %s%n", injectionAnnotation));
				}
			}
		}
		if (!autoConfigurationResults.isEmpty() || !userConfigurationResults.isEmpty()) {
			message.append(String.format("%nThe following candidates were found but could not be injected:%n"));
			for (AutoConfigurationResult result : autoConfigurationResults) {
				message.append(String.format("\t- %s%n", result));
			}
			for (UserConfigurationResult result : userConfigurationResults) {
				message.append(String.format("\t- %s%n", result));
			}
		}
		String action = String.format("Consider %s %s in your configuration.",
				(!autoConfigurationResults.isEmpty() || !userConfigurationResults.isEmpty())
						? "revisiting the entries above or defining" : "defining",
				getBeanDescription(cause));
		if (injectionPoint != null && injectionPoint.getMember() instanceof Constructor) {
			Constructor<?> constructor = (Constructor<?>) injectionPoint.getMember();
			Class<?> declaringClass = constructor.getDeclaringClass();
			MergedAnnotation<ConfigurationProperties> configurationProperties = MergedAnnotations.from(declaringClass)
					.get(ConfigurationProperties.class);
			if (configurationProperties.isPresent()) {
				if (KotlinDetector.isKotlinType(declaringClass) && !KotlinDetector.isKotlinReflectPresent()) {
					action = String.format(
							"%s%nConsider adding a dependency on kotlin-reflect so that the constructor used for @%s can be located. Also, ensure that @%s is present on '%s' if you intended to use constructor-based "
									+ "configuration property binding.",
							action, ConstructorBinding.class.getSimpleName(), ConstructorBinding.class.getSimpleName(),
							constructor.getName());
				}
				else {
					action = String.format(
							"%s%nConsider adding @%s to %s if you intended to use constructor-based "
									+ "configuration property binding.",
							action, ConstructorBinding.class.getSimpleName(), constructor.getName());
				}
			}
		}
		return new FailureAnalysis(message.toString(), action, cause);
	}

	private String getBeanDescription(NoSuchBeanDefinitionException cause) {
		if (cause.getResolvableType() != null) {
			Class<?> type = extractBeanType(cause.getResolvableType());
			return "a bean of type '" + type.getName() + "'";
		}
		return "a bean named '" + cause.getBeanName() + "'";
	}

	private Class<?> extractBeanType(ResolvableType resolvableType) {
		return resolvableType.getRawClass();
	}

	private List<AutoConfigurationResult> getAutoConfigurationResults(NoSuchBeanDefinitionException cause) {
		List<AutoConfigurationResult> results = new ArrayList<>();
		collectReportedConditionOutcomes(cause, results);
		collectExcludedAutoConfiguration(cause, results);
		return results;
	}

	private List<UserConfigurationResult> getUserConfigurationResults(NoSuchBeanDefinitionException cause) {
		ResolvableType type = cause.getResolvableType();
		if (type == null) {
			return Collections.emptyList();
		}
		String[] beanNames = BeanFactoryUtils.beanNamesForTypeIncludingAncestors(this.beanFactory, type);
		return Arrays.stream(beanNames)
				.map((beanName) -> new UserConfigurationResult(getFactoryMethodMetadata(beanName),
						this.beanFactory.getBean(beanName).equals(null)))
				.collect(Collectors.toList());
	}

	private MethodMetadata getFactoryMethodMetadata(String beanName) {
		BeanDefinition beanDefinition = this.beanFactory.getBeanDefinition(beanName);
		if (beanDefinition instanceof AnnotatedBeanDefinition) {
			return ((AnnotatedBeanDefinition) beanDefinition).getFactoryMethodMetadata();
		}
		return null;
	}

	private void collectReportedConditionOutcomes(NoSuchBeanDefinitionException cause,
			List<AutoConfigurationResult> results) {
		this.report.getConditionAndOutcomesBySource()
				.forEach((source, sourceOutcomes) -> collectReportedConditionOutcomes(cause, new Source(source),
						sourceOutcomes, results));
	}

	private void collectReportedConditionOutcomes(NoSuchBeanDefinitionException cause, Source source,
			ConditionAndOutcomes sourceOutcomes, List<AutoConfigurationResult> results) {
		if (sourceOutcomes.isFullMatch()) {
			return;
		}
		BeanMethods methods = new BeanMethods(source, cause);
		for (ConditionAndOutcome conditionAndOutcome : sourceOutcomes) {
			if (!conditionAndOutcome.getOutcome().isMatch()) {
				for (MethodMetadata method : methods) {
					results.add(new AutoConfigurationResult(method, conditionAndOutcome.getOutcome()));
				}
			}
		}
	}

	private void collectExcludedAutoConfiguration(NoSuchBeanDefinitionException cause,
			List<AutoConfigurationResult> results) {
		for (String excludedClass : this.report.getExclusions()) {
			Source source = new Source(excludedClass);
			BeanMethods methods = new BeanMethods(source, cause);
			for (MethodMetadata method : methods) {
				String message = String.format("auto-configuration '%s' was excluded",
						ClassUtils.getShortName(excludedClass));
				results.add(new AutoConfigurationResult(method, new ConditionOutcome(false, message)));
			}
		}
	}

	private InjectionPoint findInjectionPoint(Throwable failure) {
		UnsatisfiedDependencyException unsatisfiedDependencyException = findCause(failure,
				UnsatisfiedDependencyException.class);
		if (unsatisfiedDependencyException == null) {
			return null;
		}
		return unsatisfiedDependencyException.getInjectionPoint();
	}

	private static class Source {

		private final String className;

		private final String methodName;

		Source(String source) {
			String[] tokens = source.split("#");
			this.className = (tokens.length > 1) ? tokens[0] : source;
			this.methodName = (tokens.length != 2) ? null : tokens[1];
		}

		String getClassName() {
			return this.className;
		}

		String getMethodName() {
			return this.methodName;
		}

	}

	private class BeanMethods implements Iterable<MethodMetadata> {

		private final List<MethodMetadata> methods;

		BeanMethods(Source source, NoSuchBeanDefinitionException cause) {
			this.methods = findBeanMethods(source, cause);
		}

		private List<MethodMetadata> findBeanMethods(Source source, NoSuchBeanDefinitionException cause) {
			try {
				MetadataReader classMetadata = NoSuchBeanDefinitionFailureAnalyzer.this.metadataReaderFactory
						.getMetadataReader(source.getClassName());
				Set<MethodMetadata> candidates = classMetadata.getAnnotationMetadata()
						.getAnnotatedMethods(Bean.class.getName());
				List<MethodMetadata> result = new ArrayList<>();
				for (MethodMetadata candidate : candidates) {
					if (isMatch(candidate, source, cause)) {
						result.add(candidate);
					}
				}
				return Collections.unmodifiableList(result);
			}
			catch (Exception ex) {
				return Collections.emptyList();
			}
		}

		private boolean isMatch(MethodMetadata candidate, Source source, NoSuchBeanDefinitionException cause) {
			if (source.getMethodName() != null && !source.getMethodName().equals(candidate.getMethodName())) {
				return false;
			}
			String name = cause.getBeanName();
			ResolvableType resolvableType = cause.getResolvableType();
			return ((name != null && hasName(candidate, name))
					|| (resolvableType != null && hasType(candidate, extractBeanType(resolvableType))));
		}

		private boolean hasName(MethodMetadata methodMetadata, String name) {
			Map<String, Object> attributes = methodMetadata.getAnnotationAttributes(Bean.class.getName());
			String[] candidates = (attributes != null) ? (String[]) attributes.get("name") : null;
			if (candidates != null) {
				for (String candidate : candidates) {
					if (candidate.equals(name)) {
						return true;
					}
				}
				return false;
			}
			return methodMetadata.getMethodName().equals(name);
		}

		private boolean hasType(MethodMetadata candidate, Class<?> type) {
			String returnTypeName = candidate.getReturnTypeName();
			if (type.getName().equals(returnTypeName)) {
				return true;
			}
			try {
				Class<?> returnType = ClassUtils.forName(returnTypeName,
						NoSuchBeanDefinitionFailureAnalyzer.this.beanFactory.getBeanClassLoader());
				return type.isAssignableFrom(returnType);
			}
			catch (Throwable ex) {
				return false;
			}
		}

		@Override
		public Iterator<MethodMetadata> iterator() {
			return this.methods.iterator();
		}

	}

	private static class AutoConfigurationResult {

		private final MethodMetadata methodMetadata;

		private final ConditionOutcome conditionOutcome;

		AutoConfigurationResult(MethodMetadata methodMetadata, ConditionOutcome conditionOutcome) {
			this.methodMetadata = methodMetadata;
			this.conditionOutcome = conditionOutcome;
		}

		@Override
		public String toString() {
			return String.format("Bean method '%s' in '%s' not loaded because %s", this.methodMetadata.getMethodName(),
					ClassUtils.getShortName(this.methodMetadata.getDeclaringClassName()),
					this.conditionOutcome.getMessage());
		}

	}

	private static class UserConfigurationResult {

		private final MethodMetadata methodMetadata;

		private final boolean nullBean;

		UserConfigurationResult(MethodMetadata methodMetadata, boolean nullBean) {
			this.methodMetadata = methodMetadata;
			this.nullBean = nullBean;
		}

		@Override
		public String toString() {
			StringBuilder sb = new StringBuilder("User-defined bean");
			if (this.methodMetadata != null) {
				sb.append(String.format(" method '%s' in '%s'", this.methodMetadata.getMethodName(),
						ClassUtils.getShortName(this.methodMetadata.getDeclaringClassName())));
			}
			if (this.nullBean) {
				sb.append(" ignored as the bean value is null");
			}
			return sb.toString();
		}

	}

}
>>>>>>> 6755b480
<|MERGE_RESOLUTION|>--- conflicted
+++ resolved
@@ -1,340 +1,3 @@
-<<<<<<< HEAD
-/*
- * Copyright 2012-2019 the original author or authors.
- *
- * Licensed under the Apache License, Version 2.0 (the "License");
- * you may not use this file except in compliance with the License.
- * You may obtain a copy of the License at
- *
- *      https://www.apache.org/licenses/LICENSE-2.0
- *
- * Unless required by applicable law or agreed to in writing, software
- * distributed under the License is distributed on an "AS IS" BASIS,
- * WITHOUT WARRANTIES OR CONDITIONS OF ANY KIND, either express or implied.
- * See the License for the specific language governing permissions and
- * limitations under the License.
- */
-
-package org.springframework.boot.autoconfigure.diagnostics.analyzer;
-
-import java.lang.annotation.Annotation;
-import java.util.ArrayList;
-import java.util.Arrays;
-import java.util.Collections;
-import java.util.Iterator;
-import java.util.List;
-import java.util.Map;
-import java.util.Set;
-import java.util.stream.Collectors;
-
-import org.springframework.beans.BeansException;
-import org.springframework.beans.factory.BeanFactory;
-import org.springframework.beans.factory.BeanFactoryAware;
-import org.springframework.beans.factory.BeanFactoryUtils;
-import org.springframework.beans.factory.NoSuchBeanDefinitionException;
-import org.springframework.beans.factory.UnsatisfiedDependencyException;
-import org.springframework.beans.factory.annotation.AnnotatedBeanDefinition;
-import org.springframework.beans.factory.config.BeanDefinition;
-import org.springframework.beans.factory.config.ConfigurableListableBeanFactory;
-import org.springframework.boot.autoconfigure.condition.ConditionEvaluationReport;
-import org.springframework.boot.autoconfigure.condition.ConditionEvaluationReport.ConditionAndOutcome;
-import org.springframework.boot.autoconfigure.condition.ConditionEvaluationReport.ConditionAndOutcomes;
-import org.springframework.boot.autoconfigure.condition.ConditionOutcome;
-import org.springframework.boot.diagnostics.FailureAnalysis;
-import org.springframework.boot.diagnostics.analyzer.AbstractInjectionFailureAnalyzer;
-import org.springframework.context.annotation.Bean;
-import org.springframework.core.ResolvableType;
-import org.springframework.core.type.MethodMetadata;
-import org.springframework.core.type.classreading.CachingMetadataReaderFactory;
-import org.springframework.core.type.classreading.MetadataReader;
-import org.springframework.core.type.classreading.MetadataReaderFactory;
-import org.springframework.util.Assert;
-import org.springframework.util.ClassUtils;
-
-/**
- * An {@link AbstractInjectionFailureAnalyzer} that performs analysis of failures caused
- * by a {@link NoSuchBeanDefinitionException}.
- *
- * @author Stephane Nicoll
- * @author Phillip Webb
- */
-class NoSuchBeanDefinitionFailureAnalyzer extends AbstractInjectionFailureAnalyzer<NoSuchBeanDefinitionException>
-		implements BeanFactoryAware {
-
-	private ConfigurableListableBeanFactory beanFactory;
-
-	private MetadataReaderFactory metadataReaderFactory;
-
-	private ConditionEvaluationReport report;
-
-	@Override
-	public void setBeanFactory(BeanFactory beanFactory) throws BeansException {
-		Assert.isInstanceOf(ConfigurableListableBeanFactory.class, beanFactory);
-		this.beanFactory = (ConfigurableListableBeanFactory) beanFactory;
-		this.metadataReaderFactory = new CachingMetadataReaderFactory(this.beanFactory.getBeanClassLoader());
-		// Get early as won't be accessible once context has failed to start
-		this.report = ConditionEvaluationReport.get(this.beanFactory);
-	}
-
-	@Override
-	protected FailureAnalysis analyze(Throwable rootFailure, NoSuchBeanDefinitionException cause, String description) {
-		if (cause.getNumberOfBeansFound() != 0) {
-			return null;
-		}
-		List<AutoConfigurationResult> autoConfigurationResults = getAutoConfigurationResults(cause);
-		List<UserConfigurationResult> userConfigurationResults = getUserConfigurationResults(cause);
-		StringBuilder message = new StringBuilder();
-		message.append(String.format("%s required %s that could not be found.%n",
-				(description != null) ? description : "A component", getBeanDescription(cause)));
-		List<Annotation> injectionAnnotations = findInjectionAnnotations(rootFailure);
-		if (!injectionAnnotations.isEmpty()) {
-			message.append(String.format("%nThe injection point has the following annotations:%n"));
-			for (Annotation injectionAnnotation : injectionAnnotations) {
-				message.append(String.format("\t- %s%n", injectionAnnotation));
-			}
-		}
-		if (!autoConfigurationResults.isEmpty() || !userConfigurationResults.isEmpty()) {
-			message.append(String.format("%nThe following candidates were found but could not be injected:%n"));
-			for (AutoConfigurationResult result : autoConfigurationResults) {
-				message.append(String.format("\t- %s%n", result));
-			}
-			for (UserConfigurationResult result : userConfigurationResults) {
-				message.append(String.format("\t- %s%n", result));
-			}
-		}
-		String action = String.format("Consider %s %s in your configuration.",
-				(!autoConfigurationResults.isEmpty() || !userConfigurationResults.isEmpty())
-						? "revisiting the entries above or defining" : "defining",
-				getBeanDescription(cause));
-		return new FailureAnalysis(message.toString(), action, cause);
-	}
-
-	private String getBeanDescription(NoSuchBeanDefinitionException cause) {
-		if (cause.getResolvableType() != null) {
-			Class<?> type = extractBeanType(cause.getResolvableType());
-			return "a bean of type '" + type.getName() + "'";
-		}
-		return "a bean named '" + cause.getBeanName() + "'";
-	}
-
-	private Class<?> extractBeanType(ResolvableType resolvableType) {
-		return resolvableType.getRawClass();
-	}
-
-	private List<AutoConfigurationResult> getAutoConfigurationResults(NoSuchBeanDefinitionException cause) {
-		List<AutoConfigurationResult> results = new ArrayList<>();
-		collectReportedConditionOutcomes(cause, results);
-		collectExcludedAutoConfiguration(cause, results);
-		return results;
-	}
-
-	private List<UserConfigurationResult> getUserConfigurationResults(NoSuchBeanDefinitionException cause) {
-		ResolvableType type = cause.getResolvableType();
-		if (type == null) {
-			return Collections.emptyList();
-		}
-		String[] beanNames = BeanFactoryUtils.beanNamesForTypeIncludingAncestors(this.beanFactory, type);
-		return Arrays.stream(beanNames)
-				.map((beanName) -> new UserConfigurationResult(getFactoryMethodMetadata(beanName),
-						this.beanFactory.getBean(beanName).equals(null)))
-				.collect(Collectors.toList());
-	}
-
-	private MethodMetadata getFactoryMethodMetadata(String beanName) {
-		BeanDefinition beanDefinition = this.beanFactory.getBeanDefinition(beanName);
-		if (beanDefinition instanceof AnnotatedBeanDefinition) {
-			return ((AnnotatedBeanDefinition) beanDefinition).getFactoryMethodMetadata();
-		}
-		return null;
-	}
-
-	private void collectReportedConditionOutcomes(NoSuchBeanDefinitionException cause,
-			List<AutoConfigurationResult> results) {
-		this.report.getConditionAndOutcomesBySource()
-				.forEach((source, sourceOutcomes) -> collectReportedConditionOutcomes(cause, new Source(source),
-						sourceOutcomes, results));
-	}
-
-	private void collectReportedConditionOutcomes(NoSuchBeanDefinitionException cause, Source source,
-			ConditionAndOutcomes sourceOutcomes, List<AutoConfigurationResult> results) {
-		if (sourceOutcomes.isFullMatch()) {
-			return;
-		}
-		BeanMethods methods = new BeanMethods(source, cause);
-		for (ConditionAndOutcome conditionAndOutcome : sourceOutcomes) {
-			if (!conditionAndOutcome.getOutcome().isMatch()) {
-				for (MethodMetadata method : methods) {
-					results.add(new AutoConfigurationResult(method, conditionAndOutcome.getOutcome()));
-				}
-			}
-		}
-	}
-
-	private void collectExcludedAutoConfiguration(NoSuchBeanDefinitionException cause,
-			List<AutoConfigurationResult> results) {
-		for (String excludedClass : this.report.getExclusions()) {
-			Source source = new Source(excludedClass);
-			BeanMethods methods = new BeanMethods(source, cause);
-			for (MethodMetadata method : methods) {
-				String message = String.format("auto-configuration '%s' was excluded",
-						ClassUtils.getShortName(excludedClass));
-				results.add(new AutoConfigurationResult(method, new ConditionOutcome(false, message)));
-			}
-		}
-	}
-
-	private List<Annotation> findInjectionAnnotations(Throwable failure) {
-		UnsatisfiedDependencyException unsatisfiedDependencyException = findCause(failure,
-				UnsatisfiedDependencyException.class);
-		if (unsatisfiedDependencyException == null) {
-			return Collections.emptyList();
-		}
-		return Arrays.asList(unsatisfiedDependencyException.getInjectionPoint().getAnnotations());
-	}
-
-	private class Source {
-
-		private final String className;
-
-		private final String methodName;
-
-		Source(String source) {
-			String[] tokens = source.split("#");
-			this.className = (tokens.length > 1) ? tokens[0] : source;
-			this.methodName = (tokens.length != 2) ? null : tokens[1];
-		}
-
-		String getClassName() {
-			return this.className;
-		}
-
-		String getMethodName() {
-			return this.methodName;
-		}
-
-	}
-
-	private class BeanMethods implements Iterable<MethodMetadata> {
-
-		private final List<MethodMetadata> methods;
-
-		BeanMethods(Source source, NoSuchBeanDefinitionException cause) {
-			this.methods = findBeanMethods(source, cause);
-		}
-
-		private List<MethodMetadata> findBeanMethods(Source source, NoSuchBeanDefinitionException cause) {
-			try {
-				MetadataReader classMetadata = NoSuchBeanDefinitionFailureAnalyzer.this.metadataReaderFactory
-						.getMetadataReader(source.getClassName());
-				Set<MethodMetadata> candidates = classMetadata.getAnnotationMetadata()
-						.getAnnotatedMethods(Bean.class.getName());
-				List<MethodMetadata> result = new ArrayList<>();
-				for (MethodMetadata candidate : candidates) {
-					if (isMatch(candidate, source, cause)) {
-						result.add(candidate);
-					}
-				}
-				return Collections.unmodifiableList(result);
-			}
-			catch (Exception ex) {
-				return Collections.emptyList();
-			}
-		}
-
-		private boolean isMatch(MethodMetadata candidate, Source source, NoSuchBeanDefinitionException cause) {
-			if (source.getMethodName() != null && !source.getMethodName().equals(candidate.getMethodName())) {
-				return false;
-			}
-			String name = cause.getBeanName();
-			ResolvableType resolvableType = cause.getResolvableType();
-			return ((name != null && hasName(candidate, name))
-					|| (resolvableType != null && hasType(candidate, extractBeanType(resolvableType))));
-		}
-
-		private boolean hasName(MethodMetadata methodMetadata, String name) {
-			Map<String, Object> attributes = methodMetadata.getAnnotationAttributes(Bean.class.getName());
-			String[] candidates = (attributes != null) ? (String[]) attributes.get("name") : null;
-			if (candidates != null) {
-				for (String candidate : candidates) {
-					if (candidate.equals(name)) {
-						return true;
-					}
-				}
-				return false;
-			}
-			return methodMetadata.getMethodName().equals(name);
-		}
-
-		private boolean hasType(MethodMetadata candidate, Class<?> type) {
-			String returnTypeName = candidate.getReturnTypeName();
-			if (type.getName().equals(returnTypeName)) {
-				return true;
-			}
-			try {
-				Class<?> returnType = ClassUtils.forName(returnTypeName,
-						NoSuchBeanDefinitionFailureAnalyzer.this.beanFactory.getBeanClassLoader());
-				return type.isAssignableFrom(returnType);
-			}
-			catch (Throwable ex) {
-				return false;
-			}
-		}
-
-		@Override
-		public Iterator<MethodMetadata> iterator() {
-			return this.methods.iterator();
-		}
-
-	}
-
-	private class AutoConfigurationResult {
-
-		private final MethodMetadata methodMetadata;
-
-		private final ConditionOutcome conditionOutcome;
-
-		AutoConfigurationResult(MethodMetadata methodMetadata, ConditionOutcome conditionOutcome) {
-			this.methodMetadata = methodMetadata;
-			this.conditionOutcome = conditionOutcome;
-		}
-
-		@Override
-		public String toString() {
-			return String.format("Bean method '%s' in '%s' not loaded because %s", this.methodMetadata.getMethodName(),
-					ClassUtils.getShortName(this.methodMetadata.getDeclaringClassName()),
-					this.conditionOutcome.getMessage());
-		}
-
-	}
-
-	private static class UserConfigurationResult {
-
-		private final MethodMetadata methodMetadata;
-
-		private final boolean nullBean;
-
-		UserConfigurationResult(MethodMetadata methodMetadata, boolean nullBean) {
-			this.methodMetadata = methodMetadata;
-			this.nullBean = nullBean;
-		}
-
-		@Override
-		public String toString() {
-			StringBuilder sb = new StringBuilder("User-defined bean");
-			if (this.methodMetadata != null) {
-				sb.append(String.format(" method '%s' in '%s'", this.methodMetadata.getMethodName(),
-						ClassUtils.getShortName(this.methodMetadata.getDeclaringClassName())));
-			}
-			if (this.nullBean) {
-				sb.append(" ignored as the bean value is null");
-			}
-			return sb.toString();
-		}
-
-	}
-
-}
-=======
 /*
  * Copyright 2012-2020 the original author or authors.
  *
@@ -700,5 +363,4 @@
 
 	}
 
-}
->>>>>>> 6755b480
+}