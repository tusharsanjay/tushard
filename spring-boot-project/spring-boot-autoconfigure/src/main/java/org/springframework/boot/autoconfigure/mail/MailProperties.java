<<<<<<< HEAD
/*
 * Copyright 2012-2018 the original author or authors.
 *
 * Licensed under the Apache License, Version 2.0 (the "License");
 * you may not use this file except in compliance with the License.
 * You may obtain a copy of the License at
 *
 *      https://www.apache.org/licenses/LICENSE-2.0
 *
 * Unless required by applicable law or agreed to in writing, software
 * distributed under the License is distributed on an "AS IS" BASIS,
 * WITHOUT WARRANTIES OR CONDITIONS OF ANY KIND, either express or implied.
 * See the License for the specific language governing permissions and
 * limitations under the License.
 */

package org.springframework.boot.autoconfigure.mail;

import java.nio.charset.Charset;
import java.nio.charset.StandardCharsets;
import java.util.HashMap;
import java.util.Map;

import org.springframework.boot.context.properties.ConfigurationProperties;

/**
 * Configuration properties for email support.
 *
 * @author Oliver Gierke
 * @author Stephane Nicoll
 * @author Eddú Meléndez
 * @since 1.2.0
 */
@ConfigurationProperties(prefix = "spring.mail")
public class MailProperties {

	private static final Charset DEFAULT_CHARSET = StandardCharsets.UTF_8;

	/**
	 * SMTP server host. For instance, `smtp.example.com`.
	 */
	private String host;

	/**
	 * SMTP server port.
	 */
	private Integer port;

	/**
	 * Login user of the SMTP server.
	 */
	private String username;

	/**
	 * Login password of the SMTP server.
	 */
	private String password;

	/**
	 * Protocol used by the SMTP server.
	 */
	private String protocol = "smtp";

	/**
	 * Default MimeMessage encoding.
	 */
	private Charset defaultEncoding = DEFAULT_CHARSET;

	/**
	 * Additional JavaMail Session properties.
	 */
	private Map<String, String> properties = new HashMap<>();

	/**
	 * Session JNDI name. When set, takes precedence over other Session settings.
	 */
	private String jndiName;

	public String getHost() {
		return this.host;
	}

	public void setHost(String host) {
		this.host = host;
	}

	public Integer getPort() {
		return this.port;
	}

	public void setPort(Integer port) {
		this.port = port;
	}

	public String getUsername() {
		return this.username;
	}

	public void setUsername(String username) {
		this.username = username;
	}

	public String getPassword() {
		return this.password;
	}

	public void setPassword(String password) {
		this.password = password;
	}

	public String getProtocol() {
		return this.protocol;
	}

	public void setProtocol(String protocol) {
		this.protocol = protocol;
	}

	public Charset getDefaultEncoding() {
		return this.defaultEncoding;
	}

	public void setDefaultEncoding(Charset defaultEncoding) {
		this.defaultEncoding = defaultEncoding;
	}

	public Map<String, String> getProperties() {
		return this.properties;
	}

	public void setJndiName(String jndiName) {
		this.jndiName = jndiName;
	}

	public String getJndiName() {
		return this.jndiName;
	}

}
=======
/*
 * Copyright 2012-2019 the original author or authors.
 *
 * Licensed under the Apache License, Version 2.0 (the "License");
 * you may not use this file except in compliance with the License.
 * You may obtain a copy of the License at
 *
 *      https://www.apache.org/licenses/LICENSE-2.0
 *
 * Unless required by applicable law or agreed to in writing, software
 * distributed under the License is distributed on an "AS IS" BASIS,
 * WITHOUT WARRANTIES OR CONDITIONS OF ANY KIND, either express or implied.
 * See the License for the specific language governing permissions and
 * limitations under the License.
 */

package org.springframework.boot.autoconfigure.mail;

import java.nio.charset.Charset;
import java.nio.charset.StandardCharsets;
import java.util.HashMap;
import java.util.Map;

import org.springframework.boot.context.properties.ConfigurationProperties;

/**
 * Configuration properties for email support.
 *
 * @author Oliver Gierke
 * @author Stephane Nicoll
 * @author Eddú Meléndez
 * @since 1.2.0
 */
@ConfigurationProperties(prefix = "spring.mail")
public class MailProperties {

	private static final Charset DEFAULT_CHARSET = StandardCharsets.UTF_8;

	/**
	 * SMTP server host. For instance, `smtp.example.com`.
	 */
	private String host;

	/**
	 * SMTP server port.
	 */
	private Integer port;

	/**
	 * Login user of the SMTP server.
	 */
	private String username;

	/**
	 * Login password of the SMTP server.
	 */
	private String password;

	/**
	 * Protocol used by the SMTP server.
	 */
	private String protocol = "smtp";

	/**
	 * Default MimeMessage encoding.
	 */
	private Charset defaultEncoding = DEFAULT_CHARSET;

	/**
	 * Additional JavaMail Session properties.
	 */
	private Map<String, String> properties = new HashMap<>();

	/**
	 * Session JNDI name. When set, takes precedence over other Session settings.
	 */
	private String jndiName;

	public String getHost() {
		return this.host;
	}

	public void setHost(String host) {
		this.host = host;
	}

	public Integer getPort() {
		return this.port;
	}

	public void setPort(Integer port) {
		this.port = port;
	}

	public String getUsername() {
		return this.username;
	}

	public void setUsername(String username) {
		this.username = username;
	}

	public String getPassword() {
		return this.password;
	}

	public void setPassword(String password) {
		this.password = password;
	}

	public String getProtocol() {
		return this.protocol;
	}

	public void setProtocol(String protocol) {
		this.protocol = protocol;
	}

	public Charset getDefaultEncoding() {
		return this.defaultEncoding;
	}

	public void setDefaultEncoding(Charset defaultEncoding) {
		this.defaultEncoding = defaultEncoding;
	}

	public Map<String, String> getProperties() {
		return this.properties;
	}

	public void setJndiName(String jndiName) {
		this.jndiName = jndiName;
	}

	public String getJndiName() {
		return this.jndiName;
	}

}
>>>>>>> 6755b480
<|MERGE_RESOLUTION|>--- conflicted
+++ resolved
@@ -1,144 +1,3 @@
-<<<<<<< HEAD
-/*
- * Copyright 2012-2018 the original author or authors.
- *
- * Licensed under the Apache License, Version 2.0 (the "License");
- * you may not use this file except in compliance with the License.
- * You may obtain a copy of the License at
- *
- *      https://www.apache.org/licenses/LICENSE-2.0
- *
- * Unless required by applicable law or agreed to in writing, software
- * distributed under the License is distributed on an "AS IS" BASIS,
- * WITHOUT WARRANTIES OR CONDITIONS OF ANY KIND, either express or implied.
- * See the License for the specific language governing permissions and
- * limitations under the License.
- */
-
-package org.springframework.boot.autoconfigure.mail;
-
-import java.nio.charset.Charset;
-import java.nio.charset.StandardCharsets;
-import java.util.HashMap;
-import java.util.Map;
-
-import org.springframework.boot.context.properties.ConfigurationProperties;
-
-/**
- * Configuration properties for email support.
- *
- * @author Oliver Gierke
- * @author Stephane Nicoll
- * @author Eddú Meléndez
- * @since 1.2.0
- */
-@ConfigurationProperties(prefix = "spring.mail")
-public class MailProperties {
-
-	private static final Charset DEFAULT_CHARSET = StandardCharsets.UTF_8;
-
-	/**
-	 * SMTP server host. For instance, `smtp.example.com`.
-	 */
-	private String host;
-
-	/**
-	 * SMTP server port.
-	 */
-	private Integer port;
-
-	/**
-	 * Login user of the SMTP server.
-	 */
-	private String username;
-
-	/**
-	 * Login password of the SMTP server.
-	 */
-	private String password;
-
-	/**
-	 * Protocol used by the SMTP server.
-	 */
-	private String protocol = "smtp";
-
-	/**
-	 * Default MimeMessage encoding.
-	 */
-	private Charset defaultEncoding = DEFAULT_CHARSET;
-
-	/**
-	 * Additional JavaMail Session properties.
-	 */
-	private Map<String, String> properties = new HashMap<>();
-
-	/**
-	 * Session JNDI name. When set, takes precedence over other Session settings.
-	 */
-	private String jndiName;
-
-	public String getHost() {
-		return this.host;
-	}
-
-	public void setHost(String host) {
-		this.host = host;
-	}
-
-	public Integer getPort() {
-		return this.port;
-	}
-
-	public void setPort(Integer port) {
-		this.port = port;
-	}
-
-	public String getUsername() {
-		return this.username;
-	}
-
-	public void setUsername(String username) {
-		this.username = username;
-	}
-
-	public String getPassword() {
-		return this.password;
-	}
-
-	public void setPassword(String password) {
-		this.password = password;
-	}
-
-	public String getProtocol() {
-		return this.protocol;
-	}
-
-	public void setProtocol(String protocol) {
-		this.protocol = protocol;
-	}
-
-	public Charset getDefaultEncoding() {
-		return this.defaultEncoding;
-	}
-
-	public void setDefaultEncoding(Charset defaultEncoding) {
-		this.defaultEncoding = defaultEncoding;
-	}
-
-	public Map<String, String> getProperties() {
-		return this.properties;
-	}
-
-	public void setJndiName(String jndiName) {
-		this.jndiName = jndiName;
-	}
-
-	public String getJndiName() {
-		return this.jndiName;
-	}
-
-}
-=======
 /*
  * Copyright 2012-2019 the original author or authors.
  *
@@ -277,5 +136,4 @@
 		return this.jndiName;
 	}
 
-}
->>>>>>> 6755b480
+}