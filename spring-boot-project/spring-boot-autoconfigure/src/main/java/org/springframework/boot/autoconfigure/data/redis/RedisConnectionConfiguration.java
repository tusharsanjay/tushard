--- conflicted
+++ resolved
@@ -1,188 +1,3 @@
-<<<<<<< HEAD
-/*
- * Copyright 2012-2019 the original author or authors.
- *
- * Licensed under the Apache License, Version 2.0 (the "License");
- * you may not use this file except in compliance with the License.
- * You may obtain a copy of the License at
- *
- *      https://www.apache.org/licenses/LICENSE-2.0
- *
- * Unless required by applicable law or agreed to in writing, software
- * distributed under the License is distributed on an "AS IS" BASIS,
- * WITHOUT WARRANTIES OR CONDITIONS OF ANY KIND, either express or implied.
- * See the License for the specific language governing permissions and
- * limitations under the License.
- */
-
-package org.springframework.boot.autoconfigure.data.redis;
-
-import java.net.URI;
-import java.net.URISyntaxException;
-import java.util.ArrayList;
-import java.util.List;
-
-import org.springframework.beans.factory.ObjectProvider;
-import org.springframework.data.redis.connection.RedisClusterConfiguration;
-import org.springframework.data.redis.connection.RedisNode;
-import org.springframework.data.redis.connection.RedisPassword;
-import org.springframework.data.redis.connection.RedisSentinelConfiguration;
-import org.springframework.data.redis.connection.RedisStandaloneConfiguration;
-import org.springframework.util.Assert;
-import org.springframework.util.StringUtils;
-
-/**
- * Base Redis connection configuration.
- *
- * @author Mark Paluch
- * @author Stephane Nicoll
- * @author Alen Turkovic
- */
-abstract class RedisConnectionConfiguration {
-
-	private final RedisProperties properties;
-
-	private final RedisSentinelConfiguration sentinelConfiguration;
-
-	private final RedisClusterConfiguration clusterConfiguration;
-
-	protected RedisConnectionConfiguration(RedisProperties properties,
-			ObjectProvider<RedisSentinelConfiguration> sentinelConfigurationProvider,
-			ObjectProvider<RedisClusterConfiguration> clusterConfigurationProvider) {
-		this.properties = properties;
-		this.sentinelConfiguration = sentinelConfigurationProvider.getIfAvailable();
-		this.clusterConfiguration = clusterConfigurationProvider.getIfAvailable();
-	}
-
-	protected final RedisStandaloneConfiguration getStandaloneConfig() {
-		RedisStandaloneConfiguration config = new RedisStandaloneConfiguration();
-		if (StringUtils.hasText(this.properties.getUrl())) {
-			ConnectionInfo connectionInfo = parseUrl(this.properties.getUrl());
-			config.setHostName(connectionInfo.getHostName());
-			config.setPort(connectionInfo.getPort());
-			config.setPassword(RedisPassword.of(connectionInfo.getPassword()));
-		}
-		else {
-			config.setHostName(this.properties.getHost());
-			config.setPort(this.properties.getPort());
-			config.setPassword(RedisPassword.of(this.properties.getPassword()));
-		}
-		config.setDatabase(this.properties.getDatabase());
-		return config;
-	}
-
-	protected final RedisSentinelConfiguration getSentinelConfig() {
-		if (this.sentinelConfiguration != null) {
-			return this.sentinelConfiguration;
-		}
-		RedisProperties.Sentinel sentinelProperties = this.properties.getSentinel();
-		if (sentinelProperties != null) {
-			RedisSentinelConfiguration config = new RedisSentinelConfiguration();
-			config.master(sentinelProperties.getMaster());
-			config.setSentinels(createSentinels(sentinelProperties));
-			if (this.properties.getPassword() != null) {
-				config.setPassword(RedisPassword.of(this.properties.getPassword()));
-			}
-			config.setDatabase(this.properties.getDatabase());
-			return config;
-		}
-		return null;
-	}
-
-	/**
-	 * Create a {@link RedisClusterConfiguration} if necessary.
-	 * @return {@literal null} if no cluster settings are set.
-	 */
-	protected final RedisClusterConfiguration getClusterConfiguration() {
-		if (this.clusterConfiguration != null) {
-			return this.clusterConfiguration;
-		}
-		if (this.properties.getCluster() == null) {
-			return null;
-		}
-		RedisProperties.Cluster clusterProperties = this.properties.getCluster();
-		RedisClusterConfiguration config = new RedisClusterConfiguration(clusterProperties.getNodes());
-		if (clusterProperties.getMaxRedirects() != null) {
-			config.setMaxRedirects(clusterProperties.getMaxRedirects());
-		}
-		if (this.properties.getPassword() != null) {
-			config.setPassword(RedisPassword.of(this.properties.getPassword()));
-		}
-		return config;
-	}
-
-	protected final RedisProperties getProperties() {
-		return this.properties;
-	}
-
-	private List<RedisNode> createSentinels(RedisProperties.Sentinel sentinel) {
-		List<RedisNode> nodes = new ArrayList<>();
-		for (String node : sentinel.getNodes()) {
-			try {
-				String[] parts = StringUtils.split(node, ":");
-				Assert.state(parts.length == 2, "Must be defined as 'host:port'");
-				nodes.add(new RedisNode(parts[0], Integer.valueOf(parts[1])));
-			}
-			catch (RuntimeException ex) {
-				throw new IllegalStateException("Invalid redis sentinel " + "property '" + node + "'", ex);
-			}
-		}
-		return nodes;
-	}
-
-	protected ConnectionInfo parseUrl(String url) {
-		try {
-			URI uri = new URI(url);
-			boolean useSsl = (url.startsWith("rediss://"));
-			String password = null;
-			if (uri.getUserInfo() != null) {
-				password = uri.getUserInfo();
-				int index = password.indexOf(':');
-				if (index >= 0) {
-					password = password.substring(index + 1);
-				}
-			}
-			return new ConnectionInfo(uri, useSsl, password);
-		}
-		catch (URISyntaxException ex) {
-			throw new IllegalArgumentException("Malformed url '" + url + "'", ex);
-		}
-	}
-
-	static class ConnectionInfo {
-
-		private final URI uri;
-
-		private final boolean useSsl;
-
-		private final String password;
-
-		ConnectionInfo(URI uri, boolean useSsl, String password) {
-			this.uri = uri;
-			this.useSsl = useSsl;
-			this.password = password;
-		}
-
-		boolean isUseSsl() {
-			return this.useSsl;
-		}
-
-		String getHostName() {
-			return this.uri.getHost();
-		}
-
-		int getPort() {
-			return this.uri.getPort();
-		}
-
-		String getPassword() {
-			return this.password;
-		}
-
-	}
-
-}
-=======
 /*
  * Copyright 2012-2020 the original author or authors.
  *
@@ -389,5 +204,4 @@
 
 	}
 
-}
->>>>>>> 6755b480
+}