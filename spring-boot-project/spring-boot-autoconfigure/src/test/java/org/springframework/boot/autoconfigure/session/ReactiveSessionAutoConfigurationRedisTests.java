--- conflicted
+++ resolved
@@ -1,83 +1,3 @@
-<<<<<<< HEAD
-/*
- * Copyright 2012-2019 the original author or authors.
- *
- * Licensed under the Apache License, Version 2.0 (the "License");
- * you may not use this file except in compliance with the License.
- * You may obtain a copy of the License at
- *
- *      https://www.apache.org/licenses/LICENSE-2.0
- *
- * Unless required by applicable law or agreed to in writing, software
- * distributed under the License is distributed on an "AS IS" BASIS,
- * WITHOUT WARRANTIES OR CONDITIONS OF ANY KIND, either express or implied.
- * See the License for the specific language governing permissions and
- * limitations under the License.
- */
-
-package org.springframework.boot.autoconfigure.session;
-
-import org.junit.jupiter.api.Test;
-
-import org.springframework.boot.autoconfigure.AutoConfigurations;
-import org.springframework.boot.autoconfigure.data.redis.RedisAutoConfiguration;
-import org.springframework.boot.autoconfigure.data.redis.RedisReactiveAutoConfiguration;
-import org.springframework.boot.test.context.FilteredClassLoader;
-import org.springframework.boot.test.context.assertj.AssertableReactiveWebApplicationContext;
-import org.springframework.boot.test.context.runner.ContextConsumer;
-import org.springframework.boot.test.context.runner.ReactiveWebApplicationContextRunner;
-import org.springframework.session.data.mongo.ReactiveMongoOperationsSessionRepository;
-import org.springframework.session.data.redis.ReactiveRedisOperationsSessionRepository;
-
-import static org.assertj.core.api.Assertions.assertThat;
-
-/**
- * Reactive Redis-specific tests for {@link SessionAutoConfiguration}.
- *
- * @author Stephane Nicoll
- * @author Andy Wilkinson
- * @author Vedran Pavic
- */
-class ReactiveSessionAutoConfigurationRedisTests extends AbstractSessionAutoConfigurationTests {
-
-	protected final ReactiveWebApplicationContextRunner contextRunner = new ReactiveWebApplicationContextRunner()
-			.withConfiguration(AutoConfigurations.of(SessionAutoConfiguration.class));
-
-	@Test
-	void defaultConfig() {
-		this.contextRunner.withPropertyValues("spring.session.store-type=redis")
-				.withConfiguration(
-						AutoConfigurations.of(RedisAutoConfiguration.class, RedisReactiveAutoConfiguration.class))
-				.run(validateSpringSessionUsesRedis("spring:session:"));
-	}
-
-	@Test
-	void defaultConfigWithUniqueStoreImplementation() {
-		this.contextRunner.withClassLoader(new FilteredClassLoader(ReactiveMongoOperationsSessionRepository.class))
-				.withConfiguration(
-						AutoConfigurations.of(RedisAutoConfiguration.class, RedisReactiveAutoConfiguration.class))
-				.run(validateSpringSessionUsesRedis("spring:session:"));
-	}
-
-	@Test
-	void redisSessionStoreWithCustomizations() {
-		this.contextRunner
-				.withConfiguration(
-						AutoConfigurations.of(RedisAutoConfiguration.class, RedisReactiveAutoConfiguration.class))
-				.withPropertyValues("spring.session.store-type=redis", "spring.session.redis.namespace=foo")
-				.run(validateSpringSessionUsesRedis("foo:"));
-	}
-
-	private ContextConsumer<AssertableReactiveWebApplicationContext> validateSpringSessionUsesRedis(String namespace) {
-		return (context) -> {
-			ReactiveRedisOperationsSessionRepository repository = validateSessionRepository(context,
-					ReactiveRedisOperationsSessionRepository.class);
-			assertThat(repository).hasFieldOrPropertyWithValue("namespace", namespace);
-		};
-	}
-
-}
-=======
 /*
  * Copyright 2012-2020 the original author or authors.
  *
@@ -174,5 +94,4 @@
 		};
 	}
 
-}
->>>>>>> 6755b480
+}