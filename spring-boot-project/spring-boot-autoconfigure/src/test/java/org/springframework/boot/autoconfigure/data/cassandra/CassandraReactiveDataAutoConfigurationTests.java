<<<<<<< HEAD
/*
 * Copyright 2012-2019 the original author or authors.
 *
 * Licensed under the Apache License, Version 2.0 (the "License");
 * you may not use this file except in compliance with the License.
 * You may obtain a copy of the License at
 *
 *      https://www.apache.org/licenses/LICENSE-2.0
 *
 * Unless required by applicable law or agreed to in writing, software
 * distributed under the License is distributed on an "AS IS" BASIS,
 * WITHOUT WARRANTIES OR CONDITIONS OF ANY KIND, either express or implied.
 * See the License for the specific language governing permissions and
 * limitations under the License.
 */

package org.springframework.boot.autoconfigure.data.cassandra;

import java.util.Set;

import com.datastax.driver.core.Session;
import org.junit.jupiter.api.AfterEach;
import org.junit.jupiter.api.Test;

import org.springframework.boot.autoconfigure.cassandra.CassandraAutoConfiguration;
import org.springframework.boot.autoconfigure.data.cassandra.city.City;
import org.springframework.boot.autoconfigure.domain.EntityScan;
import org.springframework.boot.test.util.TestPropertyValues;
import org.springframework.context.annotation.AnnotationConfigApplicationContext;
import org.springframework.context.annotation.Bean;
import org.springframework.context.annotation.Configuration;
import org.springframework.data.cassandra.core.ReactiveCassandraTemplate;
import org.springframework.data.cassandra.core.mapping.CassandraMappingContext;
import org.springframework.data.cassandra.core.mapping.SimpleUserTypeResolver;
import org.springframework.test.util.ReflectionTestUtils;

import static org.assertj.core.api.Assertions.assertThat;
import static org.mockito.Mockito.mock;

/**
 * Tests for {@link CassandraReactiveDataAutoConfiguration}.
 *
 * @author Eddú Meléndez
 * @author Stephane Nicoll
 * @author Mark Paluch
 */
class CassandraReactiveDataAutoConfigurationTests {

	private AnnotationConfigApplicationContext context;

	@AfterEach
	void close() {
		if (this.context != null) {
			this.context.close();
		}
	}

	@Test
	void templateExists() {
		load("spring.data.cassandra.keyspaceName:boot_test");
		assertThat(this.context.getBeanNamesForType(ReactiveCassandraTemplate.class)).hasSize(1);
	}

	@Test
	@SuppressWarnings("unchecked")
	void entityScanShouldSetInitialEntitySet() {
		load(EntityScanConfig.class, "spring.data.cassandra.keyspaceName:boot_test");
		CassandraMappingContext mappingContext = this.context.getBean(CassandraMappingContext.class);
		Set<Class<?>> initialEntitySet = (Set<Class<?>>) ReflectionTestUtils.getField(mappingContext,
				"initialEntitySet");
		assertThat(initialEntitySet).containsOnly(City.class);
	}

	@Test
	void userTypeResolverShouldBeSet() {
		load("spring.data.cassandra.keyspaceName:boot_test");
		CassandraMappingContext mappingContext = this.context.getBean(CassandraMappingContext.class);
		assertThat(ReflectionTestUtils.getField(mappingContext, "userTypeResolver"))
				.isInstanceOf(SimpleUserTypeResolver.class);
	}

	private void load(String... environment) {
		load(null, environment);
	}

	private void load(Class<?> config, String... environment) {
		AnnotationConfigApplicationContext ctx = new AnnotationConfigApplicationContext();
		TestPropertyValues.of(environment).applyTo(ctx);
		if (config != null) {
			ctx.register(config);
		}
		ctx.register(TestConfiguration.class, CassandraAutoConfiguration.class, CassandraDataAutoConfiguration.class,
				CassandraReactiveDataAutoConfiguration.class);
		ctx.refresh();
		this.context = ctx;
	}

	@Configuration(proxyBeanMethods = false)
	static class TestConfiguration {

		@Bean
		Session session() {
			return mock(Session.class);
		}

	}

	@Configuration(proxyBeanMethods = false)
	@EntityScan("org.springframework.boot.autoconfigure.data.cassandra.city")
	static class EntityScanConfig {

	}

}
=======
/*
 * Copyright 2012-2020 the original author or authors.
 *
 * Licensed under the Apache License, Version 2.0 (the "License");
 * you may not use this file except in compliance with the License.
 * You may obtain a copy of the License at
 *
 *      https://www.apache.org/licenses/LICENSE-2.0
 *
 * Unless required by applicable law or agreed to in writing, software
 * distributed under the License is distributed on an "AS IS" BASIS,
 * WITHOUT WARRANTIES OR CONDITIONS OF ANY KIND, either express or implied.
 * See the License for the specific language governing permissions and
 * limitations under the License.
 */

package org.springframework.boot.autoconfigure.data.cassandra;

import java.util.Set;

import org.junit.jupiter.api.AfterEach;
import org.junit.jupiter.api.Test;

import org.springframework.boot.autoconfigure.cassandra.CassandraAutoConfiguration;
import org.springframework.boot.autoconfigure.data.cassandra.city.City;
import org.springframework.boot.autoconfigure.domain.EntityScan;
import org.springframework.boot.test.util.TestPropertyValues;
import org.springframework.context.annotation.AnnotationConfigApplicationContext;
import org.springframework.context.annotation.Configuration;
import org.springframework.data.cassandra.core.ReactiveCassandraTemplate;
import org.springframework.data.cassandra.core.convert.CassandraConverter;
import org.springframework.data.cassandra.core.mapping.CassandraMappingContext;
import org.springframework.data.cassandra.core.mapping.SimpleUserTypeResolver;
import org.springframework.test.util.ReflectionTestUtils;

import static org.assertj.core.api.Assertions.assertThat;

/**
 * Tests for {@link CassandraReactiveDataAutoConfiguration}.
 *
 * @author Eddú Meléndez
 * @author Stephane Nicoll
 * @author Mark Paluch
 */
class CassandraReactiveDataAutoConfigurationTests {

	private AnnotationConfigApplicationContext context;

	@AfterEach
	void close() {
		if (this.context != null) {
			this.context.close();
		}
	}

	@Test
	void templateExists() {
		load("spring.data.cassandra.keyspaceName:boot_test");
		assertThat(this.context.getBeanNamesForType(ReactiveCassandraTemplate.class)).hasSize(1);
	}

	@Test
	@SuppressWarnings("unchecked")
	void entityScanShouldSetInitialEntitySet() {
		load(EntityScanConfig.class, "spring.data.cassandra.keyspaceName:boot_test");
		CassandraMappingContext mappingContext = this.context.getBean(CassandraMappingContext.class);
		Set<Class<?>> initialEntitySet = (Set<Class<?>>) ReflectionTestUtils.getField(mappingContext,
				"initialEntitySet");
		assertThat(initialEntitySet).containsOnly(City.class);
	}

	@Test
	void userTypeResolverShouldBeSet() {
		load("spring.data.cassandra.keyspaceName:boot_test");
		CassandraConverter cassandraConverter = this.context.getBean(CassandraConverter.class);
		assertThat(cassandraConverter).extracting("userTypeResolver").isInstanceOf(SimpleUserTypeResolver.class);
	}

	private void load(String... environment) {
		load(null, environment);
	}

	private void load(Class<?> config, String... environment) {
		AnnotationConfigApplicationContext ctx = new AnnotationConfigApplicationContext();
		TestPropertyValues.of(environment).applyTo(ctx);
		if (config != null) {
			ctx.register(config);
		}
		ctx.register(CassandraMockConfiguration.class, CassandraAutoConfiguration.class,
				CassandraDataAutoConfiguration.class, CassandraReactiveDataAutoConfiguration.class);
		ctx.refresh();
		this.context = ctx;
	}

	@Configuration(proxyBeanMethods = false)
	@EntityScan("org.springframework.boot.autoconfigure.data.cassandra.city")
	static class EntityScanConfig {

	}

}
>>>>>>> 6755b480
<|MERGE_RESOLUTION|>--- conflicted
+++ resolved
@@ -1,119 +1,3 @@
-<<<<<<< HEAD
-/*
- * Copyright 2012-2019 the original author or authors.
- *
- * Licensed under the Apache License, Version 2.0 (the "License");
- * you may not use this file except in compliance with the License.
- * You may obtain a copy of the License at
- *
- *      https://www.apache.org/licenses/LICENSE-2.0
- *
- * Unless required by applicable law or agreed to in writing, software
- * distributed under the License is distributed on an "AS IS" BASIS,
- * WITHOUT WARRANTIES OR CONDITIONS OF ANY KIND, either express or implied.
- * See the License for the specific language governing permissions and
- * limitations under the License.
- */
-
-package org.springframework.boot.autoconfigure.data.cassandra;
-
-import java.util.Set;
-
-import com.datastax.driver.core.Session;
-import org.junit.jupiter.api.AfterEach;
-import org.junit.jupiter.api.Test;
-
-import org.springframework.boot.autoconfigure.cassandra.CassandraAutoConfiguration;
-import org.springframework.boot.autoconfigure.data.cassandra.city.City;
-import org.springframework.boot.autoconfigure.domain.EntityScan;
-import org.springframework.boot.test.util.TestPropertyValues;
-import org.springframework.context.annotation.AnnotationConfigApplicationContext;
-import org.springframework.context.annotation.Bean;
-import org.springframework.context.annotation.Configuration;
-import org.springframework.data.cassandra.core.ReactiveCassandraTemplate;
-import org.springframework.data.cassandra.core.mapping.CassandraMappingContext;
-import org.springframework.data.cassandra.core.mapping.SimpleUserTypeResolver;
-import org.springframework.test.util.ReflectionTestUtils;
-
-import static org.assertj.core.api.Assertions.assertThat;
-import static org.mockito.Mockito.mock;
-
-/**
- * Tests for {@link CassandraReactiveDataAutoConfiguration}.
- *
- * @author Eddú Meléndez
- * @author Stephane Nicoll
- * @author Mark Paluch
- */
-class CassandraReactiveDataAutoConfigurationTests {
-
-	private AnnotationConfigApplicationContext context;
-
-	@AfterEach
-	void close() {
-		if (this.context != null) {
-			this.context.close();
-		}
-	}
-
-	@Test
-	void templateExists() {
-		load("spring.data.cassandra.keyspaceName:boot_test");
-		assertThat(this.context.getBeanNamesForType(ReactiveCassandraTemplate.class)).hasSize(1);
-	}
-
-	@Test
-	@SuppressWarnings("unchecked")
-	void entityScanShouldSetInitialEntitySet() {
-		load(EntityScanConfig.class, "spring.data.cassandra.keyspaceName:boot_test");
-		CassandraMappingContext mappingContext = this.context.getBean(CassandraMappingContext.class);
-		Set<Class<?>> initialEntitySet = (Set<Class<?>>) ReflectionTestUtils.getField(mappingContext,
-				"initialEntitySet");
-		assertThat(initialEntitySet).containsOnly(City.class);
-	}
-
-	@Test
-	void userTypeResolverShouldBeSet() {
-		load("spring.data.cassandra.keyspaceName:boot_test");
-		CassandraMappingContext mappingContext = this.context.getBean(CassandraMappingContext.class);
-		assertThat(ReflectionTestUtils.getField(mappingContext, "userTypeResolver"))
-				.isInstanceOf(SimpleUserTypeResolver.class);
-	}
-
-	private void load(String... environment) {
-		load(null, environment);
-	}
-
-	private void load(Class<?> config, String... environment) {
-		AnnotationConfigApplicationContext ctx = new AnnotationConfigApplicationContext();
-		TestPropertyValues.of(environment).applyTo(ctx);
-		if (config != null) {
-			ctx.register(config);
-		}
-		ctx.register(TestConfiguration.class, CassandraAutoConfiguration.class, CassandraDataAutoConfiguration.class,
-				CassandraReactiveDataAutoConfiguration.class);
-		ctx.refresh();
-		this.context = ctx;
-	}
-
-	@Configuration(proxyBeanMethods = false)
-	static class TestConfiguration {
-
-		@Bean
-		Session session() {
-			return mock(Session.class);
-		}
-
-	}
-
-	@Configuration(proxyBeanMethods = false)
-	@EntityScan("org.springframework.boot.autoconfigure.data.cassandra.city")
-	static class EntityScanConfig {
-
-	}
-
-}
-=======
 /*
  * Copyright 2012-2020 the original author or authors.
  *
@@ -214,5 +98,4 @@
 
 	}
 
-}
->>>>>>> 6755b480
+}