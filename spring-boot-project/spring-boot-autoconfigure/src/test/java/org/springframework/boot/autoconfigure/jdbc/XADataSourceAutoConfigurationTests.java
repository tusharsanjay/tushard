--- conflicted
+++ resolved
@@ -1,129 +1,3 @@
-<<<<<<< HEAD
-/*
- * Copyright 2012-2019 the original author or authors.
- *
- * Licensed under the Apache License, Version 2.0 (the "License");
- * you may not use this file except in compliance with the License.
- * You may obtain a copy of the License at
- *
- *      https://www.apache.org/licenses/LICENSE-2.0
- *
- * Unless required by applicable law or agreed to in writing, software
- * distributed under the License is distributed on an "AS IS" BASIS,
- * WITHOUT WARRANTIES OR CONDITIONS OF ANY KIND, either express or implied.
- * See the License for the specific language governing permissions and
- * limitations under the License.
- */
-
-package org.springframework.boot.autoconfigure.jdbc;
-
-import javax.sql.DataSource;
-import javax.sql.XADataSource;
-
-import org.hsqldb.jdbc.pool.JDBCXADataSource;
-import org.junit.jupiter.api.Test;
-
-import org.springframework.boot.jdbc.XADataSourceWrapper;
-import org.springframework.boot.test.util.TestPropertyValues;
-import org.springframework.context.ApplicationContext;
-import org.springframework.context.annotation.AnnotationConfigApplicationContext;
-import org.springframework.context.annotation.Bean;
-import org.springframework.context.annotation.Configuration;
-
-import static org.assertj.core.api.Assertions.assertThat;
-import static org.mockito.Mockito.mock;
-
-/**
- * Tests for {@link XADataSourceAutoConfiguration}.
- *
- * @author Phillip Webb
- */
-class XADataSourceAutoConfigurationTests {
-
-	@Test
-	void wrapExistingXaDataSource() {
-		ApplicationContext context = createContext(WrapExisting.class);
-		context.getBean(DataSource.class);
-		XADataSource source = context.getBean(XADataSource.class);
-		MockXADataSourceWrapper wrapper = context.getBean(MockXADataSourceWrapper.class);
-		assertThat(wrapper.getXaDataSource()).isEqualTo(source);
-	}
-
-	@Test
-	void createFromUrl() {
-		ApplicationContext context = createContext(FromProperties.class, "spring.datasource.url:jdbc:hsqldb:mem:test",
-				"spring.datasource.username:un");
-		context.getBean(DataSource.class);
-		MockXADataSourceWrapper wrapper = context.getBean(MockXADataSourceWrapper.class);
-		JDBCXADataSource dataSource = (JDBCXADataSource) wrapper.getXaDataSource();
-		assertThat(dataSource).isNotNull();
-		assertThat(dataSource.getUrl()).isEqualTo("jdbc:hsqldb:mem:test");
-		assertThat(dataSource.getUser()).isEqualTo("un");
-	}
-
-	@Test
-	void createFromClass() throws Exception {
-		ApplicationContext context = createContext(FromProperties.class,
-				"spring.datasource.xa.data-source-class-name:org.hsqldb.jdbc.pool.JDBCXADataSource",
-				"spring.datasource.xa.properties.login-timeout:123");
-		context.getBean(DataSource.class);
-		MockXADataSourceWrapper wrapper = context.getBean(MockXADataSourceWrapper.class);
-		JDBCXADataSource dataSource = (JDBCXADataSource) wrapper.getXaDataSource();
-		assertThat(dataSource).isNotNull();
-		assertThat(dataSource.getLoginTimeout()).isEqualTo(123);
-	}
-
-	private ApplicationContext createContext(Class<?> configuration, String... env) {
-		AnnotationConfigApplicationContext context = new AnnotationConfigApplicationContext();
-		TestPropertyValues.of(env).applyTo(context);
-		context.register(configuration, XADataSourceAutoConfiguration.class);
-		context.refresh();
-		return context;
-	}
-
-	@Configuration(proxyBeanMethods = false)
-	static class WrapExisting {
-
-		@Bean
-		MockXADataSourceWrapper wrapper() {
-			return new MockXADataSourceWrapper();
-		}
-
-		@Bean
-		XADataSource xaDataSource() {
-			return mock(XADataSource.class);
-		}
-
-	}
-
-	@Configuration(proxyBeanMethods = false)
-	static class FromProperties {
-
-		@Bean
-		MockXADataSourceWrapper wrapper() {
-			return new MockXADataSourceWrapper();
-		}
-
-	}
-
-	static class MockXADataSourceWrapper implements XADataSourceWrapper {
-
-		private XADataSource dataSource;
-
-		@Override
-		public DataSource wrapDataSource(XADataSource dataSource) {
-			this.dataSource = dataSource;
-			return mock(DataSource.class);
-		}
-
-		XADataSource getXaDataSource() {
-			return this.dataSource;
-		}
-
-	}
-
-}
-=======
 /*
  * Copyright 2012-2020 the original author or authors.
  *
@@ -265,5 +139,4 @@
 
 	}
 
-}
->>>>>>> 6755b480
+}