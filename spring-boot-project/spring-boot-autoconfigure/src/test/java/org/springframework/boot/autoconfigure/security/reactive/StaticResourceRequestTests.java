--- conflicted
+++ resolved
@@ -1,157 +1,3 @@
-<<<<<<< HEAD
-/*
- * Copyright 2012-2019 the original author or authors.
- *
- * Licensed under the Apache License, Version 2.0 (the "License");
- * you may not use this file except in compliance with the License.
- * You may obtain a copy of the License at
- *
- *      https://www.apache.org/licenses/LICENSE-2.0
- *
- * Unless required by applicable law or agreed to in writing, software
- * distributed under the License is distributed on an "AS IS" BASIS,
- * WITHOUT WARRANTIES OR CONDITIONS OF ANY KIND, either express or implied.
- * See the License for the specific language governing permissions and
- * limitations under the License.
- */
-
-package org.springframework.boot.autoconfigure.security.reactive;
-
-import java.time.Duration;
-
-import org.assertj.core.api.AssertDelegateTarget;
-import org.junit.jupiter.api.Test;
-
-import org.springframework.boot.autoconfigure.security.StaticResourceLocation;
-import org.springframework.boot.autoconfigure.web.ServerProperties;
-import org.springframework.context.support.StaticApplicationContext;
-import org.springframework.http.server.reactive.ServerHttpRequest;
-import org.springframework.http.server.reactive.ServerHttpResponse;
-import org.springframework.mock.http.server.reactive.MockServerHttpRequest;
-import org.springframework.mock.http.server.reactive.MockServerHttpResponse;
-import org.springframework.security.web.server.util.matcher.ServerWebExchangeMatcher;
-import org.springframework.web.context.support.StaticWebApplicationContext;
-import org.springframework.web.server.ServerWebExchange;
-import org.springframework.web.server.WebHandler;
-import org.springframework.web.server.adapter.HttpWebHandlerAdapter;
-
-import static org.assertj.core.api.Assertions.assertThat;
-import static org.assertj.core.api.Assertions.assertThatIllegalArgumentException;
-import static org.mockito.Mockito.mock;
-
-/**
- * Tests for {@link StaticResourceRequest}.
- *
- * @author Madhura Bhave
- */
-class StaticResourceRequestTests {
-
-	private StaticResourceRequest resourceRequest = StaticResourceRequest.INSTANCE;
-
-	@Test
-	void atCommonLocationsShouldMatchCommonLocations() {
-		ServerWebExchangeMatcher matcher = this.resourceRequest.atCommonLocations();
-		assertMatcher(matcher).matches("/css/file.css");
-		assertMatcher(matcher).matches("/js/file.js");
-		assertMatcher(matcher).matches("/images/file.css");
-		assertMatcher(matcher).matches("/webjars/file.css");
-		assertMatcher(matcher).matches("/foo/favicon.ico");
-		assertMatcher(matcher).doesNotMatch("/bar");
-	}
-
-	@Test
-	void atCommonLocationsWithExcludeShouldNotMatchExcluded() {
-		ServerWebExchangeMatcher matcher = this.resourceRequest.atCommonLocations()
-				.excluding(StaticResourceLocation.CSS);
-		assertMatcher(matcher).doesNotMatch("/css/file.css");
-		assertMatcher(matcher).matches("/js/file.js");
-	}
-
-	@Test
-	void atLocationShouldMatchLocation() {
-		ServerWebExchangeMatcher matcher = this.resourceRequest.at(StaticResourceLocation.CSS);
-		assertMatcher(matcher).matches("/css/file.css");
-		assertMatcher(matcher).doesNotMatch("/js/file.js");
-	}
-
-	@Test
-	void atLocationsFromSetWhenSetIsNullShouldThrowException() {
-		assertThatIllegalArgumentException().isThrownBy(() -> this.resourceRequest.at(null))
-				.withMessageContaining("Locations must not be null");
-	}
-
-	@Test
-	void excludeFromSetWhenSetIsNullShouldThrowException() {
-		assertThatIllegalArgumentException().isThrownBy(() -> this.resourceRequest.atCommonLocations().excluding(null))
-				.withMessageContaining("Locations must not be null");
-	}
-
-	private RequestMatcherAssert assertMatcher(ServerWebExchangeMatcher matcher) {
-		StaticWebApplicationContext context = new StaticWebApplicationContext();
-		context.registerBean(ServerProperties.class);
-		return assertThat(new RequestMatcherAssert(context, matcher));
-	}
-
-	static class RequestMatcherAssert implements AssertDelegateTarget {
-
-		private final StaticApplicationContext context;
-
-		private final ServerWebExchangeMatcher matcher;
-
-		RequestMatcherAssert(StaticApplicationContext context, ServerWebExchangeMatcher matcher) {
-			this.context = context;
-			this.matcher = matcher;
-		}
-
-		void matches(String path) {
-			ServerWebExchange exchange = webHandler().createExchange(MockServerHttpRequest.get(path).build(),
-					new MockServerHttpResponse());
-			matches(exchange);
-		}
-
-		private void matches(ServerWebExchange exchange) {
-			assertThat(this.matcher.matches(exchange).block(Duration.ofSeconds(30)).isMatch())
-					.as("Matches " + getRequestPath(exchange)).isTrue();
-		}
-
-		void doesNotMatch(String path) {
-			ServerWebExchange exchange = webHandler().createExchange(MockServerHttpRequest.get(path).build(),
-					new MockServerHttpResponse());
-			doesNotMatch(exchange);
-		}
-
-		private void doesNotMatch(ServerWebExchange exchange) {
-			assertThat(this.matcher.matches(exchange).block(Duration.ofSeconds(30)).isMatch())
-					.as("Does not match " + getRequestPath(exchange)).isFalse();
-		}
-
-		private TestHttpWebHandlerAdapter webHandler() {
-			TestHttpWebHandlerAdapter adapter = new TestHttpWebHandlerAdapter(mock(WebHandler.class));
-			adapter.setApplicationContext(this.context);
-			return adapter;
-		}
-
-		private String getRequestPath(ServerWebExchange exchange) {
-			return exchange.getRequest().getPath().toString();
-		}
-
-	}
-
-	static class TestHttpWebHandlerAdapter extends HttpWebHandlerAdapter {
-
-		TestHttpWebHandlerAdapter(WebHandler delegate) {
-			super(delegate);
-		}
-
-		@Override
-		protected ServerWebExchange createExchange(ServerHttpRequest request, ServerHttpResponse response) {
-			return super.createExchange(request, response);
-		}
-
-	}
-
-}
-=======
 /*
  * Copyright 2012-2020 the original author or authors.
  *
@@ -305,5 +151,4 @@
 
 	}
 
-}
->>>>>>> 6755b480
+}