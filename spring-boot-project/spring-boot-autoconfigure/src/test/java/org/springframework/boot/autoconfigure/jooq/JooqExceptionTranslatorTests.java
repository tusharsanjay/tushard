--- conflicted
+++ resolved
@@ -1,85 +1,3 @@
-<<<<<<< HEAD
-/*
- * Copyright 2012-2019 the original author or authors.
- *
- * Licensed under the Apache License, Version 2.0 (the "License");
- * you may not use this file except in compliance with the License.
- * You may obtain a copy of the License at
- *
- *      https://www.apache.org/licenses/LICENSE-2.0
- *
- * Unless required by applicable law or agreed to in writing, software
- * distributed under the License is distributed on an "AS IS" BASIS,
- * WITHOUT WARRANTIES OR CONDITIONS OF ANY KIND, either express or implied.
- * See the License for the specific language governing permissions and
- * limitations under the License.
- */
-
-package org.springframework.boot.autoconfigure.jooq;
-
-import java.sql.SQLException;
-
-import org.jooq.Configuration;
-import org.jooq.ExecuteContext;
-import org.jooq.SQLDialect;
-import org.junit.jupiter.params.ParameterizedTest;
-import org.junit.jupiter.params.provider.MethodSource;
-import org.mockito.ArgumentCaptor;
-
-import org.springframework.jdbc.BadSqlGrammarException;
-
-import static org.assertj.core.api.Assertions.assertThat;
-import static org.mockito.BDDMockito.given;
-import static org.mockito.Mockito.mock;
-import static org.mockito.Mockito.verify;
-
-/**
- * Tests for {@link JooqExceptionTranslator}
- *
- * @author Andy Wilkinson
- */
-class JooqExceptionTranslatorTests {
-
-	private final JooqExceptionTranslator exceptionTranslator = new JooqExceptionTranslator();
-
-	@ParameterizedTest(name = "{0}")
-	@MethodSource
-	void exceptionTranslation(SQLDialect dialect, SQLException sqlException) {
-		ExecuteContext context = mock(ExecuteContext.class);
-		Configuration configuration = mock(Configuration.class);
-		given(context.configuration()).willReturn(configuration);
-		given(configuration.dialect()).willReturn(dialect);
-		given(context.sqlException()).willReturn(sqlException);
-		this.exceptionTranslator.exception(context);
-		ArgumentCaptor<RuntimeException> captor = ArgumentCaptor.forClass(RuntimeException.class);
-		verify(context).exception(captor.capture());
-		assertThat(captor.getValue()).isInstanceOf(BadSqlGrammarException.class);
-	}
-
-	static Object[] exceptionTranslation() {
-		return new Object[] { new Object[] { SQLDialect.DERBY, sqlException("42802") },
-				new Object[] { SQLDialect.H2, sqlException(42000) },
-				new Object[] { SQLDialect.HSQLDB, sqlException(-22) },
-				new Object[] { SQLDialect.MARIADB, sqlException(1054) },
-				new Object[] { SQLDialect.MYSQL, sqlException(1054) },
-				new Object[] { SQLDialect.POSTGRES, sqlException("03000") },
-				new Object[] { SQLDialect.POSTGRES_9_3, sqlException("03000") },
-				new Object[] { SQLDialect.POSTGRES_9_4, sqlException("03000") },
-				new Object[] { SQLDialect.POSTGRES_9_5, sqlException("03000") },
-				new Object[] { SQLDialect.SQLITE, sqlException("21000") } };
-	}
-
-	private static SQLException sqlException(String sqlState) {
-		return new SQLException(null, sqlState);
-	}
-
-	private static SQLException sqlException(int vendorCode) {
-		return new SQLException(null, null, vendorCode);
-
-	}
-
-}
-=======
 /*
  * Copyright 2012-2019 the original author or authors.
  *
@@ -155,5 +73,4 @@
 		return new SQLException(null, null, vendorCode);
 	}
 
-}
->>>>>>> 6755b480
+}