/*
 * Copyright 2012-2023 the original author or authors.
 *
 * Licensed under the Apache License, Version 2.0 (the "License");
 * you may not use this file except in compliance with the License.
 * You may obtain a copy of the License at
 *
 *      https://www.apache.org/licenses/LICENSE-2.0
 *
 * Unless required by applicable law or agreed to in writing, software
 * distributed under the License is distributed on an "AS IS" BASIS,
 * WITHOUT WARRANTIES OR CONDITIONS OF ANY KIND, either express or implied.
 * See the License for the specific language governing permissions and
 * limitations under the License.
 */

package org.springframework.boot.autoconfigure.condition;

import org.junit.jupiter.api.Test;

import org.springframework.boot.test.context.runner.ApplicationContextRunner;
import org.springframework.context.annotation.Bean;
import org.springframework.context.annotation.Configuration;
import org.springframework.context.annotation.Primary;
import org.springframework.context.annotation.Scope;
import org.springframework.context.annotation.ScopedProxyMode;

import static org.assertj.core.api.Assertions.assertThat;

/**
 * Tests for {@link ConditionalOnSingleCandidate @ConditionalOnSingleCandidate}.
 *
 * @author Stephane Nicoll
 * @author Andy Wilkinson
 */
class ConditionalOnSingleCandidateTests {

	private final ApplicationContextRunner contextRunner = new ApplicationContextRunner();

	@Test
	void singleCandidateNoCandidate() {
		this.contextRunner.withUserConfiguration(OnBeanSingleCandidateConfiguration.class)
			.run((context) -> assertThat(context).doesNotHaveBean("consumer"));
	}

	@Test
	void singleCandidateOneCandidate() {
		this.contextRunner.withUserConfiguration(AlphaConfiguration.class, OnBeanSingleCandidateConfiguration.class)
			.run((context) -> {
				assertThat(context).hasBean("consumer");
				assertThat(context.getBean("consumer")).isEqualTo("alpha");
			});
	}

	@Test
	void singleCandidateOneScopedProxyCandidate() {
		this.contextRunner
<<<<<<< HEAD
				.withUserConfiguration(AlphaScopedProxyConfiguration.class, OnBeanSingleCandidateConfiguration.class)
				.run((context) -> {
					assertThat(context).hasBean("consumer");
					assertThat(context.getBean("consumer")).hasToString("alpha");
				});
=======
			.withUserConfiguration(AlphaScopedProxyConfiguration.class, OnBeanSingleCandidateConfiguration.class)
			.run((context) -> {
				assertThat(context).hasBean("consumer");
				assertThat(context.getBean("consumer").toString()).isEqualTo("alpha");
			});
>>>>>>> df5898a1
	}

	@Test
	void singleCandidateInAncestorsOneCandidateInCurrent() {
		this.contextRunner.run((parent) -> this.contextRunner
			.withUserConfiguration(AlphaConfiguration.class, OnBeanSingleCandidateInAncestorsConfiguration.class)
			.withParent(parent)
			.run((child) -> assertThat(child).doesNotHaveBean("consumer")));
	}

	@Test
	void singleCandidateInAncestorsOneCandidateInParent() {
		this.contextRunner.withUserConfiguration(AlphaConfiguration.class)
			.run((parent) -> this.contextRunner
				.withUserConfiguration(OnBeanSingleCandidateInAncestorsConfiguration.class)
				.withParent(parent)
				.run((child) -> {
					assertThat(child).hasBean("consumer");
					assertThat(child.getBean("consumer")).isEqualTo("alpha");
				}));
	}

	@Test
	void singleCandidateInAncestorsOneCandidateInGrandparent() {
		this.contextRunner.withUserConfiguration(AlphaConfiguration.class)
			.run((grandparent) -> this.contextRunner.withParent(grandparent)
				.run((parent) -> this.contextRunner
					.withUserConfiguration(OnBeanSingleCandidateInAncestorsConfiguration.class)
					.withParent(parent)
					.run((child) -> {
						assertThat(child).hasBean("consumer");
						assertThat(child.getBean("consumer")).isEqualTo("alpha");
					})));
	}

	@Test
	void singleCandidateMultipleCandidates() {
		this.contextRunner
			.withUserConfiguration(AlphaConfiguration.class, BravoConfiguration.class,
					OnBeanSingleCandidateConfiguration.class)
			.run((context) -> assertThat(context).doesNotHaveBean("consumer"));
	}

	@Test
	void singleCandidateMultipleCandidatesOnePrimary() {
		this.contextRunner
			.withUserConfiguration(AlphaPrimaryConfiguration.class, BravoConfiguration.class,
					OnBeanSingleCandidateConfiguration.class)
			.run((context) -> {
				assertThat(context).hasBean("consumer");
				assertThat(context.getBean("consumer")).isEqualTo("alpha");
			});
	}

	@Test
	void singleCandidateMultipleCandidatesMultiplePrimary() {
		this.contextRunner
			.withUserConfiguration(AlphaPrimaryConfiguration.class, BravoPrimaryConfiguration.class,
					OnBeanSingleCandidateConfiguration.class)
			.run((context) -> assertThat(context).doesNotHaveBean("consumer"));
	}

	@Test
	void invalidAnnotationTwoTypes() {
		this.contextRunner.withUserConfiguration(OnBeanSingleCandidateTwoTypesConfiguration.class).run((context) -> {
			assertThat(context).hasFailed();
			assertThat(context).getFailure()
				.hasCauseInstanceOf(IllegalArgumentException.class)
				.hasMessageContaining(OnBeanSingleCandidateTwoTypesConfiguration.class.getName());
		});
	}

	@Test
	void invalidAnnotationNoType() {
		this.contextRunner.withUserConfiguration(OnBeanSingleCandidateNoTypeConfiguration.class).run((context) -> {
			assertThat(context).hasFailed();
			assertThat(context).getFailure()
				.hasCauseInstanceOf(IllegalArgumentException.class)
				.hasMessageContaining(OnBeanSingleCandidateNoTypeConfiguration.class.getName());
		});
	}

	@Test
	void singleCandidateMultipleCandidatesInContextHierarchy() {
		this.contextRunner.withUserConfiguration(AlphaPrimaryConfiguration.class, BravoConfiguration.class)
			.run((parent) -> this.contextRunner.withUserConfiguration(OnBeanSingleCandidateConfiguration.class)
				.withParent(parent)
				.run((child) -> {
					assertThat(child).hasBean("consumer");
					assertThat(child.getBean("consumer")).isEqualTo("alpha");
				}));
	}

	@Configuration(proxyBeanMethods = false)
	@ConditionalOnSingleCandidate(String.class)
	static class OnBeanSingleCandidateConfiguration {

		@Bean
		CharSequence consumer(CharSequence s) {
			return s;
		}

	}

	@Configuration(proxyBeanMethods = false)
	@ConditionalOnSingleCandidate(value = String.class, search = SearchStrategy.ANCESTORS)
	static class OnBeanSingleCandidateInAncestorsConfiguration {

		@Bean
		CharSequence consumer(CharSequence s) {
			return s;
		}

	}

	@Configuration(proxyBeanMethods = false)
	@ConditionalOnSingleCandidate(value = String.class, type = "java.lang.Integer")
	static class OnBeanSingleCandidateTwoTypesConfiguration {

	}

	@Configuration(proxyBeanMethods = false)
	@ConditionalOnSingleCandidate
	static class OnBeanSingleCandidateNoTypeConfiguration {

	}

	@Configuration(proxyBeanMethods = false)
	static class AlphaConfiguration {

		@Bean
		String alpha() {
			return "alpha";
		}

	}

	@Configuration(proxyBeanMethods = false)
	static class AlphaPrimaryConfiguration {

		@Bean
		@Primary
		String alpha() {
			return "alpha";
		}

	}

	@Configuration(proxyBeanMethods = false)
	static class AlphaScopedProxyConfiguration {

		@Bean
		@Scope(proxyMode = ScopedProxyMode.INTERFACES)
		String alpha() {
			return "alpha";
		}

	}

	@Configuration(proxyBeanMethods = false)
	static class BravoConfiguration {

		@Bean
		String bravo() {
			return "bravo";
		}

	}

	@Configuration(proxyBeanMethods = false)
	static class BravoPrimaryConfiguration {

		@Bean
		@Primary
		String bravo() {
			return "bravo";
		}

	}

}<|MERGE_RESOLUTION|>--- conflicted
+++ resolved
@@ -55,19 +55,11 @@
 	@Test
 	void singleCandidateOneScopedProxyCandidate() {
 		this.contextRunner
-<<<<<<< HEAD
-				.withUserConfiguration(AlphaScopedProxyConfiguration.class, OnBeanSingleCandidateConfiguration.class)
-				.run((context) -> {
-					assertThat(context).hasBean("consumer");
-					assertThat(context.getBean("consumer")).hasToString("alpha");
-				});
-=======
 			.withUserConfiguration(AlphaScopedProxyConfiguration.class, OnBeanSingleCandidateConfiguration.class)
 			.run((context) -> {
 				assertThat(context).hasBean("consumer");
-				assertThat(context.getBean("consumer").toString()).isEqualTo("alpha");
+				assertThat(context.getBean("consumer")).hasToString("alpha");
 			});
->>>>>>> df5898a1
 	}
 
 	@Test
