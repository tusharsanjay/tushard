<<<<<<< HEAD
/*
 * Copyright 2012-2019 the original author or authors.
 *
 * Licensed under the Apache License, Version 2.0 (the "License");
 * you may not use this file except in compliance with the License.
 * You may obtain a copy of the License at
 *
 *      https://www.apache.org/licenses/LICENSE-2.0
 *
 * Unless required by applicable law or agreed to in writing, software
 * distributed under the License is distributed on an "AS IS" BASIS,
 * WITHOUT WARRANTIES OR CONDITIONS OF ANY KIND, either express or implied.
 * See the License for the specific language governing permissions and
 * limitations under the License.
 */

package org.springframework.boot.autoconfigure.couchbase;

import java.util.function.Consumer;

import com.couchbase.client.java.Bucket;
import com.couchbase.client.java.Cluster;
import com.couchbase.client.java.CouchbaseBucket;
import com.couchbase.client.java.cluster.ClusterInfo;
import com.couchbase.client.java.env.CouchbaseEnvironment;
import com.couchbase.client.java.env.DefaultCouchbaseEnvironment;
import org.junit.jupiter.api.Test;

import org.springframework.boot.autoconfigure.AutoConfigurations;
import org.springframework.boot.autoconfigure.context.PropertyPlaceholderAutoConfiguration;
import org.springframework.boot.test.context.assertj.AssertableApplicationContext;
import org.springframework.boot.test.context.runner.ApplicationContextRunner;
import org.springframework.context.annotation.Configuration;

import static org.assertj.core.api.Assertions.assertThat;
import static org.mockito.Mockito.mock;

/**
 * Tests for {@link CouchbaseAutoConfiguration}.
 *
 * @author Eddú Meléndez
 * @author Stephane Nicoll
 */
class CouchbaseAutoConfigurationTests {

	private ApplicationContextRunner contextRunner = new ApplicationContextRunner().withConfiguration(
			AutoConfigurations.of(PropertyPlaceholderAutoConfiguration.class, CouchbaseAutoConfiguration.class));

	@Test
	void bootstrapHostsIsRequired() {
		this.contextRunner.run(this::assertNoCouchbaseBeans);
	}

	@Test
	void bootstrapHostsNotRequiredIfCouchbaseConfigurerIsSet() {
		this.contextRunner.withUserConfiguration(CouchbaseTestConfigurer.class).run((context) -> {
			assertThat(context).hasSingleBean(CouchbaseTestConfigurer.class);
			// No beans are going to be created
			assertNoCouchbaseBeans(context);
		});
	}

	@Test
	void bootstrapHostsIgnoredIfCouchbaseConfigurerIsSet() {
		this.contextRunner.withUserConfiguration(CouchbaseTestConfigurer.class)
				.withPropertyValues("spring.couchbase.bootstrapHosts=localhost").run((context) -> {
					assertThat(context).hasSingleBean(CouchbaseTestConfigurer.class);
					assertNoCouchbaseBeans(context);
				});
	}

	private void assertNoCouchbaseBeans(AssertableApplicationContext context) {
		// No beans are going to be created
		assertThat(context).doesNotHaveBean(CouchbaseEnvironment.class).doesNotHaveBean(ClusterInfo.class)
				.doesNotHaveBean(Cluster.class).doesNotHaveBean(Bucket.class);
	}

	@Test
	void customizeEnvEndpoints() {
		testCouchbaseEnv((env) -> {
			assertThat(env.kvServiceConfig().minEndpoints()).isEqualTo(2);
			assertThat(env.kvServiceConfig().maxEndpoints()).isEqualTo(2);
			assertThat(env.queryServiceConfig().minEndpoints()).isEqualTo(3);
			assertThat(env.queryServiceConfig().maxEndpoints()).isEqualTo(5);
			assertThat(env.viewServiceConfig().minEndpoints()).isEqualTo(4);
			assertThat(env.viewServiceConfig().maxEndpoints()).isEqualTo(6);
		}, "spring.couchbase.env.endpoints.key-value=2", "spring.couchbase.env.endpoints.queryservice.min-endpoints=3",
				"spring.couchbase.env.endpoints.queryservice.max-endpoints=5",
				"spring.couchbase.env.endpoints.viewservice.min-endpoints=4",
				"spring.couchbase.env.endpoints.viewservice.max-endpoints=6");
	}

	@Test
	void customizeEnvEndpointsUsesNewInfrastructure() {
		testCouchbaseEnv((env) -> {
			assertThat(env.queryServiceConfig().minEndpoints()).isEqualTo(3);
			assertThat(env.queryServiceConfig().maxEndpoints()).isEqualTo(5);
			assertThat(env.viewServiceConfig().minEndpoints()).isEqualTo(4);
			assertThat(env.viewServiceConfig().maxEndpoints()).isEqualTo(6);
		}, "spring.couchbase.env.endpoints.queryservice.min-endpoints=3",
				"spring.couchbase.env.endpoints.queryservice.max-endpoints=5",
				"spring.couchbase.env.endpoints.viewservice.min-endpoints=4",
				"spring.couchbase.env.endpoints.viewservice.max-endpoints=6");
	}

	@Test
	void customizeEnvEndpointsUsesNewInfrastructureWithOnlyMax() {
		testCouchbaseEnv((env) -> {
			assertThat(env.queryServiceConfig().minEndpoints()).isEqualTo(1);
			assertThat(env.queryServiceConfig().maxEndpoints()).isEqualTo(5);
			assertThat(env.viewServiceConfig().minEndpoints()).isEqualTo(1);
			assertThat(env.viewServiceConfig().maxEndpoints()).isEqualTo(6);
		}, "spring.couchbase.env.endpoints.queryservice.max-endpoints=5",
				"spring.couchbase.env.endpoints.viewservice.max-endpoints=6");
	}

	@Test
	void customizeEnvTimeouts() {
		testCouchbaseEnv((env) -> {
			assertThat(env.connectTimeout()).isEqualTo(100);
			assertThat(env.kvTimeout()).isEqualTo(200);
			assertThat(env.queryTimeout()).isEqualTo(300);
			assertThat(env.socketConnectTimeout()).isEqualTo(400);
			assertThat(env.viewTimeout()).isEqualTo(500);
		}, "spring.couchbase.env.timeouts.connect=100", "spring.couchbase.env.timeouts.keyValue=200",
				"spring.couchbase.env.timeouts.query=300", "spring.couchbase.env.timeouts.socket-connect=400",
				"spring.couchbase.env.timeouts.view=500");
	}

	@Test
	void enableSslNoEnabledFlag() {
		testCouchbaseEnv((env) -> {
			assertThat(env.sslEnabled()).isTrue();
			assertThat(env.sslKeystoreFile()).isEqualTo("foo");
			assertThat(env.sslKeystorePassword()).isEqualTo("secret");
		}, "spring.couchbase.env.ssl.keyStore=foo", "spring.couchbase.env.ssl.keyStorePassword=secret");
	}

	@Test
	void disableSslEvenWithKeyStore() {
		testCouchbaseEnv((env) -> {
			assertThat(env.sslEnabled()).isFalse();
			assertThat(env.sslKeystoreFile()).isNull();
			assertThat(env.sslKeystorePassword()).isNull();
		}, "spring.couchbase.env.ssl.enabled=false", "spring.couchbase.env.ssl.keyStore=foo",
				"spring.couchbase.env.ssl.keyStorePassword=secret");
	}

	private void testCouchbaseEnv(Consumer<DefaultCouchbaseEnvironment> environmentConsumer, String... environment) {
		this.contextRunner.withUserConfiguration(CouchbaseTestConfigurer.class).withPropertyValues(environment)
				.run((context) -> {
					CouchbaseProperties properties = context.getBean(CouchbaseProperties.class);
					DefaultCouchbaseEnvironment env = new CouchbaseConfiguration(properties)
							.initializeEnvironmentBuilder(properties).build();
					environmentConsumer.accept(env);
				});
	}

	@Test
	void customizeEnvWithCustomCouchbaseConfiguration() {
		this.contextRunner.withUserConfiguration(CustomCouchbaseConfiguration.class)
				.withPropertyValues("spring.couchbase.bootstrap-hosts=localhost",
						"spring.couchbase.env.timeouts.connect=100")
				.run((context) -> {
					assertThat(context).hasSingleBean(CouchbaseConfiguration.class);
					DefaultCouchbaseEnvironment env = context.getBean(DefaultCouchbaseEnvironment.class);
					assertThat(env.socketConnectTimeout()).isEqualTo(5000);
					assertThat(env.connectTimeout()).isEqualTo(2000);
				});
	}

	@Configuration
	static class CustomCouchbaseConfiguration extends CouchbaseConfiguration {

		CustomCouchbaseConfiguration(CouchbaseProperties properties) {
			super(properties);
		}

		@Override
		protected DefaultCouchbaseEnvironment.Builder initializeEnvironmentBuilder(CouchbaseProperties properties) {
			return super.initializeEnvironmentBuilder(properties).socketConnectTimeout(5000).connectTimeout(2000);
		}

		@Override
		public Cluster couchbaseCluster() {
			return mock(Cluster.class);
		}

		@Override
		public ClusterInfo couchbaseClusterInfo() {
			return mock(ClusterInfo.class);
		}

		@Override
		public Bucket couchbaseClient() {
			return mock(CouchbaseBucket.class);
		}

	}

}
=======
/*
 * Copyright 2012-2021 the original author or authors.
 *
 * Licensed under the Apache License, Version 2.0 (the "License");
 * you may not use this file except in compliance with the License.
 * You may obtain a copy of the License at
 *
 *      https://www.apache.org/licenses/LICENSE-2.0
 *
 * Unless required by applicable law or agreed to in writing, software
 * distributed under the License is distributed on an "AS IS" BASIS,
 * WITHOUT WARRANTIES OR CONDITIONS OF ANY KIND, either express or implied.
 * See the License for the specific language governing permissions and
 * limitations under the License.
 */

package org.springframework.boot.autoconfigure.couchbase;

import java.time.Duration;
import java.util.function.Consumer;

import com.couchbase.client.core.env.IoConfig;
import com.couchbase.client.core.env.SecurityConfig;
import com.couchbase.client.core.env.TimeoutConfig;
import com.couchbase.client.java.Cluster;
import com.couchbase.client.java.codec.JacksonJsonSerializer;
import com.couchbase.client.java.codec.JsonSerializer;
import com.couchbase.client.java.env.ClusterEnvironment;
import com.fasterxml.jackson.databind.ObjectMapper;
import org.junit.jupiter.api.Test;

import org.springframework.boot.autoconfigure.AutoConfigurations;
import org.springframework.boot.autoconfigure.jackson.JacksonAutoConfiguration;
import org.springframework.boot.test.context.runner.ApplicationContextRunner;
import org.springframework.context.annotation.Bean;
import org.springframework.context.annotation.Configuration;

import static org.assertj.core.api.Assertions.assertThat;
import static org.mockito.Mockito.mock;

/**
 * Tests for {@link CouchbaseAutoConfiguration}.
 *
 * @author Eddú Meléndez
 * @author Stephane Nicoll
 */
class CouchbaseAutoConfigurationTests {

	private final ApplicationContextRunner contextRunner = new ApplicationContextRunner()
			.withConfiguration(AutoConfigurations.of(CouchbaseAutoConfiguration.class));

	@Test
	void connectionStringIsRequired() {
		this.contextRunner.run((context) -> assertThat(context).doesNotHaveBean(ClusterEnvironment.class)
				.doesNotHaveBean(Cluster.class));
	}

	@Test
	void connectionStringCreateEnvironmentAndCluster() {
		this.contextRunner.withUserConfiguration(CouchbaseTestConfiguration.class)
				.withPropertyValues("spring.couchbase.connection-string=localhost").run((context) -> {
					assertThat(context).hasSingleBean(ClusterEnvironment.class).hasSingleBean(Cluster.class);
					assertThat(context.getBean(Cluster.class))
							.isSameAs(context.getBean(CouchbaseTestConfiguration.class).couchbaseCluster());
				});
	}

	@Test
	void environmentUseObjectMapperByDefault() {
		this.contextRunner.withUserConfiguration(CouchbaseTestConfiguration.class)
				.withConfiguration(AutoConfigurations.of(JacksonAutoConfiguration.class))
				.withPropertyValues("spring.couchbase.connection-string=localhost").run((context) -> {
					ClusterEnvironment env = context.getBean(ClusterEnvironment.class);
					JsonSerializer serializer = env.jsonSerializer();
					assertThat(serializer).isInstanceOf(JacksonJsonSerializer.class)
							.hasFieldOrPropertyWithValue("mapper", context.getBean(ObjectMapper.class));
				});
	}

	@Test
	void customizeJsonSerializer() {
		JsonSerializer customJsonSerializer = mock(JsonSerializer.class);
		this.contextRunner.withUserConfiguration(CouchbaseTestConfiguration.class)
				.withConfiguration(AutoConfigurations.of(JacksonAutoConfiguration.class))
				.withBean(ClusterEnvironmentBuilderCustomizer.class,
						() -> (builder) -> builder.jsonSerializer(customJsonSerializer))
				.withPropertyValues("spring.couchbase.connection-string=localhost").run((context) -> {
					ClusterEnvironment env = context.getBean(ClusterEnvironment.class);
					JsonSerializer serializer = env.jsonSerializer();
					assertThat(serializer).isSameAs(customJsonSerializer);
				});
	}

	@Test
	void customizeEnvIo() {
		testClusterEnvironment((env) -> {
			IoConfig ioConfig = env.ioConfig();
			assertThat(ioConfig.numKvConnections()).isEqualTo(2);
			assertThat(ioConfig.maxHttpConnections()).isEqualTo(5);
			assertThat(ioConfig.idleHttpConnectionTimeout()).isEqualTo(Duration.ofSeconds(3));
		}, "spring.couchbase.env.io.min-endpoints=2", "spring.couchbase.env.io.max-endpoints=5",
				"spring.couchbase.env.io.idle-http-connection-timeout=3s");
	}

	@Test
	void customizeEnvTimeouts() {
		testClusterEnvironment((env) -> {
			TimeoutConfig timeoutConfig = env.timeoutConfig();
			assertThat(timeoutConfig.connectTimeout()).isEqualTo(Duration.ofSeconds(1));
			assertThat(timeoutConfig.disconnectTimeout()).isEqualTo(Duration.ofSeconds(2));
			assertThat(timeoutConfig.kvTimeout()).isEqualTo(Duration.ofMillis(500));
			assertThat(timeoutConfig.kvDurableTimeout()).isEqualTo(Duration.ofMillis(750));
			assertThat(timeoutConfig.queryTimeout()).isEqualTo(Duration.ofSeconds(3));
			assertThat(timeoutConfig.viewTimeout()).isEqualTo(Duration.ofSeconds(4));
			assertThat(timeoutConfig.searchTimeout()).isEqualTo(Duration.ofSeconds(5));
			assertThat(timeoutConfig.analyticsTimeout()).isEqualTo(Duration.ofSeconds(6));
			assertThat(timeoutConfig.managementTimeout()).isEqualTo(Duration.ofSeconds(7));
		}, "spring.couchbase.env.timeouts.connect=1s", "spring.couchbase.env.timeouts.disconnect=2s",
				"spring.couchbase.env.timeouts.key-value=500ms",
				"spring.couchbase.env.timeouts.key-value-durable=750ms", "spring.couchbase.env.timeouts.query=3s",
				"spring.couchbase.env.timeouts.view=4s", "spring.couchbase.env.timeouts.search=5s",
				"spring.couchbase.env.timeouts.analytics=6s", "spring.couchbase.env.timeouts.management=7s");
	}

	@Test
	void enableSslNoEnabledFlag() {
		testClusterEnvironment((env) -> {
			SecurityConfig securityConfig = env.securityConfig();
			assertThat(securityConfig.tlsEnabled()).isTrue();
			assertThat(securityConfig.trustManagerFactory()).isNotNull();
		}, "spring.couchbase.env.ssl.keyStore=classpath:test.jks", "spring.couchbase.env.ssl.keyStorePassword=secret");
	}

	@Test
	void disableSslEvenWithKeyStore() {
		testClusterEnvironment((env) -> {
			SecurityConfig securityConfig = env.securityConfig();
			assertThat(securityConfig.tlsEnabled()).isFalse();
			assertThat(securityConfig.trustManagerFactory()).isNull();
		}, "spring.couchbase.env.ssl.enabled=false", "spring.couchbase.env.ssl.keyStore=classpath:test.jks",
				"spring.couchbase.env.ssl.keyStorePassword=secret");
	}

	private void testClusterEnvironment(Consumer<ClusterEnvironment> environmentConsumer, String... environment) {
		this.contextRunner.withUserConfiguration(CouchbaseTestConfiguration.class)
				.withPropertyValues("spring.couchbase.connection-string=localhost").withPropertyValues(environment)
				.run((context) -> environmentConsumer.accept(context.getBean(ClusterEnvironment.class)));
	}

	@Test
	void customizeEnvWithCustomCouchbaseConfiguration() {
		this.contextRunner
				.withUserConfiguration(CouchbaseTestConfiguration.class,
						ClusterEnvironmentCustomizerConfiguration.class)
				.withPropertyValues("spring.couchbase.connection-string=localhost",
						"spring.couchbase.env.timeouts.connect=100")
				.run((context) -> {
					assertThat(context).hasSingleBean(ClusterEnvironment.class);
					ClusterEnvironment env = context.getBean(ClusterEnvironment.class);
					assertThat(env.timeoutConfig().kvTimeout()).isEqualTo(Duration.ofSeconds(5));
					assertThat(env.timeoutConfig().connectTimeout()).isEqualTo(Duration.ofSeconds(2));
				});
	}

	@Configuration(proxyBeanMethods = false)
	static class ClusterEnvironmentCustomizerConfiguration {

		@Bean
		ClusterEnvironmentBuilderCustomizer clusterEnvironmentBuilderCustomizer() {
			return (builder) -> builder.timeoutConfig().kvTimeout(Duration.ofSeconds(5))
					.connectTimeout(Duration.ofSeconds(2));
		}

	}

}
>>>>>>> 6755b480
<|MERGE_RESOLUTION|>--- conflicted
+++ resolved
@@ -1,206 +1,3 @@
-<<<<<<< HEAD
-/*
- * Copyright 2012-2019 the original author or authors.
- *
- * Licensed under the Apache License, Version 2.0 (the "License");
- * you may not use this file except in compliance with the License.
- * You may obtain a copy of the License at
- *
- *      https://www.apache.org/licenses/LICENSE-2.0
- *
- * Unless required by applicable law or agreed to in writing, software
- * distributed under the License is distributed on an "AS IS" BASIS,
- * WITHOUT WARRANTIES OR CONDITIONS OF ANY KIND, either express or implied.
- * See the License for the specific language governing permissions and
- * limitations under the License.
- */
-
-package org.springframework.boot.autoconfigure.couchbase;
-
-import java.util.function.Consumer;
-
-import com.couchbase.client.java.Bucket;
-import com.couchbase.client.java.Cluster;
-import com.couchbase.client.java.CouchbaseBucket;
-import com.couchbase.client.java.cluster.ClusterInfo;
-import com.couchbase.client.java.env.CouchbaseEnvironment;
-import com.couchbase.client.java.env.DefaultCouchbaseEnvironment;
-import org.junit.jupiter.api.Test;
-
-import org.springframework.boot.autoconfigure.AutoConfigurations;
-import org.springframework.boot.autoconfigure.context.PropertyPlaceholderAutoConfiguration;
-import org.springframework.boot.test.context.assertj.AssertableApplicationContext;
-import org.springframework.boot.test.context.runner.ApplicationContextRunner;
-import org.springframework.context.annotation.Configuration;
-
-import static org.assertj.core.api.Assertions.assertThat;
-import static org.mockito.Mockito.mock;
-
-/**
- * Tests for {@link CouchbaseAutoConfiguration}.
- *
- * @author Eddú Meléndez
- * @author Stephane Nicoll
- */
-class CouchbaseAutoConfigurationTests {
-
-	private ApplicationContextRunner contextRunner = new ApplicationContextRunner().withConfiguration(
-			AutoConfigurations.of(PropertyPlaceholderAutoConfiguration.class, CouchbaseAutoConfiguration.class));
-
-	@Test
-	void bootstrapHostsIsRequired() {
-		this.contextRunner.run(this::assertNoCouchbaseBeans);
-	}
-
-	@Test
-	void bootstrapHostsNotRequiredIfCouchbaseConfigurerIsSet() {
-		this.contextRunner.withUserConfiguration(CouchbaseTestConfigurer.class).run((context) -> {
-			assertThat(context).hasSingleBean(CouchbaseTestConfigurer.class);
-			// No beans are going to be created
-			assertNoCouchbaseBeans(context);
-		});
-	}
-
-	@Test
-	void bootstrapHostsIgnoredIfCouchbaseConfigurerIsSet() {
-		this.contextRunner.withUserConfiguration(CouchbaseTestConfigurer.class)
-				.withPropertyValues("spring.couchbase.bootstrapHosts=localhost").run((context) -> {
-					assertThat(context).hasSingleBean(CouchbaseTestConfigurer.class);
-					assertNoCouchbaseBeans(context);
-				});
-	}
-
-	private void assertNoCouchbaseBeans(AssertableApplicationContext context) {
-		// No beans are going to be created
-		assertThat(context).doesNotHaveBean(CouchbaseEnvironment.class).doesNotHaveBean(ClusterInfo.class)
-				.doesNotHaveBean(Cluster.class).doesNotHaveBean(Bucket.class);
-	}
-
-	@Test
-	void customizeEnvEndpoints() {
-		testCouchbaseEnv((env) -> {
-			assertThat(env.kvServiceConfig().minEndpoints()).isEqualTo(2);
-			assertThat(env.kvServiceConfig().maxEndpoints()).isEqualTo(2);
-			assertThat(env.queryServiceConfig().minEndpoints()).isEqualTo(3);
-			assertThat(env.queryServiceConfig().maxEndpoints()).isEqualTo(5);
-			assertThat(env.viewServiceConfig().minEndpoints()).isEqualTo(4);
-			assertThat(env.viewServiceConfig().maxEndpoints()).isEqualTo(6);
-		}, "spring.couchbase.env.endpoints.key-value=2", "spring.couchbase.env.endpoints.queryservice.min-endpoints=3",
-				"spring.couchbase.env.endpoints.queryservice.max-endpoints=5",
-				"spring.couchbase.env.endpoints.viewservice.min-endpoints=4",
-				"spring.couchbase.env.endpoints.viewservice.max-endpoints=6");
-	}
-
-	@Test
-	void customizeEnvEndpointsUsesNewInfrastructure() {
-		testCouchbaseEnv((env) -> {
-			assertThat(env.queryServiceConfig().minEndpoints()).isEqualTo(3);
-			assertThat(env.queryServiceConfig().maxEndpoints()).isEqualTo(5);
-			assertThat(env.viewServiceConfig().minEndpoints()).isEqualTo(4);
-			assertThat(env.viewServiceConfig().maxEndpoints()).isEqualTo(6);
-		}, "spring.couchbase.env.endpoints.queryservice.min-endpoints=3",
-				"spring.couchbase.env.endpoints.queryservice.max-endpoints=5",
-				"spring.couchbase.env.endpoints.viewservice.min-endpoints=4",
-				"spring.couchbase.env.endpoints.viewservice.max-endpoints=6");
-	}
-
-	@Test
-	void customizeEnvEndpointsUsesNewInfrastructureWithOnlyMax() {
-		testCouchbaseEnv((env) -> {
-			assertThat(env.queryServiceConfig().minEndpoints()).isEqualTo(1);
-			assertThat(env.queryServiceConfig().maxEndpoints()).isEqualTo(5);
-			assertThat(env.viewServiceConfig().minEndpoints()).isEqualTo(1);
-			assertThat(env.viewServiceConfig().maxEndpoints()).isEqualTo(6);
-		}, "spring.couchbase.env.endpoints.queryservice.max-endpoints=5",
-				"spring.couchbase.env.endpoints.viewservice.max-endpoints=6");
-	}
-
-	@Test
-	void customizeEnvTimeouts() {
-		testCouchbaseEnv((env) -> {
-			assertThat(env.connectTimeout()).isEqualTo(100);
-			assertThat(env.kvTimeout()).isEqualTo(200);
-			assertThat(env.queryTimeout()).isEqualTo(300);
-			assertThat(env.socketConnectTimeout()).isEqualTo(400);
-			assertThat(env.viewTimeout()).isEqualTo(500);
-		}, "spring.couchbase.env.timeouts.connect=100", "spring.couchbase.env.timeouts.keyValue=200",
-				"spring.couchbase.env.timeouts.query=300", "spring.couchbase.env.timeouts.socket-connect=400",
-				"spring.couchbase.env.timeouts.view=500");
-	}
-
-	@Test
-	void enableSslNoEnabledFlag() {
-		testCouchbaseEnv((env) -> {
-			assertThat(env.sslEnabled()).isTrue();
-			assertThat(env.sslKeystoreFile()).isEqualTo("foo");
-			assertThat(env.sslKeystorePassword()).isEqualTo("secret");
-		}, "spring.couchbase.env.ssl.keyStore=foo", "spring.couchbase.env.ssl.keyStorePassword=secret");
-	}
-
-	@Test
-	void disableSslEvenWithKeyStore() {
-		testCouchbaseEnv((env) -> {
-			assertThat(env.sslEnabled()).isFalse();
-			assertThat(env.sslKeystoreFile()).isNull();
-			assertThat(env.sslKeystorePassword()).isNull();
-		}, "spring.couchbase.env.ssl.enabled=false", "spring.couchbase.env.ssl.keyStore=foo",
-				"spring.couchbase.env.ssl.keyStorePassword=secret");
-	}
-
-	private void testCouchbaseEnv(Consumer<DefaultCouchbaseEnvironment> environmentConsumer, String... environment) {
-		this.contextRunner.withUserConfiguration(CouchbaseTestConfigurer.class).withPropertyValues(environment)
-				.run((context) -> {
-					CouchbaseProperties properties = context.getBean(CouchbaseProperties.class);
-					DefaultCouchbaseEnvironment env = new CouchbaseConfiguration(properties)
-							.initializeEnvironmentBuilder(properties).build();
-					environmentConsumer.accept(env);
-				});
-	}
-
-	@Test
-	void customizeEnvWithCustomCouchbaseConfiguration() {
-		this.contextRunner.withUserConfiguration(CustomCouchbaseConfiguration.class)
-				.withPropertyValues("spring.couchbase.bootstrap-hosts=localhost",
-						"spring.couchbase.env.timeouts.connect=100")
-				.run((context) -> {
-					assertThat(context).hasSingleBean(CouchbaseConfiguration.class);
-					DefaultCouchbaseEnvironment env = context.getBean(DefaultCouchbaseEnvironment.class);
-					assertThat(env.socketConnectTimeout()).isEqualTo(5000);
-					assertThat(env.connectTimeout()).isEqualTo(2000);
-				});
-	}
-
-	@Configuration
-	static class CustomCouchbaseConfiguration extends CouchbaseConfiguration {
-
-		CustomCouchbaseConfiguration(CouchbaseProperties properties) {
-			super(properties);
-		}
-
-		@Override
-		protected DefaultCouchbaseEnvironment.Builder initializeEnvironmentBuilder(CouchbaseProperties properties) {
-			return super.initializeEnvironmentBuilder(properties).socketConnectTimeout(5000).connectTimeout(2000);
-		}
-
-		@Override
-		public Cluster couchbaseCluster() {
-			return mock(Cluster.class);
-		}
-
-		@Override
-		public ClusterInfo couchbaseClusterInfo() {
-			return mock(ClusterInfo.class);
-		}
-
-		@Override
-		public Bucket couchbaseClient() {
-			return mock(CouchbaseBucket.class);
-		}
-
-	}
-
-}
-=======
 /*
  * Copyright 2012-2021 the original author or authors.
  *
@@ -376,5 +173,4 @@
 
 	}
 
-}
->>>>>>> 6755b480
+}