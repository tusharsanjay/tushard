<<<<<<< HEAD
/*
 * Copyright 2012-2019 the original author or authors.
 *
 * Licensed under the Apache License, Version 2.0 (the "License");
 * you may not use this file except in compliance with the License.
 * You may obtain a copy of the License at
 *
 *      https://www.apache.org/licenses/LICENSE-2.0
 *
 * Unless required by applicable law or agreed to in writing, software
 * distributed under the License is distributed on an "AS IS" BASIS,
 * WITHOUT WARRANTIES OR CONDITIONS OF ANY KIND, either express or implied.
 * See the License for the specific language governing permissions and
 * limitations under the License.
 */

package org.springframework.boot.test.context;

import java.util.ArrayList;
import java.util.Arrays;
import java.util.List;

import org.springframework.beans.BeanUtils;
import org.springframework.boot.SpringApplication;
import org.springframework.boot.WebApplicationType;
import org.springframework.boot.context.properties.bind.Bindable;
import org.springframework.boot.context.properties.bind.Binder;
import org.springframework.boot.context.properties.source.ConfigurationPropertySource;
import org.springframework.boot.context.properties.source.MapConfigurationPropertySource;
import org.springframework.boot.test.context.SpringBootTest.WebEnvironment;
import org.springframework.boot.test.mock.web.SpringBootMockServletContext;
import org.springframework.boot.test.util.TestPropertyValues;
import org.springframework.boot.web.reactive.context.GenericReactiveWebApplicationContext;
import org.springframework.boot.web.servlet.support.ServletContextApplicationContextInitializer;
import org.springframework.context.ApplicationContext;
import org.springframework.context.ApplicationContextInitializer;
import org.springframework.context.ConfigurableApplicationContext;
import org.springframework.core.Ordered;
import org.springframework.core.SpringVersion;
import org.springframework.core.annotation.MergedAnnotations;
import org.springframework.core.annotation.MergedAnnotations.SearchStrategy;
import org.springframework.core.annotation.Order;
import org.springframework.core.env.ConfigurableEnvironment;
import org.springframework.core.env.StandardEnvironment;
import org.springframework.core.io.DefaultResourceLoader;
import org.springframework.core.io.ResourceLoader;
import org.springframework.test.context.ContextConfigurationAttributes;
import org.springframework.test.context.ContextCustomizer;
import org.springframework.test.context.ContextLoader;
import org.springframework.test.context.MergedContextConfiguration;
import org.springframework.test.context.support.AbstractContextLoader;
import org.springframework.test.context.support.AnnotationConfigContextLoaderUtils;
import org.springframework.test.context.support.TestPropertySourceUtils;
import org.springframework.test.context.web.WebMergedContextConfiguration;
import org.springframework.util.Assert;
import org.springframework.util.ObjectUtils;
import org.springframework.util.StringUtils;
import org.springframework.web.context.support.GenericWebApplicationContext;

/**
 * A {@link ContextLoader} that can be used to test Spring Boot applications (those that
 * normally startup using {@link SpringApplication}). Although this loader can be used
 * directly, most test will instead want to use it with
 * {@link SpringBootTest @SpringBootTest}.
 * <p>
 * The loader supports both standard {@link MergedContextConfiguration} as well as
 * {@link WebMergedContextConfiguration}. If {@link WebMergedContextConfiguration} is used
 * the context will either use a mock servlet environment, or start the full embedded web
 * server.
 * <p>
 * If {@code @ActiveProfiles} are provided in the test class they will be used to create
 * the application context.
 *
 * @author Dave Syer
 * @author Phillip Webb
 * @author Andy Wilkinson
 * @author Stephane Nicoll
 * @author Madhura Bhave
 * @since 1.4.0
 * @see SpringBootTest
 */
public class SpringBootContextLoader extends AbstractContextLoader {

	private static final String[] NO_ARGS = new String[0];

	@Override
	public ApplicationContext loadContext(MergedContextConfiguration config) throws Exception {
		Class<?>[] configClasses = config.getClasses();
		String[] configLocations = config.getLocations();
		Assert.state(!ObjectUtils.isEmpty(configClasses) || !ObjectUtils.isEmpty(configLocations),
				() -> "No configuration classes " + "or locations found in @SpringApplicationConfiguration. "
						+ "For default configuration detection to work you need " + "Spring 4.0.3 or better (found "
						+ SpringVersion.getVersion() + ").");
		SpringApplication application = getSpringApplication();
		application.setMainApplicationClass(config.getTestClass());
		application.addPrimarySources(Arrays.asList(configClasses));
		application.getSources().addAll(Arrays.asList(configLocations));
		ConfigurableEnvironment environment = getEnvironment();
		if (!ObjectUtils.isEmpty(config.getActiveProfiles())) {
			setActiveProfiles(environment, config.getActiveProfiles());
		}
		ResourceLoader resourceLoader = (application.getResourceLoader() != null) ? application.getResourceLoader()
				: new DefaultResourceLoader(getClass().getClassLoader());
		TestPropertySourceUtils.addPropertiesFilesToEnvironment(environment, resourceLoader,
				config.getPropertySourceLocations());
		TestPropertySourceUtils.addInlinedPropertiesToEnvironment(environment, getInlinedProperties(config));
		application.setEnvironment(environment);
		List<ApplicationContextInitializer<?>> initializers = getInitializers(config, application);
		if (config instanceof WebMergedContextConfiguration) {
			application.setWebApplicationType(WebApplicationType.SERVLET);
			if (!isEmbeddedWebEnvironment(config)) {
				new WebConfigurer().configure(config, application, initializers);
			}
		}
		else if (config instanceof ReactiveWebMergedContextConfiguration) {
			application.setWebApplicationType(WebApplicationType.REACTIVE);
			if (!isEmbeddedWebEnvironment(config)) {
				new ReactiveWebConfigurer().configure(application);
			}
		}
		else {
			application.setWebApplicationType(WebApplicationType.NONE);
		}
		application.setInitializers(initializers);
		return application.run(getArgs(config));
	}

	/**
	 * Builds new {@link org.springframework.boot.SpringApplication} instance. You can
	 * override this method to add custom behavior
	 * @return {@link org.springframework.boot.SpringApplication} instance
	 */
	protected SpringApplication getSpringApplication() {
		return new SpringApplication();
	}

	/**
	 * Builds a new {@link ConfigurableEnvironment} instance. You can override this method
	 * to return something other than {@link StandardEnvironment} if necessary.
	 * @return a {@link ConfigurableEnvironment} instance
	 */
	protected ConfigurableEnvironment getEnvironment() {
		return new StandardEnvironment();
	}

	/**
	 * Return the application arguments to use. If no arguments are available, return an
	 * empty array.
	 * @param config the source context configuration
	 * @return the application arguments to use
	 * @see SpringApplication#run(String...)
	 */
	protected String[] getArgs(MergedContextConfiguration config) {
		return MergedAnnotations.from(config.getTestClass(), SearchStrategy.EXHAUSTIVE).get(SpringBootTest.class)
				.getValue("args", String[].class).orElse(NO_ARGS);
	}

	private void setActiveProfiles(ConfigurableEnvironment environment, String[] profiles) {
		TestPropertyValues.of("spring.profiles.active=" + StringUtils.arrayToCommaDelimitedString(profiles))
				.applyTo(environment);
	}

	protected String[] getInlinedProperties(MergedContextConfiguration config) {
		ArrayList<String> properties = new ArrayList<>();
		// JMX bean names will clash if the same bean is used in multiple contexts
		disableJmx(properties);
		properties.addAll(Arrays.asList(config.getPropertySourceProperties()));
		if (!isEmbeddedWebEnvironment(config) && !hasCustomServerPort(properties)) {
			properties.add("server.port=-1");
		}
		return StringUtils.toStringArray(properties);
	}

	private void disableJmx(List<String> properties) {
		properties.add("spring.jmx.enabled=false");
	}

	private boolean hasCustomServerPort(List<String> properties) {
		Binder binder = new Binder(convertToConfigurationPropertySource(properties));
		return binder.bind("server.port", Bindable.of(String.class)).isBound();
	}

	private ConfigurationPropertySource convertToConfigurationPropertySource(List<String> properties) {
		return new MapConfigurationPropertySource(
				TestPropertySourceUtils.convertInlinedPropertiesToMap(StringUtils.toStringArray(properties)));
	}

	/**
	 * Return the {@link ApplicationContextInitializer initializers} that will be applied
	 * to the context. By default this method will adapt {@link ContextCustomizer context
	 * customizers}, add {@link SpringApplication#getInitializers() application
	 * initializers} and add
	 * {@link MergedContextConfiguration#getContextInitializerClasses() initializers
	 * specified on the test}.
	 * @param config the source context configuration
	 * @param application the application instance
	 * @return the initializers to apply
	 * @since 2.0.0
	 */
	protected List<ApplicationContextInitializer<?>> getInitializers(MergedContextConfiguration config,
			SpringApplication application) {
		List<ApplicationContextInitializer<?>> initializers = new ArrayList<>();
		for (ContextCustomizer contextCustomizer : config.getContextCustomizers()) {
			initializers.add(new ContextCustomizerAdapter(contextCustomizer, config));
		}
		initializers.addAll(application.getInitializers());
		for (Class<? extends ApplicationContextInitializer<?>> initializerClass : config
				.getContextInitializerClasses()) {
			initializers.add(BeanUtils.instantiateClass(initializerClass));
		}
		if (config.getParent() != null) {
			initializers.add(new ParentContextApplicationContextInitializer(config.getParentApplicationContext()));
		}
		return initializers;
	}

	private boolean isEmbeddedWebEnvironment(MergedContextConfiguration config) {
		return MergedAnnotations.from(config.getTestClass(), SearchStrategy.EXHAUSTIVE).get(SpringBootTest.class)
				.getValue("webEnvironment", WebEnvironment.class).orElse(WebEnvironment.NONE).isEmbedded();
	}

	@Override
	public void processContextConfiguration(ContextConfigurationAttributes configAttributes) {
		super.processContextConfiguration(configAttributes);
		if (!configAttributes.hasResources()) {
			Class<?>[] defaultConfigClasses = detectDefaultConfigurationClasses(configAttributes.getDeclaringClass());
			configAttributes.setClasses(defaultConfigClasses);
		}
	}

	/**
	 * Detect the default configuration classes for the supplied test class. By default
	 * simply delegates to
	 * {@link AnnotationConfigContextLoaderUtils#detectDefaultConfigurationClasses}.
	 * @param declaringClass the test class that declared {@code @ContextConfiguration}
	 * @return an array of default configuration classes, potentially empty but never
	 * {@code null}
	 * @see AnnotationConfigContextLoaderUtils
	 */
	protected Class<?>[] detectDefaultConfigurationClasses(Class<?> declaringClass) {
		return AnnotationConfigContextLoaderUtils.detectDefaultConfigurationClasses(declaringClass);
	}

	@Override
	public ApplicationContext loadContext(String... locations) throws Exception {
		throw new UnsupportedOperationException(
				"SpringApplicationContextLoader " + "does not support the loadContext(String...) method");
	}

	@Override
	protected String[] getResourceSuffixes() {
		return new String[] { "-context.xml", "Context.groovy" };
	}

	@Override
	protected String getResourceSuffix() {
		throw new IllegalStateException();
	}

	/**
	 * Inner class to configure {@link WebMergedContextConfiguration}.
	 */
	private static class WebConfigurer {

		private static final Class<GenericWebApplicationContext> WEB_CONTEXT_CLASS = GenericWebApplicationContext.class;

		void configure(MergedContextConfiguration configuration, SpringApplication application,
				List<ApplicationContextInitializer<?>> initializers) {
			WebMergedContextConfiguration webConfiguration = (WebMergedContextConfiguration) configuration;
			addMockServletContext(initializers, webConfiguration);
			application.setApplicationContextClass(WEB_CONTEXT_CLASS);
		}

		private void addMockServletContext(List<ApplicationContextInitializer<?>> initializers,
				WebMergedContextConfiguration webConfiguration) {
			SpringBootMockServletContext servletContext = new SpringBootMockServletContext(
					webConfiguration.getResourceBasePath());
			initializers.add(0, new ServletContextApplicationContextInitializer(servletContext, true));
		}

	}

	/**
	 * Inner class to configure {@link ReactiveWebMergedContextConfiguration}.
	 */
	private static class ReactiveWebConfigurer {

		private static final Class<GenericReactiveWebApplicationContext> WEB_CONTEXT_CLASS = GenericReactiveWebApplicationContext.class;

		void configure(SpringApplication application) {
			application.setApplicationContextClass(WEB_CONTEXT_CLASS);
		}

	}

	/**
	 * Adapts a {@link ContextCustomizer} to a {@link ApplicationContextInitializer} so
	 * that it can be triggered via {@link SpringApplication}.
	 */
	private static class ContextCustomizerAdapter
			implements ApplicationContextInitializer<ConfigurableApplicationContext> {

		private final ContextCustomizer contextCustomizer;

		private final MergedContextConfiguration config;

		ContextCustomizerAdapter(ContextCustomizer contextCustomizer, MergedContextConfiguration config) {
			this.contextCustomizer = contextCustomizer;
			this.config = config;
		}

		@Override
		public void initialize(ConfigurableApplicationContext applicationContext) {
			this.contextCustomizer.customizeContext(applicationContext, this.config);
		}

	}

	@Order(Ordered.HIGHEST_PRECEDENCE)
	private static class ParentContextApplicationContextInitializer
			implements ApplicationContextInitializer<ConfigurableApplicationContext> {

		private final ApplicationContext parent;

		ParentContextApplicationContextInitializer(ApplicationContext parent) {
			this.parent = parent;
		}

		@Override
		public void initialize(ConfigurableApplicationContext applicationContext) {
			applicationContext.setParent(this.parent);
		}

	}

}
=======
/*
 * Copyright 2012-2020 the original author or authors.
 *
 * Licensed under the Apache License, Version 2.0 (the "License");
 * you may not use this file except in compliance with the License.
 * You may obtain a copy of the License at
 *
 *      https://www.apache.org/licenses/LICENSE-2.0
 *
 * Unless required by applicable law or agreed to in writing, software
 * distributed under the License is distributed on an "AS IS" BASIS,
 * WITHOUT WARRANTIES OR CONDITIONS OF ANY KIND, either express or implied.
 * See the License for the specific language governing permissions and
 * limitations under the License.
 */

package org.springframework.boot.test.context;

import java.util.ArrayList;
import java.util.Arrays;
import java.util.List;

import org.springframework.beans.BeanUtils;
import org.springframework.boot.ApplicationContextFactory;
import org.springframework.boot.SpringApplication;
import org.springframework.boot.WebApplicationType;
import org.springframework.boot.test.context.SpringBootTest.WebEnvironment;
import org.springframework.boot.test.mock.web.SpringBootMockServletContext;
import org.springframework.boot.test.util.TestPropertyValues;
import org.springframework.boot.web.reactive.context.GenericReactiveWebApplicationContext;
import org.springframework.boot.web.servlet.support.ServletContextApplicationContextInitializer;
import org.springframework.context.ApplicationContext;
import org.springframework.context.ApplicationContextInitializer;
import org.springframework.context.ConfigurableApplicationContext;
import org.springframework.core.Ordered;
import org.springframework.core.SpringVersion;
import org.springframework.core.annotation.MergedAnnotations;
import org.springframework.core.annotation.MergedAnnotations.SearchStrategy;
import org.springframework.core.annotation.Order;
import org.springframework.core.env.ConfigurableEnvironment;
import org.springframework.core.env.StandardEnvironment;
import org.springframework.core.io.DefaultResourceLoader;
import org.springframework.core.io.ResourceLoader;
import org.springframework.test.context.ContextConfigurationAttributes;
import org.springframework.test.context.ContextCustomizer;
import org.springframework.test.context.ContextLoader;
import org.springframework.test.context.MergedContextConfiguration;
import org.springframework.test.context.support.AbstractContextLoader;
import org.springframework.test.context.support.AnnotationConfigContextLoaderUtils;
import org.springframework.test.context.support.TestPropertySourceUtils;
import org.springframework.test.context.web.WebMergedContextConfiguration;
import org.springframework.util.Assert;
import org.springframework.util.ObjectUtils;
import org.springframework.util.StringUtils;
import org.springframework.web.context.support.GenericWebApplicationContext;

/**
 * A {@link ContextLoader} that can be used to test Spring Boot applications (those that
 * normally startup using {@link SpringApplication}). Although this loader can be used
 * directly, most test will instead want to use it with
 * {@link SpringBootTest @SpringBootTest}.
 * <p>
 * The loader supports both standard {@link MergedContextConfiguration} as well as
 * {@link WebMergedContextConfiguration}. If {@link WebMergedContextConfiguration} is used
 * the context will either use a mock servlet environment, or start the full embedded web
 * server.
 * <p>
 * If {@code @ActiveProfiles} are provided in the test class they will be used to create
 * the application context.
 *
 * @author Dave Syer
 * @author Phillip Webb
 * @author Andy Wilkinson
 * @author Stephane Nicoll
 * @author Madhura Bhave
 * @author Scott Frederick
 * @since 1.4.0
 * @see SpringBootTest
 */
public class SpringBootContextLoader extends AbstractContextLoader {

	@Override
	public ApplicationContext loadContext(MergedContextConfiguration config) throws Exception {
		Class<?>[] configClasses = config.getClasses();
		String[] configLocations = config.getLocations();
		Assert.state(!ObjectUtils.isEmpty(configClasses) || !ObjectUtils.isEmpty(configLocations),
				() -> "No configuration classes or locations found in @SpringApplicationConfiguration. "
						+ "For default configuration detection to work you need Spring 4.0.3 or better (found "
						+ SpringVersion.getVersion() + ").");
		SpringApplication application = getSpringApplication();
		application.setMainApplicationClass(config.getTestClass());
		application.addPrimarySources(Arrays.asList(configClasses));
		application.getSources().addAll(Arrays.asList(configLocations));
		ConfigurableEnvironment environment = getEnvironment();
		if (!ObjectUtils.isEmpty(config.getActiveProfiles())) {
			setActiveProfiles(environment, config.getActiveProfiles());
		}
		ResourceLoader resourceLoader = (application.getResourceLoader() != null) ? application.getResourceLoader()
				: new DefaultResourceLoader(null);
		TestPropertySourceUtils.addPropertiesFilesToEnvironment(environment, resourceLoader,
				config.getPropertySourceLocations());
		TestPropertySourceUtils.addInlinedPropertiesToEnvironment(environment, getInlinedProperties(config));
		application.setEnvironment(environment);
		List<ApplicationContextInitializer<?>> initializers = getInitializers(config, application);
		if (config instanceof WebMergedContextConfiguration) {
			application.setWebApplicationType(WebApplicationType.SERVLET);
			if (!isEmbeddedWebEnvironment(config)) {
				new WebConfigurer().configure(config, application, initializers);
			}
		}
		else if (config instanceof ReactiveWebMergedContextConfiguration) {
			application.setWebApplicationType(WebApplicationType.REACTIVE);
			if (!isEmbeddedWebEnvironment(config)) {
				application.setApplicationContextFactory(
						ApplicationContextFactory.of(GenericReactiveWebApplicationContext::new));
			}
		}
		else {
			application.setWebApplicationType(WebApplicationType.NONE);
		}
		application.setInitializers(initializers);
		String[] args = SpringBootTestArgs.get(config.getContextCustomizers());
		return application.run(args);
	}

	/**
	 * Builds new {@link org.springframework.boot.SpringApplication} instance. You can
	 * override this method to add custom behavior
	 * @return {@link org.springframework.boot.SpringApplication} instance
	 */
	protected SpringApplication getSpringApplication() {
		return new SpringApplication();
	}

	/**
	 * Builds a new {@link ConfigurableEnvironment} instance. You can override this method
	 * to return something other than {@link StandardEnvironment} if necessary.
	 * @return a {@link ConfigurableEnvironment} instance
	 */
	protected ConfigurableEnvironment getEnvironment() {
		return new StandardEnvironment();
	}

	private void setActiveProfiles(ConfigurableEnvironment environment, String[] profiles) {
		environment.setActiveProfiles(profiles);
		// Also add as properties to override any application.properties
		String[] pairs = new String[profiles.length];
		for (int i = 0; i < profiles.length; i++) {
			pairs[i] = "spring.profiles.active[" + i + "]=" + profiles[i];
		}
		TestPropertyValues.of(pairs).applyTo(environment);
	}

	protected String[] getInlinedProperties(MergedContextConfiguration config) {
		ArrayList<String> properties = new ArrayList<>();
		// JMX bean names will clash if the same bean is used in multiple contexts
		disableJmx(properties);
		properties.addAll(Arrays.asList(config.getPropertySourceProperties()));
		return StringUtils.toStringArray(properties);
	}

	private void disableJmx(List<String> properties) {
		properties.add("spring.jmx.enabled=false");
	}

	/**
	 * Return the {@link ApplicationContextInitializer initializers} that will be applied
	 * to the context. By default this method will adapt {@link ContextCustomizer context
	 * customizers}, add {@link SpringApplication#getInitializers() application
	 * initializers} and add
	 * {@link MergedContextConfiguration#getContextInitializerClasses() initializers
	 * specified on the test}.
	 * @param config the source context configuration
	 * @param application the application instance
	 * @return the initializers to apply
	 * @since 2.0.0
	 */
	protected List<ApplicationContextInitializer<?>> getInitializers(MergedContextConfiguration config,
			SpringApplication application) {
		List<ApplicationContextInitializer<?>> initializers = new ArrayList<>();
		for (ContextCustomizer contextCustomizer : config.getContextCustomizers()) {
			initializers.add(new ContextCustomizerAdapter(contextCustomizer, config));
		}
		initializers.addAll(application.getInitializers());
		for (Class<? extends ApplicationContextInitializer<?>> initializerClass : config
				.getContextInitializerClasses()) {
			initializers.add(BeanUtils.instantiateClass(initializerClass));
		}
		if (config.getParent() != null) {
			initializers.add(new ParentContextApplicationContextInitializer(config.getParentApplicationContext()));
		}
		return initializers;
	}

	private boolean isEmbeddedWebEnvironment(MergedContextConfiguration config) {
		return MergedAnnotations.from(config.getTestClass(), SearchStrategy.TYPE_HIERARCHY).get(SpringBootTest.class)
				.getValue("webEnvironment", WebEnvironment.class).orElse(WebEnvironment.NONE).isEmbedded();
	}

	@Override
	public void processContextConfiguration(ContextConfigurationAttributes configAttributes) {
		super.processContextConfiguration(configAttributes);
		if (!configAttributes.hasResources()) {
			Class<?>[] defaultConfigClasses = detectDefaultConfigurationClasses(configAttributes.getDeclaringClass());
			configAttributes.setClasses(defaultConfigClasses);
		}
	}

	/**
	 * Detect the default configuration classes for the supplied test class. By default
	 * simply delegates to
	 * {@link AnnotationConfigContextLoaderUtils#detectDefaultConfigurationClasses}.
	 * @param declaringClass the test class that declared {@code @ContextConfiguration}
	 * @return an array of default configuration classes, potentially empty but never
	 * {@code null}
	 * @see AnnotationConfigContextLoaderUtils
	 */
	protected Class<?>[] detectDefaultConfigurationClasses(Class<?> declaringClass) {
		return AnnotationConfigContextLoaderUtils.detectDefaultConfigurationClasses(declaringClass);
	}

	@Override
	public ApplicationContext loadContext(String... locations) throws Exception {
		throw new UnsupportedOperationException(
				"SpringApplicationContextLoader does not support the loadContext(String...) method");
	}

	@Override
	protected String[] getResourceSuffixes() {
		return new String[] { "-context.xml", "Context.groovy" };
	}

	@Override
	protected String getResourceSuffix() {
		throw new IllegalStateException();
	}

	/**
	 * Inner class to configure {@link WebMergedContextConfiguration}.
	 */
	private static class WebConfigurer {

		void configure(MergedContextConfiguration configuration, SpringApplication application,
				List<ApplicationContextInitializer<?>> initializers) {
			WebMergedContextConfiguration webConfiguration = (WebMergedContextConfiguration) configuration;
			addMockServletContext(initializers, webConfiguration);
			application.setApplicationContextFactory((webApplicationType) -> new GenericWebApplicationContext());
		}

		private void addMockServletContext(List<ApplicationContextInitializer<?>> initializers,
				WebMergedContextConfiguration webConfiguration) {
			SpringBootMockServletContext servletContext = new SpringBootMockServletContext(
					webConfiguration.getResourceBasePath());
			initializers.add(0, new ServletContextApplicationContextInitializer(servletContext, true));
		}

	}

	/**
	 * Adapts a {@link ContextCustomizer} to a {@link ApplicationContextInitializer} so
	 * that it can be triggered via {@link SpringApplication}.
	 */
	private static class ContextCustomizerAdapter
			implements ApplicationContextInitializer<ConfigurableApplicationContext> {

		private final ContextCustomizer contextCustomizer;

		private final MergedContextConfiguration config;

		ContextCustomizerAdapter(ContextCustomizer contextCustomizer, MergedContextConfiguration config) {
			this.contextCustomizer = contextCustomizer;
			this.config = config;
		}

		@Override
		public void initialize(ConfigurableApplicationContext applicationContext) {
			this.contextCustomizer.customizeContext(applicationContext, this.config);
		}

	}

	@Order(Ordered.HIGHEST_PRECEDENCE)
	private static class ParentContextApplicationContextInitializer
			implements ApplicationContextInitializer<ConfigurableApplicationContext> {

		private final ApplicationContext parent;

		ParentContextApplicationContextInitializer(ApplicationContext parent) {
			this.parent = parent;
		}

		@Override
		public void initialize(ConfigurableApplicationContext applicationContext) {
			applicationContext.setParent(this.parent);
		}

	}

}
>>>>>>> 6755b480
<|MERGE_RESOLUTION|>--- conflicted
+++ resolved
@@ -1,341 +1,3 @@
-<<<<<<< HEAD
-/*
- * Copyright 2012-2019 the original author or authors.
- *
- * Licensed under the Apache License, Version 2.0 (the "License");
- * you may not use this file except in compliance with the License.
- * You may obtain a copy of the License at
- *
- *      https://www.apache.org/licenses/LICENSE-2.0
- *
- * Unless required by applicable law or agreed to in writing, software
- * distributed under the License is distributed on an "AS IS" BASIS,
- * WITHOUT WARRANTIES OR CONDITIONS OF ANY KIND, either express or implied.
- * See the License for the specific language governing permissions and
- * limitations under the License.
- */
-
-package org.springframework.boot.test.context;
-
-import java.util.ArrayList;
-import java.util.Arrays;
-import java.util.List;
-
-import org.springframework.beans.BeanUtils;
-import org.springframework.boot.SpringApplication;
-import org.springframework.boot.WebApplicationType;
-import org.springframework.boot.context.properties.bind.Bindable;
-import org.springframework.boot.context.properties.bind.Binder;
-import org.springframework.boot.context.properties.source.ConfigurationPropertySource;
-import org.springframework.boot.context.properties.source.MapConfigurationPropertySource;
-import org.springframework.boot.test.context.SpringBootTest.WebEnvironment;
-import org.springframework.boot.test.mock.web.SpringBootMockServletContext;
-import org.springframework.boot.test.util.TestPropertyValues;
-import org.springframework.boot.web.reactive.context.GenericReactiveWebApplicationContext;
-import org.springframework.boot.web.servlet.support.ServletContextApplicationContextInitializer;
-import org.springframework.context.ApplicationContext;
-import org.springframework.context.ApplicationContextInitializer;
-import org.springframework.context.ConfigurableApplicationContext;
-import org.springframework.core.Ordered;
-import org.springframework.core.SpringVersion;
-import org.springframework.core.annotation.MergedAnnotations;
-import org.springframework.core.annotation.MergedAnnotations.SearchStrategy;
-import org.springframework.core.annotation.Order;
-import org.springframework.core.env.ConfigurableEnvironment;
-import org.springframework.core.env.StandardEnvironment;
-import org.springframework.core.io.DefaultResourceLoader;
-import org.springframework.core.io.ResourceLoader;
-import org.springframework.test.context.ContextConfigurationAttributes;
-import org.springframework.test.context.ContextCustomizer;
-import org.springframework.test.context.ContextLoader;
-import org.springframework.test.context.MergedContextConfiguration;
-import org.springframework.test.context.support.AbstractContextLoader;
-import org.springframework.test.context.support.AnnotationConfigContextLoaderUtils;
-import org.springframework.test.context.support.TestPropertySourceUtils;
-import org.springframework.test.context.web.WebMergedContextConfiguration;
-import org.springframework.util.Assert;
-import org.springframework.util.ObjectUtils;
-import org.springframework.util.StringUtils;
-import org.springframework.web.context.support.GenericWebApplicationContext;
-
-/**
- * A {@link ContextLoader} that can be used to test Spring Boot applications (those that
- * normally startup using {@link SpringApplication}). Although this loader can be used
- * directly, most test will instead want to use it with
- * {@link SpringBootTest @SpringBootTest}.
- * <p>
- * The loader supports both standard {@link MergedContextConfiguration} as well as
- * {@link WebMergedContextConfiguration}. If {@link WebMergedContextConfiguration} is used
- * the context will either use a mock servlet environment, or start the full embedded web
- * server.
- * <p>
- * If {@code @ActiveProfiles} are provided in the test class they will be used to create
- * the application context.
- *
- * @author Dave Syer
- * @author Phillip Webb
- * @author Andy Wilkinson
- * @author Stephane Nicoll
- * @author Madhura Bhave
- * @since 1.4.0
- * @see SpringBootTest
- */
-public class SpringBootContextLoader extends AbstractContextLoader {
-
-	private static final String[] NO_ARGS = new String[0];
-
-	@Override
-	public ApplicationContext loadContext(MergedContextConfiguration config) throws Exception {
-		Class<?>[] configClasses = config.getClasses();
-		String[] configLocations = config.getLocations();
-		Assert.state(!ObjectUtils.isEmpty(configClasses) || !ObjectUtils.isEmpty(configLocations),
-				() -> "No configuration classes " + "or locations found in @SpringApplicationConfiguration. "
-						+ "For default configuration detection to work you need " + "Spring 4.0.3 or better (found "
-						+ SpringVersion.getVersion() + ").");
-		SpringApplication application = getSpringApplication();
-		application.setMainApplicationClass(config.getTestClass());
-		application.addPrimarySources(Arrays.asList(configClasses));
-		application.getSources().addAll(Arrays.asList(configLocations));
-		ConfigurableEnvironment environment = getEnvironment();
-		if (!ObjectUtils.isEmpty(config.getActiveProfiles())) {
-			setActiveProfiles(environment, config.getActiveProfiles());
-		}
-		ResourceLoader resourceLoader = (application.getResourceLoader() != null) ? application.getResourceLoader()
-				: new DefaultResourceLoader(getClass().getClassLoader());
-		TestPropertySourceUtils.addPropertiesFilesToEnvironment(environment, resourceLoader,
-				config.getPropertySourceLocations());
-		TestPropertySourceUtils.addInlinedPropertiesToEnvironment(environment, getInlinedProperties(config));
-		application.setEnvironment(environment);
-		List<ApplicationContextInitializer<?>> initializers = getInitializers(config, application);
-		if (config instanceof WebMergedContextConfiguration) {
-			application.setWebApplicationType(WebApplicationType.SERVLET);
-			if (!isEmbeddedWebEnvironment(config)) {
-				new WebConfigurer().configure(config, application, initializers);
-			}
-		}
-		else if (config instanceof ReactiveWebMergedContextConfiguration) {
-			application.setWebApplicationType(WebApplicationType.REACTIVE);
-			if (!isEmbeddedWebEnvironment(config)) {
-				new ReactiveWebConfigurer().configure(application);
-			}
-		}
-		else {
-			application.setWebApplicationType(WebApplicationType.NONE);
-		}
-		application.setInitializers(initializers);
-		return application.run(getArgs(config));
-	}
-
-	/**
-	 * Builds new {@link org.springframework.boot.SpringApplication} instance. You can
-	 * override this method to add custom behavior
-	 * @return {@link org.springframework.boot.SpringApplication} instance
-	 */
-	protected SpringApplication getSpringApplication() {
-		return new SpringApplication();
-	}
-
-	/**
-	 * Builds a new {@link ConfigurableEnvironment} instance. You can override this method
-	 * to return something other than {@link StandardEnvironment} if necessary.
-	 * @return a {@link ConfigurableEnvironment} instance
-	 */
-	protected ConfigurableEnvironment getEnvironment() {
-		return new StandardEnvironment();
-	}
-
-	/**
-	 * Return the application arguments to use. If no arguments are available, return an
-	 * empty array.
-	 * @param config the source context configuration
-	 * @return the application arguments to use
-	 * @see SpringApplication#run(String...)
-	 */
-	protected String[] getArgs(MergedContextConfiguration config) {
-		return MergedAnnotations.from(config.getTestClass(), SearchStrategy.EXHAUSTIVE).get(SpringBootTest.class)
-				.getValue("args", String[].class).orElse(NO_ARGS);
-	}
-
-	private void setActiveProfiles(ConfigurableEnvironment environment, String[] profiles) {
-		TestPropertyValues.of("spring.profiles.active=" + StringUtils.arrayToCommaDelimitedString(profiles))
-				.applyTo(environment);
-	}
-
-	protected String[] getInlinedProperties(MergedContextConfiguration config) {
-		ArrayList<String> properties = new ArrayList<>();
-		// JMX bean names will clash if the same bean is used in multiple contexts
-		disableJmx(properties);
-		properties.addAll(Arrays.asList(config.getPropertySourceProperties()));
-		if (!isEmbeddedWebEnvironment(config) && !hasCustomServerPort(properties)) {
-			properties.add("server.port=-1");
-		}
-		return StringUtils.toStringArray(properties);
-	}
-
-	private void disableJmx(List<String> properties) {
-		properties.add("spring.jmx.enabled=false");
-	}
-
-	private boolean hasCustomServerPort(List<String> properties) {
-		Binder binder = new Binder(convertToConfigurationPropertySource(properties));
-		return binder.bind("server.port", Bindable.of(String.class)).isBound();
-	}
-
-	private ConfigurationPropertySource convertToConfigurationPropertySource(List<String> properties) {
-		return new MapConfigurationPropertySource(
-				TestPropertySourceUtils.convertInlinedPropertiesToMap(StringUtils.toStringArray(properties)));
-	}
-
-	/**
-	 * Return the {@link ApplicationContextInitializer initializers} that will be applied
-	 * to the context. By default this method will adapt {@link ContextCustomizer context
-	 * customizers}, add {@link SpringApplication#getInitializers() application
-	 * initializers} and add
-	 * {@link MergedContextConfiguration#getContextInitializerClasses() initializers
-	 * specified on the test}.
-	 * @param config the source context configuration
-	 * @param application the application instance
-	 * @return the initializers to apply
-	 * @since 2.0.0
-	 */
-	protected List<ApplicationContextInitializer<?>> getInitializers(MergedContextConfiguration config,
-			SpringApplication application) {
-		List<ApplicationContextInitializer<?>> initializers = new ArrayList<>();
-		for (ContextCustomizer contextCustomizer : config.getContextCustomizers()) {
-			initializers.add(new ContextCustomizerAdapter(contextCustomizer, config));
-		}
-		initializers.addAll(application.getInitializers());
-		for (Class<? extends ApplicationContextInitializer<?>> initializerClass : config
-				.getContextInitializerClasses()) {
-			initializers.add(BeanUtils.instantiateClass(initializerClass));
-		}
-		if (config.getParent() != null) {
-			initializers.add(new ParentContextApplicationContextInitializer(config.getParentApplicationContext()));
-		}
-		return initializers;
-	}
-
-	private boolean isEmbeddedWebEnvironment(MergedContextConfiguration config) {
-		return MergedAnnotations.from(config.getTestClass(), SearchStrategy.EXHAUSTIVE).get(SpringBootTest.class)
-				.getValue("webEnvironment", WebEnvironment.class).orElse(WebEnvironment.NONE).isEmbedded();
-	}
-
-	@Override
-	public void processContextConfiguration(ContextConfigurationAttributes configAttributes) {
-		super.processContextConfiguration(configAttributes);
-		if (!configAttributes.hasResources()) {
-			Class<?>[] defaultConfigClasses = detectDefaultConfigurationClasses(configAttributes.getDeclaringClass());
-			configAttributes.setClasses(defaultConfigClasses);
-		}
-	}
-
-	/**
-	 * Detect the default configuration classes for the supplied test class. By default
-	 * simply delegates to
-	 * {@link AnnotationConfigContextLoaderUtils#detectDefaultConfigurationClasses}.
-	 * @param declaringClass the test class that declared {@code @ContextConfiguration}
-	 * @return an array of default configuration classes, potentially empty but never
-	 * {@code null}
-	 * @see AnnotationConfigContextLoaderUtils
-	 */
-	protected Class<?>[] detectDefaultConfigurationClasses(Class<?> declaringClass) {
-		return AnnotationConfigContextLoaderUtils.detectDefaultConfigurationClasses(declaringClass);
-	}
-
-	@Override
-	public ApplicationContext loadContext(String... locations) throws Exception {
-		throw new UnsupportedOperationException(
-				"SpringApplicationContextLoader " + "does not support the loadContext(String...) method");
-	}
-
-	@Override
-	protected String[] getResourceSuffixes() {
-		return new String[] { "-context.xml", "Context.groovy" };
-	}
-
-	@Override
-	protected String getResourceSuffix() {
-		throw new IllegalStateException();
-	}
-
-	/**
-	 * Inner class to configure {@link WebMergedContextConfiguration}.
-	 */
-	private static class WebConfigurer {
-
-		private static final Class<GenericWebApplicationContext> WEB_CONTEXT_CLASS = GenericWebApplicationContext.class;
-
-		void configure(MergedContextConfiguration configuration, SpringApplication application,
-				List<ApplicationContextInitializer<?>> initializers) {
-			WebMergedContextConfiguration webConfiguration = (WebMergedContextConfiguration) configuration;
-			addMockServletContext(initializers, webConfiguration);
-			application.setApplicationContextClass(WEB_CONTEXT_CLASS);
-		}
-
-		private void addMockServletContext(List<ApplicationContextInitializer<?>> initializers,
-				WebMergedContextConfiguration webConfiguration) {
-			SpringBootMockServletContext servletContext = new SpringBootMockServletContext(
-					webConfiguration.getResourceBasePath());
-			initializers.add(0, new ServletContextApplicationContextInitializer(servletContext, true));
-		}
-
-	}
-
-	/**
-	 * Inner class to configure {@link ReactiveWebMergedContextConfiguration}.
-	 */
-	private static class ReactiveWebConfigurer {
-
-		private static final Class<GenericReactiveWebApplicationContext> WEB_CONTEXT_CLASS = GenericReactiveWebApplicationContext.class;
-
-		void configure(SpringApplication application) {
-			application.setApplicationContextClass(WEB_CONTEXT_CLASS);
-		}
-
-	}
-
-	/**
-	 * Adapts a {@link ContextCustomizer} to a {@link ApplicationContextInitializer} so
-	 * that it can be triggered via {@link SpringApplication}.
-	 */
-	private static class ContextCustomizerAdapter
-			implements ApplicationContextInitializer<ConfigurableApplicationContext> {
-
-		private final ContextCustomizer contextCustomizer;
-
-		private final MergedContextConfiguration config;
-
-		ContextCustomizerAdapter(ContextCustomizer contextCustomizer, MergedContextConfiguration config) {
-			this.contextCustomizer = contextCustomizer;
-			this.config = config;
-		}
-
-		@Override
-		public void initialize(ConfigurableApplicationContext applicationContext) {
-			this.contextCustomizer.customizeContext(applicationContext, this.config);
-		}
-
-	}
-
-	@Order(Ordered.HIGHEST_PRECEDENCE)
-	private static class ParentContextApplicationContextInitializer
-			implements ApplicationContextInitializer<ConfigurableApplicationContext> {
-
-		private final ApplicationContext parent;
-
-		ParentContextApplicationContextInitializer(ApplicationContext parent) {
-			this.parent = parent;
-		}
-
-		@Override
-		public void initialize(ConfigurableApplicationContext applicationContext) {
-			applicationContext.setParent(this.parent);
-		}
-
-	}
-
-}
-=======
 /*
  * Copyright 2012-2020 the original author or authors.
  *
@@ -634,5 +296,4 @@
 
 	}
 
-}
->>>>>>> 6755b480
+}