/*
 * Copyright 2012-2023 the original author or authors.
 *
 * Licensed under the Apache License, Version 2.0 (the "License");
 * you may not use this file except in compliance with the License.
 * You may obtain a copy of the License at
 *
 *      https://www.apache.org/licenses/LICENSE-2.0
 *
 * Unless required by applicable law or agreed to in writing, software
 * distributed under the License is distributed on an "AS IS" BASIS,
 * WITHOUT WARRANTIES OR CONDITIONS OF ANY KIND, either express or implied.
 * See the License for the specific language governing permissions and
 * limitations under the License.
 */

package org.springframework.boot.test.context;

import java.util.ArrayList;
import java.util.Arrays;
import java.util.HashSet;
import java.util.LinkedHashSet;
import java.util.List;
import java.util.Set;

import org.apache.commons.logging.Log;
import org.apache.commons.logging.LogFactory;

import org.springframework.boot.SpringBootConfiguration;
import org.springframework.boot.WebApplicationType;
import org.springframework.boot.context.properties.bind.Bindable;
import org.springframework.boot.context.properties.bind.Binder;
import org.springframework.boot.context.properties.source.ConfigurationPropertySource;
import org.springframework.boot.context.properties.source.MapConfigurationPropertySource;
import org.springframework.boot.test.context.SpringBootTest.WebEnvironment;
import org.springframework.core.annotation.AnnotationUtils;
import org.springframework.core.annotation.MergedAnnotation;
import org.springframework.core.annotation.MergedAnnotations;
import org.springframework.core.annotation.MergedAnnotations.SearchStrategy;
import org.springframework.core.env.Environment;
import org.springframework.core.io.support.SpringFactoriesLoader;
import org.springframework.test.context.ContextConfiguration;
import org.springframework.test.context.ContextConfigurationAttributes;
import org.springframework.test.context.ContextCustomizer;
import org.springframework.test.context.ContextHierarchy;
import org.springframework.test.context.ContextLoader;
import org.springframework.test.context.MergedContextConfiguration;
import org.springframework.test.context.TestContext;
import org.springframework.test.context.TestContextAnnotationUtils;
import org.springframework.test.context.TestContextBootstrapper;
import org.springframework.test.context.TestExecutionListener;
import org.springframework.test.context.aot.AotTestAttributes;
import org.springframework.test.context.support.DefaultTestContextBootstrapper;
import org.springframework.test.context.support.TestPropertySourceUtils;
import org.springframework.test.context.web.WebAppConfiguration;
import org.springframework.test.context.web.WebMergedContextConfiguration;
import org.springframework.util.Assert;
import org.springframework.util.ClassUtils;
import org.springframework.util.ObjectUtils;
import org.springframework.util.StringUtils;

/**
 * {@link TestContextBootstrapper} for Spring Boot. Provides support for
 * {@link SpringBootTest @SpringBootTest} and may also be used directly or subclassed.
 * Provides the following features over and above {@link DefaultTestContextBootstrapper}:
 * <ul>
 * <li>Uses {@link SpringBootContextLoader} as the
 * {@link #getDefaultContextLoaderClass(Class) default context loader}.</li>
 * <li>Automatically searches for a
 * {@link SpringBootConfiguration @SpringBootConfiguration} when required.</li>
 * <li>Allows custom {@link Environment} {@link #getProperties(Class)} to be defined.</li>
 * <li>Provides support for different {@link WebEnvironment webEnvironment} modes.</li>
 * </ul>
 *
 * @author Phillip Webb
 * @author Andy Wilkinson
 * @author Brian Clozel
 * @author Madhura Bhave
 * @author Lorenzo Dee
 * @since 1.4.0
 * @see SpringBootTest
 * @see TestConfiguration
 */
public class SpringBootTestContextBootstrapper extends DefaultTestContextBootstrapper {

	private static final String[] WEB_ENVIRONMENT_CLASSES = { "jakarta.servlet.Servlet",
			"org.springframework.web.context.ConfigurableWebApplicationContext" };

	private static final String REACTIVE_WEB_ENVIRONMENT_CLASS = "org.springframework."
			+ "web.reactive.DispatcherHandler";

	private static final String MVC_WEB_ENVIRONMENT_CLASS = "org.springframework.web.servlet.DispatcherServlet";

	private static final String JERSEY_WEB_ENVIRONMENT_CLASS = "org.glassfish.jersey.server.ResourceConfig";

	private static final String ACTIVATE_SERVLET_LISTENER = "org.springframework.test."
			+ "context.web.ServletTestExecutionListener.activateListener";

	private static final Log logger = LogFactory.getLog(SpringBootTestContextBootstrapper.class);

	private final AotTestAttributes aotTestAttributes;

	public SpringBootTestContextBootstrapper() {
		this(AotTestAttributes.getInstance());
	}

	SpringBootTestContextBootstrapper(AotTestAttributes aotTestAttributes) {
		this.aotTestAttributes = aotTestAttributes;
	}

	@Override
	public TestContext buildTestContext() {
		TestContext context = super.buildTestContext();
		verifyConfiguration(context.getTestClass());
		WebEnvironment webEnvironment = getWebEnvironment(context.getTestClass());
		if (webEnvironment == WebEnvironment.MOCK && deduceWebApplicationType() == WebApplicationType.SERVLET) {
			context.setAttribute(ACTIVATE_SERVLET_LISTENER, true);
		}
		else if (webEnvironment != null && webEnvironment.isEmbedded()) {
			context.setAttribute(ACTIVATE_SERVLET_LISTENER, false);
		}
		return context;
	}

	@Override
	@SuppressWarnings("removal")
	protected List<TestExecutionListener> getDefaultTestExecutionListeners() {
		List<TestExecutionListener> listeners = new ArrayList<>(super.getDefaultTestExecutionListeners());
		List<DefaultTestExecutionListenersPostProcessor> postProcessors = SpringFactoriesLoader
			.loadFactories(DefaultTestExecutionListenersPostProcessor.class, getClass().getClassLoader());
		for (DefaultTestExecutionListenersPostProcessor postProcessor : postProcessors) {
			listeners = postProcessor.postProcessDefaultTestExecutionListeners(listeners);
		}
		return listeners;
	}

	@Override
	protected ContextLoader resolveContextLoader(Class<?> testClass,
			List<ContextConfigurationAttributes> configAttributesList) {
		Class<?>[] classes = getClasses(testClass);
		if (!ObjectUtils.isEmpty(classes)) {
			for (ContextConfigurationAttributes configAttributes : configAttributesList) {
				addConfigAttributesClasses(configAttributes, classes);
			}
		}
		return super.resolveContextLoader(testClass, configAttributesList);
	}

	private void addConfigAttributesClasses(ContextConfigurationAttributes configAttributes, Class<?>[] classes) {
		Set<Class<?>> combined = new LinkedHashSet<>(Arrays.asList(classes));
		if (configAttributes.getClasses() != null) {
			combined.addAll(Arrays.asList(configAttributes.getClasses()));
		}
		configAttributes.setClasses(ClassUtils.toClassArray(combined));
	}

	@Override
	protected Class<? extends ContextLoader> getDefaultContextLoaderClass(Class<?> testClass) {
		return SpringBootContextLoader.class;
	}

	@Override
	protected MergedContextConfiguration processMergedContextConfiguration(MergedContextConfiguration mergedConfig) {
		Class<?>[] classes = getOrFindConfigurationClasses(mergedConfig);
		List<String> propertySourceProperties = getAndProcessPropertySourceProperties(mergedConfig);
		mergedConfig = createModifiedConfig(mergedConfig, classes, StringUtils.toStringArray(propertySourceProperties));
		WebEnvironment webEnvironment = getWebEnvironment(mergedConfig.getTestClass());
		if (webEnvironment != null && isWebEnvironmentSupported(mergedConfig)) {
			WebApplicationType webApplicationType = getWebApplicationType(mergedConfig);
			if (webApplicationType == WebApplicationType.SERVLET
					&& (webEnvironment.isEmbedded() || webEnvironment == WebEnvironment.MOCK)) {
				mergedConfig = new WebMergedContextConfiguration(mergedConfig, determineResourceBasePath(mergedConfig));
			}
			else if (webApplicationType == WebApplicationType.REACTIVE
					&& (webEnvironment.isEmbedded() || webEnvironment == WebEnvironment.MOCK)) {
				return new ReactiveWebMergedContextConfiguration(mergedConfig);
			}
		}
		return mergedConfig;
	}

	private WebApplicationType getWebApplicationType(MergedContextConfiguration configuration) {
		ConfigurationPropertySource source = new MapConfigurationPropertySource(
				TestPropertySourceUtils.convertInlinedPropertiesToMap(configuration.getPropertySourceProperties()));
		Binder binder = new Binder(source);
		return binder.bind("spring.main.web-application-type", Bindable.of(WebApplicationType.class))
			.orElseGet(this::deduceWebApplicationType);
	}

	private WebApplicationType deduceWebApplicationType() {
		if (ClassUtils.isPresent(REACTIVE_WEB_ENVIRONMENT_CLASS, null)
				&& !ClassUtils.isPresent(MVC_WEB_ENVIRONMENT_CLASS, null)
				&& !ClassUtils.isPresent(JERSEY_WEB_ENVIRONMENT_CLASS, null)) {
			return WebApplicationType.REACTIVE;
		}
		for (String className : WEB_ENVIRONMENT_CLASSES) {
			if (!ClassUtils.isPresent(className, null)) {
				return WebApplicationType.NONE;
			}
		}
		return WebApplicationType.SERVLET;
	}

	/**
	 * Determines the resource base path for web applications using the value of
	 * {@link WebAppConfiguration @WebAppConfiguration}, if any, on the test class of the
	 * given {@code configuration}. Defaults to {@code src/main/webapp} in its absence.
	 * @param configuration the configuration to examine
	 * @return the resource base path
	 * @since 2.1.6
	 */
	protected String determineResourceBasePath(MergedContextConfiguration configuration) {
		return MergedAnnotations.from(configuration.getTestClass(), SearchStrategy.TYPE_HIERARCHY)
			.get(WebAppConfiguration.class)
			.getValue(MergedAnnotation.VALUE, String.class)
			.orElse("src/main/webapp");
	}

	private boolean isWebEnvironmentSupported(MergedContextConfiguration mergedConfig) {
		Class<?> testClass = mergedConfig.getTestClass();
		ContextHierarchy hierarchy = AnnotationUtils.getAnnotation(testClass, ContextHierarchy.class);
		if (hierarchy == null || hierarchy.value().length == 0) {
			return true;
		}
		ContextConfiguration[] configurations = hierarchy.value();
		return isFromConfiguration(mergedConfig, configurations[configurations.length - 1]);
	}

	private boolean isFromConfiguration(MergedContextConfiguration candidateConfig,
			ContextConfiguration configuration) {
		ContextConfigurationAttributes attributes = new ContextConfigurationAttributes(candidateConfig.getTestClass(),
				configuration);
		Set<Class<?>> configurationClasses = new HashSet<>(Arrays.asList(attributes.getClasses()));
		for (Class<?> candidate : candidateConfig.getClasses()) {
			if (configurationClasses.contains(candidate)) {
				return true;
			}
		}
		return false;
	}

	protected Class<?>[] getOrFindConfigurationClasses(MergedContextConfiguration mergedConfig) {
		Class<?>[] classes = mergedConfig.getClasses();
		if (containsNonTestComponent(classes) || mergedConfig.hasLocations()) {
			return classes;
		}
<<<<<<< HEAD
		Class<?> found = findConfigurationClass(mergedConfig.getTestClass());
=======
		Class<?> found = new AnnotatedClassFinder(SpringBootConfiguration.class)
			.findFromClass(mergedConfig.getTestClass());
		Assert.state(found != null, "Unable to find a @SpringBootConfiguration, you need to use "
				+ "@ContextConfiguration or @SpringBootTest(classes=...) with your test");
>>>>>>> df5898a1
		logger.info("Found @SpringBootConfiguration " + found.getName() + " for test " + mergedConfig.getTestClass());
		return merge(found, classes);
	}

	private Class<?> findConfigurationClass(Class<?> testClass) {
		String propertyName = "%s.SpringBootConfiguration.%s"
				.formatted(SpringBootTestContextBootstrapper.class.getName(), testClass.getName());
		String foundClassName = this.aotTestAttributes.getString(propertyName);
		if (foundClassName != null) {
			return ClassUtils.resolveClassName(foundClassName, testClass.getClassLoader());
		}
		Class<?> found = new AnnotatedClassFinder(SpringBootConfiguration.class).findFromClass(testClass);
		Assert.state(found != null, "Unable to find a @SpringBootConfiguration, you need to use "
				+ "@ContextConfiguration or @SpringBootTest(classes=...) with your test");
		this.aotTestAttributes.setAttribute(propertyName, found.getName());
		return found;
	}

	private boolean containsNonTestComponent(Class<?>[] classes) {
		for (Class<?> candidate : classes) {
			if (!MergedAnnotations.from(candidate, SearchStrategy.INHERITED_ANNOTATIONS)
				.isPresent(TestConfiguration.class)) {
				return true;
			}
		}
		return false;
	}

	private Class<?>[] merge(Class<?> head, Class<?>[] existing) {
		Class<?>[] result = new Class<?>[existing.length + 1];
		result[0] = head;
		System.arraycopy(existing, 0, result, 1, existing.length);
		return result;
	}

	private List<String> getAndProcessPropertySourceProperties(MergedContextConfiguration mergedConfig) {
		List<String> propertySourceProperties = new ArrayList<>(
				Arrays.asList(mergedConfig.getPropertySourceProperties()));
		String differentiator = getDifferentiatorPropertySourceProperty();
		if (differentiator != null) {
			propertySourceProperties.add(differentiator);
		}
		processPropertySourceProperties(mergedConfig, propertySourceProperties);
		return propertySourceProperties;
	}

	/**
	 * Return a "differentiator" property to ensure that there is something to
	 * differentiate regular tests and bootstrapped tests. Without this property a cached
	 * context could be returned that wasn't created by this bootstrapper. By default uses
	 * the bootstrapper class as a property.
	 * @return the differentiator or {@code null}
	 */
	protected String getDifferentiatorPropertySourceProperty() {
		return getClass().getName() + "=true";
	}

	/**
	 * Post process the property source properties, adding or removing elements as
	 * required.
	 * @param mergedConfig the merged context configuration
	 * @param propertySourceProperties the property source properties to process
	 */
	protected void processPropertySourceProperties(MergedContextConfiguration mergedConfig,
			List<String> propertySourceProperties) {
		Class<?> testClass = mergedConfig.getTestClass();
		String[] properties = getProperties(testClass);
		if (!ObjectUtils.isEmpty(properties)) {
			// Added first so that inlined properties from @TestPropertySource take
			// precedence
			propertySourceProperties.addAll(0, Arrays.asList(properties));
		}
		WebEnvironment webEnvironment = getWebEnvironment(testClass);
		if (webEnvironment == WebEnvironment.RANDOM_PORT) {
			propertySourceProperties.add("server.port=0");
		}
		else if (webEnvironment == WebEnvironment.NONE) {
			propertySourceProperties.add("spring.main.web-application-type=none");
		}
	}

	/**
	 * Return the {@link WebEnvironment} type for this test or null if undefined.
	 * @param testClass the source test class
	 * @return the {@link WebEnvironment} or {@code null}
	 */
	protected WebEnvironment getWebEnvironment(Class<?> testClass) {
		SpringBootTest annotation = getAnnotation(testClass);
		return (annotation != null) ? annotation.webEnvironment() : null;
	}

	protected Class<?>[] getClasses(Class<?> testClass) {
		SpringBootTest annotation = getAnnotation(testClass);
		return (annotation != null) ? annotation.classes() : null;
	}

	protected String[] getProperties(Class<?> testClass) {
		SpringBootTest annotation = getAnnotation(testClass);
		return (annotation != null) ? annotation.properties() : null;
	}

	protected SpringBootTest getAnnotation(Class<?> testClass) {
		return TestContextAnnotationUtils.findMergedAnnotation(testClass, SpringBootTest.class);
	}

	protected void verifyConfiguration(Class<?> testClass) {
		SpringBootTest springBootTest = getAnnotation(testClass);
		if (springBootTest != null && isListeningOnPort(springBootTest.webEnvironment())
				&& MergedAnnotations.from(testClass, SearchStrategy.INHERITED_ANNOTATIONS)
					.isPresent(WebAppConfiguration.class)) {
			throw new IllegalStateException("@WebAppConfiguration should only be used "
					+ "with @SpringBootTest when @SpringBootTest is configured with a "
					+ "mock web environment. Please remove @WebAppConfiguration or reconfigure @SpringBootTest.");
		}
	}

	private boolean isListeningOnPort(WebEnvironment webEnvironment) {
		return webEnvironment == WebEnvironment.DEFINED_PORT || webEnvironment == WebEnvironment.RANDOM_PORT;
	}

	/**
	 * Create a new {@link MergedContextConfiguration} with different classes.
	 * @param mergedConfig the source config
	 * @param classes the replacement classes
	 * @return a new {@link MergedContextConfiguration}
	 */
	protected final MergedContextConfiguration createModifiedConfig(MergedContextConfiguration mergedConfig,
			Class<?>[] classes) {
		return createModifiedConfig(mergedConfig, classes, mergedConfig.getPropertySourceProperties());
	}

	/**
	 * Create a new {@link MergedContextConfiguration} with different classes and
	 * properties.
	 * @param mergedConfig the source config
	 * @param classes the replacement classes
	 * @param propertySourceProperties the replacement properties
	 * @return a new {@link MergedContextConfiguration}
	 */
	protected final MergedContextConfiguration createModifiedConfig(MergedContextConfiguration mergedConfig,
			Class<?>[] classes, String[] propertySourceProperties) {
		Set<ContextCustomizer> contextCustomizers = new LinkedHashSet<>(mergedConfig.getContextCustomizers());
		contextCustomizers.add(new SpringBootTestAnnotation(mergedConfig.getTestClass()));
		return new MergedContextConfiguration(mergedConfig.getTestClass(), mergedConfig.getLocations(), classes,
				mergedConfig.getContextInitializerClasses(), mergedConfig.getActiveProfiles(),
				mergedConfig.getPropertySourceLocations(), propertySourceProperties, contextCustomizers,
				mergedConfig.getContextLoader(), getCacheAwareContextLoaderDelegate(), mergedConfig.getParent());
	}

}<|MERGE_RESOLUTION|>--- conflicted
+++ resolved
@@ -244,21 +244,14 @@
 		if (containsNonTestComponent(classes) || mergedConfig.hasLocations()) {
 			return classes;
 		}
-<<<<<<< HEAD
 		Class<?> found = findConfigurationClass(mergedConfig.getTestClass());
-=======
-		Class<?> found = new AnnotatedClassFinder(SpringBootConfiguration.class)
-			.findFromClass(mergedConfig.getTestClass());
-		Assert.state(found != null, "Unable to find a @SpringBootConfiguration, you need to use "
-				+ "@ContextConfiguration or @SpringBootTest(classes=...) with your test");
->>>>>>> df5898a1
 		logger.info("Found @SpringBootConfiguration " + found.getName() + " for test " + mergedConfig.getTestClass());
 		return merge(found, classes);
 	}
 
 	private Class<?> findConfigurationClass(Class<?> testClass) {
 		String propertyName = "%s.SpringBootConfiguration.%s"
-				.formatted(SpringBootTestContextBootstrapper.class.getName(), testClass.getName());
+			.formatted(SpringBootTestContextBootstrapper.class.getName(), testClass.getName());
 		String foundClassName = this.aotTestAttributes.getString(propertyName);
 		if (foundClassName != null) {
 			return ClassUtils.resolveClassName(foundClassName, testClass.getClassLoader());
