<<<<<<< HEAD
/*
 * Copyright 2012-2019 the original author or authors.
 *
 * Licensed under the Apache License, Version 2.0 (the "License");
 * you may not use this file except in compliance with the License.
 * You may obtain a copy of the License at
 *
 *      https://www.apache.org/licenses/LICENSE-2.0
 *
 * Unless required by applicable law or agreed to in writing, software
 * distributed under the License is distributed on an "AS IS" BASIS,
 * WITHOUT WARRANTIES OR CONDITIONS OF ANY KIND, either express or implied.
 * See the License for the specific language governing permissions and
 * limitations under the License.
 */

package org.springframework.boot.test.context.filter;

import org.springframework.context.ApplicationContext;
import org.springframework.context.ConfigurableApplicationContext;
import org.springframework.test.context.ContextCustomizer;
import org.springframework.test.context.MergedContextConfiguration;

/**
 * {@link ContextCustomizer} to add the {@link TestTypeExcludeFilter} to the
 * {@link ApplicationContext}.
 *
 * @author Phillip Webb
 */
class ExcludeFilterContextCustomizer implements ContextCustomizer {

	@Override
	public void customizeContext(ConfigurableApplicationContext context,
			MergedContextConfiguration mergedContextConfiguration) {
		context.getBeanFactory().registerSingleton(TestTypeExcludeFilter.class.getName(), new TestTypeExcludeFilter());
	}

	@Override
	public boolean equals(Object obj) {
		if (obj == this) {
			return true;
		}
		if (obj == null || getClass() != obj.getClass()) {
			return false;
		}
		return true;
	}

	@Override
	public int hashCode() {
		return getClass().hashCode();
	}

}
=======
/*
 * Copyright 2012-2019 the original author or authors.
 *
 * Licensed under the Apache License, Version 2.0 (the "License");
 * you may not use this file except in compliance with the License.
 * You may obtain a copy of the License at
 *
 *      https://www.apache.org/licenses/LICENSE-2.0
 *
 * Unless required by applicable law or agreed to in writing, software
 * distributed under the License is distributed on an "AS IS" BASIS,
 * WITHOUT WARRANTIES OR CONDITIONS OF ANY KIND, either express or implied.
 * See the License for the specific language governing permissions and
 * limitations under the License.
 */

package org.springframework.boot.test.context.filter;

import org.springframework.context.ApplicationContext;
import org.springframework.context.ConfigurableApplicationContext;
import org.springframework.test.context.ContextCustomizer;
import org.springframework.test.context.MergedContextConfiguration;

/**
 * {@link ContextCustomizer} to add the {@link TestTypeExcludeFilter} to the
 * {@link ApplicationContext}.
 *
 * @author Phillip Webb
 */
class ExcludeFilterContextCustomizer implements ContextCustomizer {

	@Override
	public void customizeContext(ConfigurableApplicationContext context,
			MergedContextConfiguration mergedContextConfiguration) {
		context.getBeanFactory().registerSingleton(TestTypeExcludeFilter.class.getName(), new TestTypeExcludeFilter());
	}

	@Override
	public boolean equals(Object obj) {
		return (obj != null) && (getClass() == obj.getClass());
	}

	@Override
	public int hashCode() {
		return getClass().hashCode();
	}

}
>>>>>>> 6755b480
<|MERGE_RESOLUTION|>--- conflicted
+++ resolved
@@ -1,59 +1,3 @@
-<<<<<<< HEAD
-/*
- * Copyright 2012-2019 the original author or authors.
- *
- * Licensed under the Apache License, Version 2.0 (the "License");
- * you may not use this file except in compliance with the License.
- * You may obtain a copy of the License at
- *
- *      https://www.apache.org/licenses/LICENSE-2.0
- *
- * Unless required by applicable law or agreed to in writing, software
- * distributed under the License is distributed on an "AS IS" BASIS,
- * WITHOUT WARRANTIES OR CONDITIONS OF ANY KIND, either express or implied.
- * See the License for the specific language governing permissions and
- * limitations under the License.
- */
-
-package org.springframework.boot.test.context.filter;
-
-import org.springframework.context.ApplicationContext;
-import org.springframework.context.ConfigurableApplicationContext;
-import org.springframework.test.context.ContextCustomizer;
-import org.springframework.test.context.MergedContextConfiguration;
-
-/**
- * {@link ContextCustomizer} to add the {@link TestTypeExcludeFilter} to the
- * {@link ApplicationContext}.
- *
- * @author Phillip Webb
- */
-class ExcludeFilterContextCustomizer implements ContextCustomizer {
-
-	@Override
-	public void customizeContext(ConfigurableApplicationContext context,
-			MergedContextConfiguration mergedContextConfiguration) {
-		context.getBeanFactory().registerSingleton(TestTypeExcludeFilter.class.getName(), new TestTypeExcludeFilter());
-	}
-
-	@Override
-	public boolean equals(Object obj) {
-		if (obj == this) {
-			return true;
-		}
-		if (obj == null || getClass() != obj.getClass()) {
-			return false;
-		}
-		return true;
-	}
-
-	@Override
-	public int hashCode() {
-		return getClass().hashCode();
-	}
-
-}
-=======
 /*
  * Copyright 2012-2019 the original author or authors.
  *
@@ -101,5 +45,4 @@
 		return getClass().hashCode();
 	}
 
-}
->>>>>>> 6755b480
+}