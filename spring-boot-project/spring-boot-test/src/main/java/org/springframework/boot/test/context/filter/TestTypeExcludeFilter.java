<<<<<<< HEAD
/*
 * Copyright 2012-2019 the original author or authors.
 *
 * Licensed under the Apache License, Version 2.0 (the "License");
 * you may not use this file except in compliance with the License.
 * You may obtain a copy of the License at
 *
 *      https://www.apache.org/licenses/LICENSE-2.0
 *
 * Unless required by applicable law or agreed to in writing, software
 * distributed under the License is distributed on an "AS IS" BASIS,
 * WITHOUT WARRANTIES OR CONDITIONS OF ANY KIND, either express or implied.
 * See the License for the specific language governing permissions and
 * limitations under the License.
 */

package org.springframework.boot.test.context.filter;

import java.io.IOException;

import org.springframework.boot.context.TypeExcludeFilter;
import org.springframework.boot.test.context.TestComponent;
import org.springframework.core.type.classreading.MetadataReader;
import org.springframework.core.type.classreading.MetadataReaderFactory;

/**
 * {@link TypeExcludeFilter} to exclude classes annotated with
 * {@link TestComponent @TestComponent} as well as inner-classes of tests.
 *
 * @author Phillip Webb
 * @author Andy Wilkinson
 */
class TestTypeExcludeFilter extends TypeExcludeFilter {

	private static final String[] CLASS_ANNOTATIONS = { "org.junit.runner.RunWith",
			"org.junit.jupiter.api.extension.ExtendWith", "org.testng.annotations.Test" };

	private static final String[] METHOD_ANNOTATIONS = { "org.junit.Test",
			"org.junit.platform.commons.annotation.Testable", "org.testng.annotations.Test" };

	@Override
	public boolean match(MetadataReader metadataReader, MetadataReaderFactory metadataReaderFactory)
			throws IOException {
		if (isTestConfiguration(metadataReader)) {
			return true;
		}
		if (isTestClass(metadataReader)) {
			return true;
		}
		String enclosing = metadataReader.getClassMetadata().getEnclosingClassName();
		if (enclosing != null) {
			try {
				if (match(metadataReaderFactory.getMetadataReader(enclosing), metadataReaderFactory)) {
					return true;
				}
			}
			catch (Exception ex) {
				// Ignore
			}
		}
		return false;
	}

	private boolean isTestConfiguration(MetadataReader metadataReader) {
		return (metadataReader.getAnnotationMetadata().isAnnotated(TestComponent.class.getName()));
	}

	private boolean isTestClass(MetadataReader metadataReader) {
		for (String annotation : CLASS_ANNOTATIONS) {
			if (metadataReader.getAnnotationMetadata().hasAnnotation(annotation)) {
				return true;
			}

		}
		for (String annotation : METHOD_ANNOTATIONS) {
			if (metadataReader.getAnnotationMetadata().hasAnnotatedMethods(annotation)) {
				return true;
			}
		}
		return false;
	}

}
=======
/*
 * Copyright 2012-2020 the original author or authors.
 *
 * Licensed under the Apache License, Version 2.0 (the "License");
 * you may not use this file except in compliance with the License.
 * You may obtain a copy of the License at
 *
 *      https://www.apache.org/licenses/LICENSE-2.0
 *
 * Unless required by applicable law or agreed to in writing, software
 * distributed under the License is distributed on an "AS IS" BASIS,
 * WITHOUT WARRANTIES OR CONDITIONS OF ANY KIND, either express or implied.
 * See the License for the specific language governing permissions and
 * limitations under the License.
 */

package org.springframework.boot.test.context.filter;

import java.io.IOException;

import org.springframework.boot.context.TypeExcludeFilter;
import org.springframework.boot.test.context.TestComponent;
import org.springframework.core.type.classreading.MetadataReader;
import org.springframework.core.type.classreading.MetadataReaderFactory;

/**
 * {@link TypeExcludeFilter} to exclude classes annotated with
 * {@link TestComponent @TestComponent} as well as inner-classes of tests.
 *
 * @author Phillip Webb
 * @author Andy Wilkinson
 */
class TestTypeExcludeFilter extends TypeExcludeFilter {

	private static final String[] CLASS_ANNOTATIONS = { "org.junit.runner.RunWith",
			"org.junit.jupiter.api.extension.ExtendWith", "org.junit.platform.commons.annotation.Testable",
			"org.testng.annotations.Test" };

	private static final String[] METHOD_ANNOTATIONS = { "org.junit.Test",
			"org.junit.platform.commons.annotation.Testable", "org.testng.annotations.Test" };

	@Override
	public boolean match(MetadataReader metadataReader, MetadataReaderFactory metadataReaderFactory)
			throws IOException {
		if (isTestConfiguration(metadataReader)) {
			return true;
		}
		if (isTestClass(metadataReader)) {
			return true;
		}
		String enclosing = metadataReader.getClassMetadata().getEnclosingClassName();
		if (enclosing != null) {
			try {
				if (match(metadataReaderFactory.getMetadataReader(enclosing), metadataReaderFactory)) {
					return true;
				}
			}
			catch (Exception ex) {
				// Ignore
			}
		}
		return false;
	}

	@Override
	public boolean equals(Object obj) {
		return (obj != null) && (getClass() == obj.getClass());
	}

	@Override
	public int hashCode() {
		return getClass().hashCode();
	}

	private boolean isTestConfiguration(MetadataReader metadataReader) {
		return (metadataReader.getAnnotationMetadata().isAnnotated(TestComponent.class.getName()));
	}

	private boolean isTestClass(MetadataReader metadataReader) {
		for (String annotation : CLASS_ANNOTATIONS) {
			if (metadataReader.getAnnotationMetadata().hasAnnotation(annotation)) {
				return true;
			}

		}
		for (String annotation : METHOD_ANNOTATIONS) {
			if (metadataReader.getAnnotationMetadata().hasAnnotatedMethods(annotation)) {
				return true;
			}
		}
		return false;
	}

}
>>>>>>> 6755b480
<|MERGE_RESOLUTION|>--- conflicted
+++ resolved
@@ -1,88 +1,3 @@
-<<<<<<< HEAD
-/*
- * Copyright 2012-2019 the original author or authors.
- *
- * Licensed under the Apache License, Version 2.0 (the "License");
- * you may not use this file except in compliance with the License.
- * You may obtain a copy of the License at
- *
- *      https://www.apache.org/licenses/LICENSE-2.0
- *
- * Unless required by applicable law or agreed to in writing, software
- * distributed under the License is distributed on an "AS IS" BASIS,
- * WITHOUT WARRANTIES OR CONDITIONS OF ANY KIND, either express or implied.
- * See the License for the specific language governing permissions and
- * limitations under the License.
- */
-
-package org.springframework.boot.test.context.filter;
-
-import java.io.IOException;
-
-import org.springframework.boot.context.TypeExcludeFilter;
-import org.springframework.boot.test.context.TestComponent;
-import org.springframework.core.type.classreading.MetadataReader;
-import org.springframework.core.type.classreading.MetadataReaderFactory;
-
-/**
- * {@link TypeExcludeFilter} to exclude classes annotated with
- * {@link TestComponent @TestComponent} as well as inner-classes of tests.
- *
- * @author Phillip Webb
- * @author Andy Wilkinson
- */
-class TestTypeExcludeFilter extends TypeExcludeFilter {
-
-	private static final String[] CLASS_ANNOTATIONS = { "org.junit.runner.RunWith",
-			"org.junit.jupiter.api.extension.ExtendWith", "org.testng.annotations.Test" };
-
-	private static final String[] METHOD_ANNOTATIONS = { "org.junit.Test",
-			"org.junit.platform.commons.annotation.Testable", "org.testng.annotations.Test" };
-
-	@Override
-	public boolean match(MetadataReader metadataReader, MetadataReaderFactory metadataReaderFactory)
-			throws IOException {
-		if (isTestConfiguration(metadataReader)) {
-			return true;
-		}
-		if (isTestClass(metadataReader)) {
-			return true;
-		}
-		String enclosing = metadataReader.getClassMetadata().getEnclosingClassName();
-		if (enclosing != null) {
-			try {
-				if (match(metadataReaderFactory.getMetadataReader(enclosing), metadataReaderFactory)) {
-					return true;
-				}
-			}
-			catch (Exception ex) {
-				// Ignore
-			}
-		}
-		return false;
-	}
-
-	private boolean isTestConfiguration(MetadataReader metadataReader) {
-		return (metadataReader.getAnnotationMetadata().isAnnotated(TestComponent.class.getName()));
-	}
-
-	private boolean isTestClass(MetadataReader metadataReader) {
-		for (String annotation : CLASS_ANNOTATIONS) {
-			if (metadataReader.getAnnotationMetadata().hasAnnotation(annotation)) {
-				return true;
-			}
-
-		}
-		for (String annotation : METHOD_ANNOTATIONS) {
-			if (metadataReader.getAnnotationMetadata().hasAnnotatedMethods(annotation)) {
-				return true;
-			}
-		}
-		return false;
-	}
-
-}
-=======
 /*
  * Copyright 2012-2020 the original author or authors.
  *
@@ -176,5 +91,4 @@
 		return false;
 	}
 
-}
->>>>>>> 6755b480
+}