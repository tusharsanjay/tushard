<<<<<<< HEAD
/*
 * Copyright 2012-2019 the original author or authors.
 *
 * Licensed under the Apache License, Version 2.0 (the "License");
 * you may not use this file except in compliance with the License.
 * You may obtain a copy of the License at
 *
 *      https://www.apache.org/licenses/LICENSE-2.0
 *
 * Unless required by applicable law or agreed to in writing, software
 * distributed under the License is distributed on an "AS IS" BASIS,
 * WITHOUT WARRANTIES OR CONDITIONS OF ANY KIND, either express or implied.
 * See the License for the specific language governing permissions and
 * limitations under the License.
 */

package org.springframework.boot.test.mock.mockito;

import org.junit.jupiter.api.Test;
import org.mockito.Mockito;

import org.springframework.beans.factory.FactoryBean;
import org.springframework.beans.factory.annotation.Qualifier;
import org.springframework.beans.factory.support.RootBeanDefinition;
import org.springframework.boot.test.mock.mockito.example.ExampleService;
import org.springframework.boot.test.mock.mockito.example.FailingExampleService;
import org.springframework.boot.test.mock.mockito.example.RealExampleService;
import org.springframework.context.annotation.AnnotationConfigApplicationContext;
import org.springframework.context.annotation.Bean;
import org.springframework.context.annotation.Configuration;
import org.springframework.context.annotation.Primary;

import static org.assertj.core.api.Assertions.assertThat;
import static org.assertj.core.api.Assertions.assertThatIllegalStateException;

/**
 * Test for {@link MockitoPostProcessor}. See also the integration tests.
 *
 * @author Phillip Webb
 * @author Andy Wilkinson
 * @author Andreas Neiser
 */
class MockitoPostProcessorTests {

	@Test
	void cannotMockMultipleBeans() {
		AnnotationConfigApplicationContext context = new AnnotationConfigApplicationContext();
		MockitoPostProcessor.register(context);
		context.register(MultipleBeans.class);
		assertThatIllegalStateException().isThrownBy(context::refresh)
				.withMessageContaining("Unable to register mock bean " + ExampleService.class.getName()
						+ " expected a single matching bean to replace " + "but found [example1, example2]");
	}

	@Test
	void cannotMockMultipleQualifiedBeans() {
		AnnotationConfigApplicationContext context = new AnnotationConfigApplicationContext();
		MockitoPostProcessor.register(context);
		context.register(MultipleQualifiedBeans.class);
		assertThatIllegalStateException().isThrownBy(context::refresh)
				.withMessageContaining("Unable to register mock bean " + ExampleService.class.getName()
						+ " expected a single matching bean to replace " + "but found [example1, example3]");
	}

	@Test
	void canMockBeanProducedByFactoryBeanWithObjectTypeAttribute() {
		AnnotationConfigApplicationContext context = new AnnotationConfigApplicationContext();
		MockitoPostProcessor.register(context);
		RootBeanDefinition factoryBeanDefinition = new RootBeanDefinition(TestFactoryBean.class);
		factoryBeanDefinition.setAttribute("factoryBeanObjectType", SomeInterface.class.getName());
		context.registerBeanDefinition("beanToBeMocked", factoryBeanDefinition);
		context.register(MockedFactoryBean.class);
		context.refresh();
		assertThat(Mockito.mockingDetails(context.getBean("beanToBeMocked")).isMock()).isTrue();
	}

	@Test
	void canMockPrimaryBean() {
		AnnotationConfigApplicationContext context = new AnnotationConfigApplicationContext();
		MockitoPostProcessor.register(context);
		context.register(MockPrimaryBean.class);
		context.refresh();
		assertThat(Mockito.mockingDetails(context.getBean(MockPrimaryBean.class).mock).isMock()).isTrue();
		assertThat(Mockito.mockingDetails(context.getBean(ExampleService.class)).isMock()).isTrue();
		assertThat(Mockito.mockingDetails(context.getBean("examplePrimary", ExampleService.class)).isMock()).isTrue();
		assertThat(Mockito.mockingDetails(context.getBean("exampleQualified", ExampleService.class)).isMock())
				.isFalse();
	}

	@Test
	void canMockQualifiedBeanWithPrimaryBeanPresent() {
		AnnotationConfigApplicationContext context = new AnnotationConfigApplicationContext();
		MockitoPostProcessor.register(context);
		context.register(MockQualifiedBean.class);
		context.refresh();
		assertThat(Mockito.mockingDetails(context.getBean(MockQualifiedBean.class).mock).isMock()).isTrue();
		assertThat(Mockito.mockingDetails(context.getBean(ExampleService.class)).isMock()).isFalse();
		assertThat(Mockito.mockingDetails(context.getBean("examplePrimary", ExampleService.class)).isMock()).isFalse();
		assertThat(Mockito.mockingDetails(context.getBean("exampleQualified", ExampleService.class)).isMock()).isTrue();
	}

	@Test
	void canSpyPrimaryBean() {
		AnnotationConfigApplicationContext context = new AnnotationConfigApplicationContext();
		MockitoPostProcessor.register(context);
		context.register(SpyPrimaryBean.class);
		context.refresh();
		assertThat(Mockito.mockingDetails(context.getBean(SpyPrimaryBean.class).spy).isSpy()).isTrue();
		assertThat(Mockito.mockingDetails(context.getBean(ExampleService.class)).isSpy()).isTrue();
		assertThat(Mockito.mockingDetails(context.getBean("examplePrimary", ExampleService.class)).isSpy()).isTrue();
		assertThat(Mockito.mockingDetails(context.getBean("exampleQualified", ExampleService.class)).isSpy()).isFalse();
	}

	@Test
	void canSpyQualifiedBeanWithPrimaryBeanPresent() {
		AnnotationConfigApplicationContext context = new AnnotationConfigApplicationContext();
		MockitoPostProcessor.register(context);
		context.register(SpyQualifiedBean.class);
		context.refresh();
		assertThat(Mockito.mockingDetails(context.getBean(SpyQualifiedBean.class).spy).isSpy()).isTrue();
		assertThat(Mockito.mockingDetails(context.getBean(ExampleService.class)).isSpy()).isFalse();
		assertThat(Mockito.mockingDetails(context.getBean("examplePrimary", ExampleService.class)).isSpy()).isFalse();
		assertThat(Mockito.mockingDetails(context.getBean("exampleQualified", ExampleService.class)).isSpy()).isTrue();
	}

	@Configuration(proxyBeanMethods = false)
	@MockBean(SomeInterface.class)
	static class MockedFactoryBean {

		@Bean
		TestFactoryBean testFactoryBean() {
			return new TestFactoryBean();
		}

	}

	@Configuration(proxyBeanMethods = false)
	@MockBean(ExampleService.class)
	static class MultipleBeans {

		@Bean
		ExampleService example1() {
			return new FailingExampleService();
		}

		@Bean
		ExampleService example2() {
			return new FailingExampleService();
		}

	}

	@Configuration(proxyBeanMethods = false)
	static class MultipleQualifiedBeans {

		@MockBean
		@Qualifier("test")
		private ExampleService mock;

		@Bean
		@Qualifier("test")
		ExampleService example1() {
			return new FailingExampleService();
		}

		@Bean
		ExampleService example2() {
			return new FailingExampleService();
		}

		@Bean
		@Qualifier("test")
		ExampleService example3() {
			return new FailingExampleService();
		}

	}

	@Configuration(proxyBeanMethods = false)
	static class MockPrimaryBean {

		@MockBean
		private ExampleService mock;

		@Bean
		@Qualifier("test")
		ExampleService exampleQualified() {
			return new RealExampleService("qualified");
		}

		@Bean
		@Primary
		ExampleService examplePrimary() {
			return new RealExampleService("primary");
		}

	}

	@Configuration(proxyBeanMethods = false)
	static class MockQualifiedBean {

		@MockBean
		@Qualifier("test")
		private ExampleService mock;

		@Bean
		@Qualifier("test")
		ExampleService exampleQualified() {
			return new RealExampleService("qualified");
		}

		@Bean
		@Primary
		ExampleService examplePrimary() {
			return new RealExampleService("primary");
		}

	}

	@Configuration(proxyBeanMethods = false)
	static class SpyPrimaryBean {

		@SpyBean
		private ExampleService spy;

		@Bean
		@Qualifier("test")
		ExampleService exampleQualified() {
			return new RealExampleService("qualified");
		}

		@Bean
		@Primary
		ExampleService examplePrimary() {
			return new RealExampleService("primary");
		}

	}

	@Configuration(proxyBeanMethods = false)
	static class SpyQualifiedBean {

		@SpyBean
		@Qualifier("test")
		private ExampleService spy;

		@Bean
		@Qualifier("test")
		ExampleService exampleQualified() {
			return new RealExampleService("qualified");
		}

		@Bean
		@Primary
		ExampleService examplePrimary() {
			return new RealExampleService("primary");
		}

	}

	static class TestFactoryBean implements FactoryBean<Object> {

		@Override
		public Object getObject() {
			return new TestBean();
		}

		@Override
		public Class<?> getObjectType() {
			return null;
		}

		@Override
		public boolean isSingleton() {
			return true;
		}

	}

	interface SomeInterface {

	}

	static class TestBean implements SomeInterface {

	}

}
=======
/*
 * Copyright 2012-2020 the original author or authors.
 *
 * Licensed under the Apache License, Version 2.0 (the "License");
 * you may not use this file except in compliance with the License.
 * You may obtain a copy of the License at
 *
 *      https://www.apache.org/licenses/LICENSE-2.0
 *
 * Unless required by applicable law or agreed to in writing, software
 * distributed under the License is distributed on an "AS IS" BASIS,
 * WITHOUT WARRANTIES OR CONDITIONS OF ANY KIND, either express or implied.
 * See the License for the specific language governing permissions and
 * limitations under the License.
 */

package org.springframework.boot.test.mock.mockito;

import java.util.Map;

import org.junit.jupiter.api.Test;
import org.mockito.Mockito;

import org.springframework.beans.BeanWrapper;
import org.springframework.beans.BeansException;
import org.springframework.beans.factory.FactoryBean;
import org.springframework.beans.factory.annotation.Qualifier;
import org.springframework.beans.factory.config.BeanFactoryPostProcessor;
import org.springframework.beans.factory.config.ConfigurableListableBeanFactory;
import org.springframework.beans.factory.support.BeanDefinitionRegistry;
import org.springframework.beans.factory.support.RootBeanDefinition;
import org.springframework.boot.test.mock.mockito.example.ExampleService;
import org.springframework.boot.test.mock.mockito.example.FailingExampleService;
import org.springframework.boot.test.mock.mockito.example.RealExampleService;
import org.springframework.context.annotation.AnnotationConfigApplicationContext;
import org.springframework.context.annotation.Bean;
import org.springframework.context.annotation.Configuration;
import org.springframework.context.annotation.Primary;
import org.springframework.core.Ordered;
import org.springframework.test.util.ReflectionTestUtils;
import org.springframework.util.Assert;

import static org.assertj.core.api.Assertions.assertThat;
import static org.assertj.core.api.Assertions.assertThatIllegalStateException;

/**
 * Test for {@link MockitoPostProcessor}. See also the integration tests.
 *
 * @author Phillip Webb
 * @author Andy Wilkinson
 * @author Andreas Neiser
 * @author Madhura Bhave
 */
class MockitoPostProcessorTests {

	@Test
	void cannotMockMultipleBeans() {
		AnnotationConfigApplicationContext context = new AnnotationConfigApplicationContext();
		MockitoPostProcessor.register(context);
		context.register(MultipleBeans.class);
		assertThatIllegalStateException().isThrownBy(context::refresh)
				.withMessageContaining("Unable to register mock bean " + ExampleService.class.getName()
						+ " expected a single matching bean to replace but found [example1, example2]");
	}

	@Test
	void cannotMockMultipleQualifiedBeans() {
		AnnotationConfigApplicationContext context = new AnnotationConfigApplicationContext();
		MockitoPostProcessor.register(context);
		context.register(MultipleQualifiedBeans.class);
		assertThatIllegalStateException().isThrownBy(context::refresh)
				.withMessageContaining("Unable to register mock bean " + ExampleService.class.getName()
						+ " expected a single matching bean to replace but found [example1, example3]");
	}

	@Test
	void canMockBeanProducedByFactoryBeanWithObjectTypeAttribute() {
		AnnotationConfigApplicationContext context = new AnnotationConfigApplicationContext();
		MockitoPostProcessor.register(context);
		RootBeanDefinition factoryBeanDefinition = new RootBeanDefinition(TestFactoryBean.class);
		factoryBeanDefinition.setAttribute(FactoryBean.OBJECT_TYPE_ATTRIBUTE, SomeInterface.class.getName());
		context.registerBeanDefinition("beanToBeMocked", factoryBeanDefinition);
		context.register(MockedFactoryBean.class);
		context.refresh();
		assertThat(Mockito.mockingDetails(context.getBean("beanToBeMocked")).isMock()).isTrue();
	}

	@Test
	void canMockPrimaryBean() {
		AnnotationConfigApplicationContext context = new AnnotationConfigApplicationContext();
		MockitoPostProcessor.register(context);
		context.register(MockPrimaryBean.class);
		context.refresh();
		assertThat(Mockito.mockingDetails(context.getBean(MockPrimaryBean.class).mock).isMock()).isTrue();
		assertThat(Mockito.mockingDetails(context.getBean(ExampleService.class)).isMock()).isTrue();
		assertThat(Mockito.mockingDetails(context.getBean("examplePrimary", ExampleService.class)).isMock()).isTrue();
		assertThat(Mockito.mockingDetails(context.getBean("exampleQualified", ExampleService.class)).isMock())
				.isFalse();
	}

	@Test
	void canMockQualifiedBeanWithPrimaryBeanPresent() {
		AnnotationConfigApplicationContext context = new AnnotationConfigApplicationContext();
		MockitoPostProcessor.register(context);
		context.register(MockQualifiedBean.class);
		context.refresh();
		assertThat(Mockito.mockingDetails(context.getBean(MockQualifiedBean.class).mock).isMock()).isTrue();
		assertThat(Mockito.mockingDetails(context.getBean(ExampleService.class)).isMock()).isFalse();
		assertThat(Mockito.mockingDetails(context.getBean("examplePrimary", ExampleService.class)).isMock()).isFalse();
		assertThat(Mockito.mockingDetails(context.getBean("exampleQualified", ExampleService.class)).isMock()).isTrue();
	}

	@Test
	void canSpyPrimaryBean() {
		AnnotationConfigApplicationContext context = new AnnotationConfigApplicationContext();
		MockitoPostProcessor.register(context);
		context.register(SpyPrimaryBean.class);
		context.refresh();
		assertThat(Mockito.mockingDetails(context.getBean(SpyPrimaryBean.class).spy).isSpy()).isTrue();
		assertThat(Mockito.mockingDetails(context.getBean(ExampleService.class)).isSpy()).isTrue();
		assertThat(Mockito.mockingDetails(context.getBean("examplePrimary", ExampleService.class)).isSpy()).isTrue();
		assertThat(Mockito.mockingDetails(context.getBean("exampleQualified", ExampleService.class)).isSpy()).isFalse();
	}

	@Test
	void canSpyQualifiedBeanWithPrimaryBeanPresent() {
		AnnotationConfigApplicationContext context = new AnnotationConfigApplicationContext();
		MockitoPostProcessor.register(context);
		context.register(SpyQualifiedBean.class);
		context.refresh();
		assertThat(Mockito.mockingDetails(context.getBean(SpyQualifiedBean.class).spy).isSpy()).isTrue();
		assertThat(Mockito.mockingDetails(context.getBean(ExampleService.class)).isSpy()).isFalse();
		assertThat(Mockito.mockingDetails(context.getBean("examplePrimary", ExampleService.class)).isSpy()).isFalse();
		assertThat(Mockito.mockingDetails(context.getBean("exampleQualified", ExampleService.class)).isSpy()).isTrue();
	}

	@Test
	void postProcessorShouldNotTriggerEarlyInitialization() {
		AnnotationConfigApplicationContext context = new AnnotationConfigApplicationContext();
		context.register(FactoryBeanRegisteringPostProcessor.class);
		MockitoPostProcessor.register(context);
		context.register(TestBeanFactoryPostProcessor.class);
		context.register(EagerInitBean.class);
		context.refresh();
	}

	@Configuration(proxyBeanMethods = false)
	@MockBean(SomeInterface.class)
	static class MockedFactoryBean {

		@Bean
		TestFactoryBean testFactoryBean() {
			return new TestFactoryBean();
		}

	}

	@Configuration(proxyBeanMethods = false)
	@MockBean(ExampleService.class)
	static class MultipleBeans {

		@Bean
		ExampleService example1() {
			return new FailingExampleService();
		}

		@Bean
		ExampleService example2() {
			return new FailingExampleService();
		}

	}

	@Configuration(proxyBeanMethods = false)
	static class MultipleQualifiedBeans {

		@MockBean
		@Qualifier("test")
		private ExampleService mock;

		@Bean
		@Qualifier("test")
		ExampleService example1() {
			return new FailingExampleService();
		}

		@Bean
		ExampleService example2() {
			return new FailingExampleService();
		}

		@Bean
		@Qualifier("test")
		ExampleService example3() {
			return new FailingExampleService();
		}

	}

	@Configuration(proxyBeanMethods = false)
	static class MockPrimaryBean {

		@MockBean
		private ExampleService mock;

		@Bean
		@Qualifier("test")
		ExampleService exampleQualified() {
			return new RealExampleService("qualified");
		}

		@Bean
		@Primary
		ExampleService examplePrimary() {
			return new RealExampleService("primary");
		}

	}

	@Configuration(proxyBeanMethods = false)
	static class MockQualifiedBean {

		@MockBean
		@Qualifier("test")
		private ExampleService mock;

		@Bean
		@Qualifier("test")
		ExampleService exampleQualified() {
			return new RealExampleService("qualified");
		}

		@Bean
		@Primary
		ExampleService examplePrimary() {
			return new RealExampleService("primary");
		}

	}

	@Configuration(proxyBeanMethods = false)
	static class SpyPrimaryBean {

		@SpyBean
		private ExampleService spy;

		@Bean
		@Qualifier("test")
		ExampleService exampleQualified() {
			return new RealExampleService("qualified");
		}

		@Bean
		@Primary
		ExampleService examplePrimary() {
			return new RealExampleService("primary");
		}

	}

	@Configuration(proxyBeanMethods = false)
	static class SpyQualifiedBean {

		@SpyBean
		@Qualifier("test")
		private ExampleService spy;

		@Bean
		@Qualifier("test")
		ExampleService exampleQualified() {
			return new RealExampleService("qualified");
		}

		@Bean
		@Primary
		ExampleService examplePrimary() {
			return new RealExampleService("primary");
		}

	}

	@Configuration(proxyBeanMethods = false)
	static class EagerInitBean {

		@MockBean
		private ExampleService service;

	}

	static class TestFactoryBean implements FactoryBean<Object> {

		@Override
		public Object getObject() {
			return new TestBean();
		}

		@Override
		public Class<?> getObjectType() {
			return null;
		}

		@Override
		public boolean isSingleton() {
			return true;
		}

	};

	static class FactoryBeanRegisteringPostProcessor implements BeanFactoryPostProcessor, Ordered {

		@Override
		public void postProcessBeanFactory(ConfigurableListableBeanFactory beanFactory) throws BeansException {
			RootBeanDefinition beanDefinition = new RootBeanDefinition(TestFactoryBean.class);
			((BeanDefinitionRegistry) beanFactory).registerBeanDefinition("test", beanDefinition);
		}

		@Override
		public int getOrder() {
			return Ordered.HIGHEST_PRECEDENCE;
		}

	}

	static class TestBeanFactoryPostProcessor implements BeanFactoryPostProcessor {

		@Override
		@SuppressWarnings("unchecked")
		public void postProcessBeanFactory(ConfigurableListableBeanFactory beanFactory) throws BeansException {
			Map<String, BeanWrapper> cache = (Map<String, BeanWrapper>) ReflectionTestUtils.getField(beanFactory,
					"factoryBeanInstanceCache");
			Assert.isTrue(cache.isEmpty(), "Early initialization of factory bean triggered.");
		}

	}

	interface SomeInterface {

	}

	static class TestBean implements SomeInterface {

	}

}
>>>>>>> 6755b480
<|MERGE_RESOLUTION|>--- conflicted
+++ resolved
@@ -1,293 +1,3 @@
-<<<<<<< HEAD
-/*
- * Copyright 2012-2019 the original author or authors.
- *
- * Licensed under the Apache License, Version 2.0 (the "License");
- * you may not use this file except in compliance with the License.
- * You may obtain a copy of the License at
- *
- *      https://www.apache.org/licenses/LICENSE-2.0
- *
- * Unless required by applicable law or agreed to in writing, software
- * distributed under the License is distributed on an "AS IS" BASIS,
- * WITHOUT WARRANTIES OR CONDITIONS OF ANY KIND, either express or implied.
- * See the License for the specific language governing permissions and
- * limitations under the License.
- */
-
-package org.springframework.boot.test.mock.mockito;
-
-import org.junit.jupiter.api.Test;
-import org.mockito.Mockito;
-
-import org.springframework.beans.factory.FactoryBean;
-import org.springframework.beans.factory.annotation.Qualifier;
-import org.springframework.beans.factory.support.RootBeanDefinition;
-import org.springframework.boot.test.mock.mockito.example.ExampleService;
-import org.springframework.boot.test.mock.mockito.example.FailingExampleService;
-import org.springframework.boot.test.mock.mockito.example.RealExampleService;
-import org.springframework.context.annotation.AnnotationConfigApplicationContext;
-import org.springframework.context.annotation.Bean;
-import org.springframework.context.annotation.Configuration;
-import org.springframework.context.annotation.Primary;
-
-import static org.assertj.core.api.Assertions.assertThat;
-import static org.assertj.core.api.Assertions.assertThatIllegalStateException;
-
-/**
- * Test for {@link MockitoPostProcessor}. See also the integration tests.
- *
- * @author Phillip Webb
- * @author Andy Wilkinson
- * @author Andreas Neiser
- */
-class MockitoPostProcessorTests {
-
-	@Test
-	void cannotMockMultipleBeans() {
-		AnnotationConfigApplicationContext context = new AnnotationConfigApplicationContext();
-		MockitoPostProcessor.register(context);
-		context.register(MultipleBeans.class);
-		assertThatIllegalStateException().isThrownBy(context::refresh)
-				.withMessageContaining("Unable to register mock bean " + ExampleService.class.getName()
-						+ " expected a single matching bean to replace " + "but found [example1, example2]");
-	}
-
-	@Test
-	void cannotMockMultipleQualifiedBeans() {
-		AnnotationConfigApplicationContext context = new AnnotationConfigApplicationContext();
-		MockitoPostProcessor.register(context);
-		context.register(MultipleQualifiedBeans.class);
-		assertThatIllegalStateException().isThrownBy(context::refresh)
-				.withMessageContaining("Unable to register mock bean " + ExampleService.class.getName()
-						+ " expected a single matching bean to replace " + "but found [example1, example3]");
-	}
-
-	@Test
-	void canMockBeanProducedByFactoryBeanWithObjectTypeAttribute() {
-		AnnotationConfigApplicationContext context = new AnnotationConfigApplicationContext();
-		MockitoPostProcessor.register(context);
-		RootBeanDefinition factoryBeanDefinition = new RootBeanDefinition(TestFactoryBean.class);
-		factoryBeanDefinition.setAttribute("factoryBeanObjectType", SomeInterface.class.getName());
-		context.registerBeanDefinition("beanToBeMocked", factoryBeanDefinition);
-		context.register(MockedFactoryBean.class);
-		context.refresh();
-		assertThat(Mockito.mockingDetails(context.getBean("beanToBeMocked")).isMock()).isTrue();
-	}
-
-	@Test
-	void canMockPrimaryBean() {
-		AnnotationConfigApplicationContext context = new AnnotationConfigApplicationContext();
-		MockitoPostProcessor.register(context);
-		context.register(MockPrimaryBean.class);
-		context.refresh();
-		assertThat(Mockito.mockingDetails(context.getBean(MockPrimaryBean.class).mock).isMock()).isTrue();
-		assertThat(Mockito.mockingDetails(context.getBean(ExampleService.class)).isMock()).isTrue();
-		assertThat(Mockito.mockingDetails(context.getBean("examplePrimary", ExampleService.class)).isMock()).isTrue();
-		assertThat(Mockito.mockingDetails(context.getBean("exampleQualified", ExampleService.class)).isMock())
-				.isFalse();
-	}
-
-	@Test
-	void canMockQualifiedBeanWithPrimaryBeanPresent() {
-		AnnotationConfigApplicationContext context = new AnnotationConfigApplicationContext();
-		MockitoPostProcessor.register(context);
-		context.register(MockQualifiedBean.class);
-		context.refresh();
-		assertThat(Mockito.mockingDetails(context.getBean(MockQualifiedBean.class).mock).isMock()).isTrue();
-		assertThat(Mockito.mockingDetails(context.getBean(ExampleService.class)).isMock()).isFalse();
-		assertThat(Mockito.mockingDetails(context.getBean("examplePrimary", ExampleService.class)).isMock()).isFalse();
-		assertThat(Mockito.mockingDetails(context.getBean("exampleQualified", ExampleService.class)).isMock()).isTrue();
-	}
-
-	@Test
-	void canSpyPrimaryBean() {
-		AnnotationConfigApplicationContext context = new AnnotationConfigApplicationContext();
-		MockitoPostProcessor.register(context);
-		context.register(SpyPrimaryBean.class);
-		context.refresh();
-		assertThat(Mockito.mockingDetails(context.getBean(SpyPrimaryBean.class).spy).isSpy()).isTrue();
-		assertThat(Mockito.mockingDetails(context.getBean(ExampleService.class)).isSpy()).isTrue();
-		assertThat(Mockito.mockingDetails(context.getBean("examplePrimary", ExampleService.class)).isSpy()).isTrue();
-		assertThat(Mockito.mockingDetails(context.getBean("exampleQualified", ExampleService.class)).isSpy()).isFalse();
-	}
-
-	@Test
-	void canSpyQualifiedBeanWithPrimaryBeanPresent() {
-		AnnotationConfigApplicationContext context = new AnnotationConfigApplicationContext();
-		MockitoPostProcessor.register(context);
-		context.register(SpyQualifiedBean.class);
-		context.refresh();
-		assertThat(Mockito.mockingDetails(context.getBean(SpyQualifiedBean.class).spy).isSpy()).isTrue();
-		assertThat(Mockito.mockingDetails(context.getBean(ExampleService.class)).isSpy()).isFalse();
-		assertThat(Mockito.mockingDetails(context.getBean("examplePrimary", ExampleService.class)).isSpy()).isFalse();
-		assertThat(Mockito.mockingDetails(context.getBean("exampleQualified", ExampleService.class)).isSpy()).isTrue();
-	}
-
-	@Configuration(proxyBeanMethods = false)
-	@MockBean(SomeInterface.class)
-	static class MockedFactoryBean {
-
-		@Bean
-		TestFactoryBean testFactoryBean() {
-			return new TestFactoryBean();
-		}
-
-	}
-
-	@Configuration(proxyBeanMethods = false)
-	@MockBean(ExampleService.class)
-	static class MultipleBeans {
-
-		@Bean
-		ExampleService example1() {
-			return new FailingExampleService();
-		}
-
-		@Bean
-		ExampleService example2() {
-			return new FailingExampleService();
-		}
-
-	}
-
-	@Configuration(proxyBeanMethods = false)
-	static class MultipleQualifiedBeans {
-
-		@MockBean
-		@Qualifier("test")
-		private ExampleService mock;
-
-		@Bean
-		@Qualifier("test")
-		ExampleService example1() {
-			return new FailingExampleService();
-		}
-
-		@Bean
-		ExampleService example2() {
-			return new FailingExampleService();
-		}
-
-		@Bean
-		@Qualifier("test")
-		ExampleService example3() {
-			return new FailingExampleService();
-		}
-
-	}
-
-	@Configuration(proxyBeanMethods = false)
-	static class MockPrimaryBean {
-
-		@MockBean
-		private ExampleService mock;
-
-		@Bean
-		@Qualifier("test")
-		ExampleService exampleQualified() {
-			return new RealExampleService("qualified");
-		}
-
-		@Bean
-		@Primary
-		ExampleService examplePrimary() {
-			return new RealExampleService("primary");
-		}
-
-	}
-
-	@Configuration(proxyBeanMethods = false)
-	static class MockQualifiedBean {
-
-		@MockBean
-		@Qualifier("test")
-		private ExampleService mock;
-
-		@Bean
-		@Qualifier("test")
-		ExampleService exampleQualified() {
-			return new RealExampleService("qualified");
-		}
-
-		@Bean
-		@Primary
-		ExampleService examplePrimary() {
-			return new RealExampleService("primary");
-		}
-
-	}
-
-	@Configuration(proxyBeanMethods = false)
-	static class SpyPrimaryBean {
-
-		@SpyBean
-		private ExampleService spy;
-
-		@Bean
-		@Qualifier("test")
-		ExampleService exampleQualified() {
-			return new RealExampleService("qualified");
-		}
-
-		@Bean
-		@Primary
-		ExampleService examplePrimary() {
-			return new RealExampleService("primary");
-		}
-
-	}
-
-	@Configuration(proxyBeanMethods = false)
-	static class SpyQualifiedBean {
-
-		@SpyBean
-		@Qualifier("test")
-		private ExampleService spy;
-
-		@Bean
-		@Qualifier("test")
-		ExampleService exampleQualified() {
-			return new RealExampleService("qualified");
-		}
-
-		@Bean
-		@Primary
-		ExampleService examplePrimary() {
-			return new RealExampleService("primary");
-		}
-
-	}
-
-	static class TestFactoryBean implements FactoryBean<Object> {
-
-		@Override
-		public Object getObject() {
-			return new TestBean();
-		}
-
-		@Override
-		public Class<?> getObjectType() {
-			return null;
-		}
-
-		@Override
-		public boolean isSingleton() {
-			return true;
-		}
-
-	}
-
-	interface SomeInterface {
-
-	}
-
-	static class TestBean implements SomeInterface {
-
-	}
-
-}
-=======
 /*
  * Copyright 2012-2020 the original author or authors.
  *
@@ -631,5 +341,4 @@
 
 	}
 
-}
->>>>>>> 6755b480
+}