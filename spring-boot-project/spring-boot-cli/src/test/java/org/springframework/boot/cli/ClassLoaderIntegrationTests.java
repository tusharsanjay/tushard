<<<<<<< HEAD
/*
 * Copyright 2012-2019 the original author or authors.
 *
 * Licensed under the Apache License, Version 2.0 (the "License");
 * you may not use this file except in compliance with the License.
 * You may obtain a copy of the License at
 *
 *      https://www.apache.org/licenses/LICENSE-2.0
 *
 * Unless required by applicable law or agreed to in writing, software
 * distributed under the License is distributed on an "AS IS" BASIS,
 * WITHOUT WARRANTIES OR CONDITIONS OF ANY KIND, either express or implied.
 * See the License for the specific language governing permissions and
 * limitations under the License.
 */

package org.springframework.boot.cli;

import org.junit.jupiter.api.Test;
import org.junit.jupiter.api.extension.ExtendWith;
import org.junit.jupiter.api.extension.RegisterExtension;

import org.springframework.boot.test.system.CapturedOutput;
import org.springframework.boot.test.system.OutputCaptureExtension;

import static org.assertj.core.api.Assertions.assertThat;

/**
 * Tests for CLI Classloader issues.
 *
 * @author Phillip Webb
 */
@ExtendWith(OutputCaptureExtension.class)
class ClassLoaderIntegrationTests {

	@RegisterExtension
	CliTester cli;

	ClassLoaderIntegrationTests(CapturedOutput capturedOutput) {
		this.cli = new CliTester("src/test/resources/", capturedOutput);
	}

	@Test
	void runWithIsolatedClassLoader() throws Exception {
		// CLI classes or dependencies should not be exposed to the app
		String output = this.cli.run("classloader-test-app.groovy", SpringCli.class.getName());
		assertThat(output).contains("HasClasses-false-true-false");
	}

}
=======
/*
 * Copyright 2012-2019 the original author or authors.
 *
 * Licensed under the Apache License, Version 2.0 (the "License");
 * you may not use this file except in compliance with the License.
 * You may obtain a copy of the License at
 *
 *      https://www.apache.org/licenses/LICENSE-2.0
 *
 * Unless required by applicable law or agreed to in writing, software
 * distributed under the License is distributed on an "AS IS" BASIS,
 * WITHOUT WARRANTIES OR CONDITIONS OF ANY KIND, either express or implied.
 * See the License for the specific language governing permissions and
 * limitations under the License.
 */

package org.springframework.boot.cli;

import org.junit.jupiter.api.Test;
import org.junit.jupiter.api.extension.ExtendWith;
import org.junit.jupiter.api.extension.RegisterExtension;

import org.springframework.boot.test.system.CapturedOutput;
import org.springframework.boot.test.system.OutputCaptureExtension;

import static org.assertj.core.api.Assertions.assertThat;

/**
 * Tests for CLI Classloader issues.
 *
 * @author Phillip Webb
 */
@ExtendWith(OutputCaptureExtension.class)
class ClassLoaderIntegrationTests {

	@RegisterExtension
	CliTester cli;

	ClassLoaderIntegrationTests(CapturedOutput output) {
		this.cli = new CliTester("src/test/resources/", output);
	}

	@Test
	void runWithIsolatedClassLoader() throws Exception {
		// CLI classes or dependencies should not be exposed to the app
		String output = this.cli.run("classloader-test-app.groovy", SpringCli.class.getName());
		assertThat(output).contains("HasClasses-false-true-false");
	}

}
>>>>>>> 6755b480
<|MERGE_RESOLUTION|>--- conflicted
+++ resolved
@@ -1,55 +1,3 @@
-<<<<<<< HEAD
-/*
- * Copyright 2012-2019 the original author or authors.
- *
- * Licensed under the Apache License, Version 2.0 (the "License");
- * you may not use this file except in compliance with the License.
- * You may obtain a copy of the License at
- *
- *      https://www.apache.org/licenses/LICENSE-2.0
- *
- * Unless required by applicable law or agreed to in writing, software
- * distributed under the License is distributed on an "AS IS" BASIS,
- * WITHOUT WARRANTIES OR CONDITIONS OF ANY KIND, either express or implied.
- * See the License for the specific language governing permissions and
- * limitations under the License.
- */
-
-package org.springframework.boot.cli;
-
-import org.junit.jupiter.api.Test;
-import org.junit.jupiter.api.extension.ExtendWith;
-import org.junit.jupiter.api.extension.RegisterExtension;
-
-import org.springframework.boot.test.system.CapturedOutput;
-import org.springframework.boot.test.system.OutputCaptureExtension;
-
-import static org.assertj.core.api.Assertions.assertThat;
-
-/**
- * Tests for CLI Classloader issues.
- *
- * @author Phillip Webb
- */
-@ExtendWith(OutputCaptureExtension.class)
-class ClassLoaderIntegrationTests {
-
-	@RegisterExtension
-	CliTester cli;
-
-	ClassLoaderIntegrationTests(CapturedOutput capturedOutput) {
-		this.cli = new CliTester("src/test/resources/", capturedOutput);
-	}
-
-	@Test
-	void runWithIsolatedClassLoader() throws Exception {
-		// CLI classes or dependencies should not be exposed to the app
-		String output = this.cli.run("classloader-test-app.groovy", SpringCli.class.getName());
-		assertThat(output).contains("HasClasses-false-true-false");
-	}
-
-}
-=======
 /*
  * Copyright 2012-2019 the original author or authors.
  *
@@ -99,5 +47,4 @@
 		assertThat(output).contains("HasClasses-false-true-false");
 	}
 
-}
->>>>>>> 6755b480
+}