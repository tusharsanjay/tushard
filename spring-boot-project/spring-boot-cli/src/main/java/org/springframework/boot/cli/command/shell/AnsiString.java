--- conflicted
+++ resolved
@@ -1,86 +1,3 @@
-<<<<<<< HEAD
-/*
- * Copyright 2012-2017 the original author or authors.
- *
- * Licensed under the Apache License, Version 2.0 (the "License");
- * you may not use this file except in compliance with the License.
- * You may obtain a copy of the License at
- *
- *      https://www.apache.org/licenses/LICENSE-2.0
- *
- * Unless required by applicable law or agreed to in writing, software
- * distributed under the License is distributed on an "AS IS" BASIS,
- * WITHOUT WARRANTIES OR CONDITIONS OF ANY KIND, either express or implied.
- * See the License for the specific language governing permissions and
- * limitations under the License.
- */
-
-package org.springframework.boot.cli.command.shell;
-
-import jline.Terminal;
-import org.fusesource.jansi.Ansi;
-import org.fusesource.jansi.AnsiRenderer.Code;
-
-/**
- * Simple utility class to build an ANSI string when supported by the {@link Terminal}.
- *
- * @author Phillip Webb
- */
-class AnsiString {
-
-	private final Terminal terminal;
-
-	private final StringBuilder value = new StringBuilder();
-
-	/**
-	 * Create a new {@link AnsiString} for the given {@link Terminal}.
-	 * @param terminal the terminal used to test if {@link Terminal#isAnsiSupported() ANSI
-	 * is supported}.
-	 */
-	AnsiString(Terminal terminal) {
-		this.terminal = terminal;
-	}
-
-	/**
-	 * Append text with the given ANSI codes.
-	 * @param text the text to append
-	 * @param codes the ANSI codes
-	 * @return this string
-	 */
-	AnsiString append(String text, Code... codes) {
-		if (codes.length == 0 || !isAnsiSupported()) {
-			this.value.append(text);
-			return this;
-		}
-		Ansi ansi = Ansi.ansi();
-		for (Code code : codes) {
-			ansi = applyCode(ansi, code);
-		}
-		this.value.append(ansi.a(text).reset().toString());
-		return this;
-	}
-
-	private Ansi applyCode(Ansi ansi, Code code) {
-		if (code.isColor()) {
-			if (code.isBackground()) {
-				return ansi.bg(code.getColor());
-			}
-			return ansi.fg(code.getColor());
-		}
-		return ansi.a(code.getAttribute());
-	}
-
-	private boolean isAnsiSupported() {
-		return this.terminal.isAnsiSupported();
-	}
-
-	@Override
-	public String toString() {
-		return this.value.toString();
-	}
-
-}
-=======
 /*
  * Copyright 2012-2019 the original author or authors.
  *
@@ -161,5 +78,4 @@
 		return this.value.toString();
 	}
 
-}
->>>>>>> 6755b480
+}