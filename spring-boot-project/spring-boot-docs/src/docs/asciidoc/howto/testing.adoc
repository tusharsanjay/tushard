[[howto.testing]]
== Testing
Spring Boot includes a number of testing utilities and support classes as well as a dedicated starter that provides common test dependencies.
This section answers common questions about testing.



[[howto.testing.with-spring-security]]
=== Testing With Spring Security
Spring Security provides support for running tests as a specific user.
For example, the test in the snippet below will run with an authenticated user that has the `ADMIN` role.

include::code:MySecurityTests[]

Spring Security provides comprehensive integration with Spring MVC Test and this can also be used when testing controllers using the `@WebMvcTest` slice and `MockMvc`.

For additional details on Spring Security's testing support, see Spring Security's {spring-security-docs}/servlet/test/index.html[reference documentation].




<<<<<<< HEAD
[[howto.testing.testcontainers]]
===  Use Testcontainers for Integration Testing
The https://www.testcontainers.org/[Testcontainers] library provides a way to manage services running inside Docker containers.
It integrates with JUnit, allowing you to write a test class that can start up a container before any of the tests run.
Testcontainers is especially useful for writing integration tests that talk to a real backend service such as MySQL, MongoDB, Cassandra and others.
Testcontainers can be used in a Spring Boot test as follows:

include::code:vanilla/MyIntegrationTests[]

This will start up a docker container running Neo4j (if Docker is running locally) before any of the tests are run.
In most cases, you will need to configure the application to connect to the service running in the container.


[[howto.testing.testcontainers.service-connections]]
==== Service Connections
A service connection is a connection to any remote service.
Spring Boot's auto-configuration can consume the details of a service connection and use them to establish a connection to a remote service.
When doing so, the connection details take precedence over any connection-related configuration properties.

When using Testcontainers, connection details can be automatically created for a service running in a container by annotating the container field in the test class.

include::code:MyIntegrationTests[]

Thanks to `@Neo4jServiceConnection`, the above configuration allows Neo4j-related beans in the application to communicate with Neo4j running inside the Testcontainers-managed Docker container.
This is done by automatically defining a `Neo4jConnectionDetails` bean which is then used by the Neo4j auto-configuration, overriding any connection-related configuration properties.

The following service connection annotations are provided by `spring-boot-test-autoconfigure`:

- `@CassandraServiceConnection`
- `@CouchbaseServiceConnection`
- `@ElasticsearchServiceConnection`
- `@InfluxDbServiceConnection`
- `@JdbcServiceConnection`
- `@KafkaServiceConnection`
- `@MongoServiceConnection`
- `@Neo4jServiceConnection`
- `@R2dbcServiceConnection`
- `@RabbitServiceConnection`
- `@RedisServiceConnection`
- `@RedpandaServiceConnection`

As with the earlier `@Neo4jConnectionDetails` example, each can be used on a container field. Doing so will automatically configure the application to connect to the service running in the container.



[[howto.testing.testcontainers.dynamic-properties]]
==== Dynamic Properties
A slightly more verbose but also more flexible alternative to service connections is `@DynamicPropertySource`.
A static `@DynamicPropertySource` method allows adding dynamic property values to the Spring Environment.

include::code:/MyIntegrationTests[]

The above configuration allows Neo4j-related beans in the application to communicate with Neo4j running inside the Testcontainers-managed Docker container.



=======
>>>>>>> 8946c761
[[howto.testing.slice-tests]]
=== Structure `@Configuration` classes for inclusion in slice tests
Slice tests work by restricting Spring Framework's component scanning to a limited set of components based on their type.
For any beans that are not created through component scanning, for example, beans that are created using the `@Bean` annotation, slice tests will not be able to include/exclude them from the application context.
Consider this example:

[source,java,indent=0,subs="verbatim"]
----
include::{docs-java}/howto/testing/slicetests/MyConfiguration.java[]
----

For a `@WebMvcTest` for an application with the above `@Configuration` class, you might expect to have the `SecurityFilterChain` bean in the application context so that you can test if your controller endpoints are secured properly.
However, `MyConfiguration` is not picked up by @WebMvcTest's component scanning filter because it doesn't match any of the types specified by the filter.
You can include the configuration explicitly by annotating the test class with `@Import(MyConfiguration.class)`.
This will load all the beans in `MyConfiguration` including the `BasicDataSource` bean which isn't required when testing the web tier.
Splitting the configuration class into two will enable importing just the security configuration.

[source,java,indent=0,subs="verbatim"]
----
include::{docs-java}/howto/testing/slicetests/MySecurityConfiguration.java[]
----

[source,java,indent=0,subs="verbatim"]
----
include::{docs-java}/howto/testing/slicetests/MyDatasourceConfiguration.java[]
----

Having a single configuration class can be inefficient when beans of a certain domain need to be included in slice tests.
Instead, structuring the application's configuration as multiple granular classes with beans for a specific domain can enable importing them only for specific slice tests.
<|MERGE_RESOLUTION|>--- conflicted
+++ resolved
@@ -19,65 +19,6 @@
 
 
 
-<<<<<<< HEAD
-[[howto.testing.testcontainers]]
-===  Use Testcontainers for Integration Testing
-The https://www.testcontainers.org/[Testcontainers] library provides a way to manage services running inside Docker containers.
-It integrates with JUnit, allowing you to write a test class that can start up a container before any of the tests run.
-Testcontainers is especially useful for writing integration tests that talk to a real backend service such as MySQL, MongoDB, Cassandra and others.
-Testcontainers can be used in a Spring Boot test as follows:
-
-include::code:vanilla/MyIntegrationTests[]
-
-This will start up a docker container running Neo4j (if Docker is running locally) before any of the tests are run.
-In most cases, you will need to configure the application to connect to the service running in the container.
-
-
-[[howto.testing.testcontainers.service-connections]]
-==== Service Connections
-A service connection is a connection to any remote service.
-Spring Boot's auto-configuration can consume the details of a service connection and use them to establish a connection to a remote service.
-When doing so, the connection details take precedence over any connection-related configuration properties.
-
-When using Testcontainers, connection details can be automatically created for a service running in a container by annotating the container field in the test class.
-
-include::code:MyIntegrationTests[]
-
-Thanks to `@Neo4jServiceConnection`, the above configuration allows Neo4j-related beans in the application to communicate with Neo4j running inside the Testcontainers-managed Docker container.
-This is done by automatically defining a `Neo4jConnectionDetails` bean which is then used by the Neo4j auto-configuration, overriding any connection-related configuration properties.
-
-The following service connection annotations are provided by `spring-boot-test-autoconfigure`:
-
-- `@CassandraServiceConnection`
-- `@CouchbaseServiceConnection`
-- `@ElasticsearchServiceConnection`
-- `@InfluxDbServiceConnection`
-- `@JdbcServiceConnection`
-- `@KafkaServiceConnection`
-- `@MongoServiceConnection`
-- `@Neo4jServiceConnection`
-- `@R2dbcServiceConnection`
-- `@RabbitServiceConnection`
-- `@RedisServiceConnection`
-- `@RedpandaServiceConnection`
-
-As with the earlier `@Neo4jConnectionDetails` example, each can be used on a container field. Doing so will automatically configure the application to connect to the service running in the container.
-
-
-
-[[howto.testing.testcontainers.dynamic-properties]]
-==== Dynamic Properties
-A slightly more verbose but also more flexible alternative to service connections is `@DynamicPropertySource`.
-A static `@DynamicPropertySource` method allows adding dynamic property values to the Spring Environment.
-
-include::code:/MyIntegrationTests[]
-
-The above configuration allows Neo4j-related beans in the application to communicate with Neo4j running inside the Testcontainers-managed Docker container.
-
-
-
-=======
->>>>>>> 8946c761
 [[howto.testing.slice-tests]]
 === Structure `@Configuration` classes for inclusion in slice tests
 Slice tests work by restricting Spring Framework's component scanning to a limited set of components based on their type.
