--- conflicted
+++ resolved
@@ -1,63 +1,3 @@
-<<<<<<< HEAD
-/*
- * Copyright 2012-2019 the original author or authors.
- *
- * Licensed under the Apache License, Version 2.0 (the "License");
- * you may not use this file except in compliance with the License.
- * You may obtain a copy of the License at
- *
- *      https://www.apache.org/licenses/LICENSE-2.0
- *
- * Unless required by applicable law or agreed to in writing, software
- * distributed under the License is distributed on an "AS IS" BASIS,
- * WITHOUT WARRANTIES OR CONDITIONS OF ANY KIND, either express or implied.
- * See the License for the specific language governing permissions and
- * limitations under the License.
- */
-
-package org.springframework.boot.web.reactive.error;
-
-import java.util.Map;
-
-import org.springframework.web.reactive.function.server.ServerRequest;
-import org.springframework.web.reactive.function.server.ServerResponse;
-import org.springframework.web.server.ServerWebExchange;
-
-/**
- * Provides access to error attributes which can be logged or presented to the user.
- *
- * @author Brian Clozel
- * @since 2.0.0
- * @see DefaultErrorAttributes
- */
-public interface ErrorAttributes {
-
-	/**
-	 * Return a {@link Map} of the error attributes. The map can be used as the model of
-	 * an error page, or returned as a {@link ServerResponse} body.
-	 * @param request the source request
-	 * @param includeStackTrace if stack trace elements should be included
-	 * @return a map of error attributes
-	 */
-	Map<String, Object> getErrorAttributes(ServerRequest request, boolean includeStackTrace);
-
-	/**
-	 * Return the underlying cause of the error or {@code null} if the error cannot be
-	 * extracted.
-	 * @param request the source ServerRequest
-	 * @return the {@link Exception} that caused the error or {@code null}
-	 */
-	Throwable getError(ServerRequest request);
-
-	/**
-	 * Store the given error information in the current {@link ServerWebExchange}.
-	 * @param error the {@link Exception} that caused the error
-	 * @param exchange the source exchange
-	 */
-	void storeErrorInformation(Throwable error, ServerWebExchange exchange);
-
-}
-=======
 /*
  * Copyright 2012-2021 the original author or authors.
  *
@@ -120,5 +60,4 @@
 	 */
 	void storeErrorInformation(Throwable error, ServerWebExchange exchange);
 
-}
->>>>>>> 6755b480
+}