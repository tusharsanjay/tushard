<<<<<<< HEAD
/*
 * Copyright 2012-2019 the original author or authors.
 *
 * Licensed under the Apache License, Version 2.0 (the "License");
 * you may not use this file except in compliance with the License.
 * You may obtain a copy of the License at
 *
 *      https://www.apache.org/licenses/LICENSE-2.0
 *
 * Unless required by applicable law or agreed to in writing, software
 * distributed under the License is distributed on an "AS IS" BASIS,
 * WITHOUT WARRANTIES OR CONDITIONS OF ANY KIND, either express or implied.
 * See the License for the specific language governing permissions and
 * limitations under the License.
 */

package org.springframework.boot.web.servlet;

import java.util.ArrayList;
import java.util.Collections;
import java.util.List;
import java.util.Set;

import org.springframework.beans.BeansException;
import org.springframework.beans.factory.config.BeanDefinition;
import org.springframework.beans.factory.config.BeanFactoryPostProcessor;
import org.springframework.beans.factory.config.ConfigurableListableBeanFactory;
import org.springframework.beans.factory.support.BeanDefinitionRegistry;
import org.springframework.context.ApplicationContext;
import org.springframework.context.ApplicationContextAware;
import org.springframework.context.annotation.ClassPathScanningCandidateComponentProvider;
import org.springframework.context.annotation.ScannedGenericBeanDefinition;
import org.springframework.web.context.WebApplicationContext;

/**
 * {@link BeanFactoryPostProcessor} that registers beans for Servlet components found via
 * package scanning.
 *
 * @author Andy Wilkinson
 * @see ServletComponentScan
 * @see ServletComponentScanRegistrar
 */
class ServletComponentRegisteringPostProcessor implements BeanFactoryPostProcessor, ApplicationContextAware {

	private static final List<ServletComponentHandler> HANDLERS;

	static {
		List<ServletComponentHandler> servletComponentHandlers = new ArrayList<>();
		servletComponentHandlers.add(new WebServletHandler());
		servletComponentHandlers.add(new WebFilterHandler());
		servletComponentHandlers.add(new WebListenerHandler());
		HANDLERS = Collections.unmodifiableList(servletComponentHandlers);
	}

	private final Set<String> packagesToScan;

	private ApplicationContext applicationContext;

	ServletComponentRegisteringPostProcessor(Set<String> packagesToScan) {
		this.packagesToScan = packagesToScan;
	}

	@Override
	public void postProcessBeanFactory(ConfigurableListableBeanFactory beanFactory) throws BeansException {
		if (isRunningInEmbeddedWebServer()) {
			ClassPathScanningCandidateComponentProvider componentProvider = createComponentProvider();
			for (String packageToScan : this.packagesToScan) {
				scanPackage(componentProvider, packageToScan);
			}
		}
	}

	private void scanPackage(ClassPathScanningCandidateComponentProvider componentProvider, String packageToScan) {
		for (BeanDefinition candidate : componentProvider.findCandidateComponents(packageToScan)) {
			if (candidate instanceof ScannedGenericBeanDefinition) {
				for (ServletComponentHandler handler : HANDLERS) {
					handler.handle(((ScannedGenericBeanDefinition) candidate),
							(BeanDefinitionRegistry) this.applicationContext);
				}
			}
		}
	}

	private boolean isRunningInEmbeddedWebServer() {
		return this.applicationContext instanceof WebApplicationContext
				&& ((WebApplicationContext) this.applicationContext).getServletContext() == null;
	}

	private ClassPathScanningCandidateComponentProvider createComponentProvider() {
		ClassPathScanningCandidateComponentProvider componentProvider = new ClassPathScanningCandidateComponentProvider(
				false);
		componentProvider.setEnvironment(this.applicationContext.getEnvironment());
		componentProvider.setResourceLoader(this.applicationContext);
		for (ServletComponentHandler handler : HANDLERS) {
			componentProvider.addIncludeFilter(handler.getTypeFilter());
		}
		return componentProvider;
	}

	Set<String> getPackagesToScan() {
		return Collections.unmodifiableSet(this.packagesToScan);
	}

	@Override
	public void setApplicationContext(ApplicationContext applicationContext) throws BeansException {
		this.applicationContext = applicationContext;
	}

}
=======
/*
 * Copyright 2012-2019 the original author or authors.
 *
 * Licensed under the Apache License, Version 2.0 (the "License");
 * you may not use this file except in compliance with the License.
 * You may obtain a copy of the License at
 *
 *      https://www.apache.org/licenses/LICENSE-2.0
 *
 * Unless required by applicable law or agreed to in writing, software
 * distributed under the License is distributed on an "AS IS" BASIS,
 * WITHOUT WARRANTIES OR CONDITIONS OF ANY KIND, either express or implied.
 * See the License for the specific language governing permissions and
 * limitations under the License.
 */

package org.springframework.boot.web.servlet;

import java.util.ArrayList;
import java.util.Collections;
import java.util.List;
import java.util.Set;

import org.springframework.beans.BeansException;
import org.springframework.beans.factory.annotation.AnnotatedBeanDefinition;
import org.springframework.beans.factory.config.BeanDefinition;
import org.springframework.beans.factory.config.BeanFactoryPostProcessor;
import org.springframework.beans.factory.config.ConfigurableListableBeanFactory;
import org.springframework.beans.factory.support.BeanDefinitionRegistry;
import org.springframework.context.ApplicationContext;
import org.springframework.context.ApplicationContextAware;
import org.springframework.context.annotation.ClassPathScanningCandidateComponentProvider;
import org.springframework.web.context.WebApplicationContext;

/**
 * {@link BeanFactoryPostProcessor} that registers beans for Servlet components found via
 * package scanning.
 *
 * @author Andy Wilkinson
 * @see ServletComponentScan
 * @see ServletComponentScanRegistrar
 */
class ServletComponentRegisteringPostProcessor implements BeanFactoryPostProcessor, ApplicationContextAware {

	private static final List<ServletComponentHandler> HANDLERS;

	static {
		List<ServletComponentHandler> servletComponentHandlers = new ArrayList<>();
		servletComponentHandlers.add(new WebServletHandler());
		servletComponentHandlers.add(new WebFilterHandler());
		servletComponentHandlers.add(new WebListenerHandler());
		HANDLERS = Collections.unmodifiableList(servletComponentHandlers);
	}

	private final Set<String> packagesToScan;

	private ApplicationContext applicationContext;

	ServletComponentRegisteringPostProcessor(Set<String> packagesToScan) {
		this.packagesToScan = packagesToScan;
	}

	@Override
	public void postProcessBeanFactory(ConfigurableListableBeanFactory beanFactory) throws BeansException {
		if (isRunningInEmbeddedWebServer()) {
			ClassPathScanningCandidateComponentProvider componentProvider = createComponentProvider();
			for (String packageToScan : this.packagesToScan) {
				scanPackage(componentProvider, packageToScan);
			}
		}
	}

	private void scanPackage(ClassPathScanningCandidateComponentProvider componentProvider, String packageToScan) {
		for (BeanDefinition candidate : componentProvider.findCandidateComponents(packageToScan)) {
			if (candidate instanceof AnnotatedBeanDefinition) {
				for (ServletComponentHandler handler : HANDLERS) {
					handler.handle(((AnnotatedBeanDefinition) candidate),
							(BeanDefinitionRegistry) this.applicationContext);
				}
			}
		}
	}

	private boolean isRunningInEmbeddedWebServer() {
		return this.applicationContext instanceof WebApplicationContext
				&& ((WebApplicationContext) this.applicationContext).getServletContext() == null;
	}

	private ClassPathScanningCandidateComponentProvider createComponentProvider() {
		ClassPathScanningCandidateComponentProvider componentProvider = new ClassPathScanningCandidateComponentProvider(
				false);
		componentProvider.setEnvironment(this.applicationContext.getEnvironment());
		componentProvider.setResourceLoader(this.applicationContext);
		for (ServletComponentHandler handler : HANDLERS) {
			componentProvider.addIncludeFilter(handler.getTypeFilter());
		}
		return componentProvider;
	}

	Set<String> getPackagesToScan() {
		return Collections.unmodifiableSet(this.packagesToScan);
	}

	@Override
	public void setApplicationContext(ApplicationContext applicationContext) throws BeansException {
		this.applicationContext = applicationContext;
	}

}
>>>>>>> 6755b480
<|MERGE_RESOLUTION|>--- conflicted
+++ resolved
@@ -1,114 +1,3 @@
-<<<<<<< HEAD
-/*
- * Copyright 2012-2019 the original author or authors.
- *
- * Licensed under the Apache License, Version 2.0 (the "License");
- * you may not use this file except in compliance with the License.
- * You may obtain a copy of the License at
- *
- *      https://www.apache.org/licenses/LICENSE-2.0
- *
- * Unless required by applicable law or agreed to in writing, software
- * distributed under the License is distributed on an "AS IS" BASIS,
- * WITHOUT WARRANTIES OR CONDITIONS OF ANY KIND, either express or implied.
- * See the License for the specific language governing permissions and
- * limitations under the License.
- */
-
-package org.springframework.boot.web.servlet;
-
-import java.util.ArrayList;
-import java.util.Collections;
-import java.util.List;
-import java.util.Set;
-
-import org.springframework.beans.BeansException;
-import org.springframework.beans.factory.config.BeanDefinition;
-import org.springframework.beans.factory.config.BeanFactoryPostProcessor;
-import org.springframework.beans.factory.config.ConfigurableListableBeanFactory;
-import org.springframework.beans.factory.support.BeanDefinitionRegistry;
-import org.springframework.context.ApplicationContext;
-import org.springframework.context.ApplicationContextAware;
-import org.springframework.context.annotation.ClassPathScanningCandidateComponentProvider;
-import org.springframework.context.annotation.ScannedGenericBeanDefinition;
-import org.springframework.web.context.WebApplicationContext;
-
-/**
- * {@link BeanFactoryPostProcessor} that registers beans for Servlet components found via
- * package scanning.
- *
- * @author Andy Wilkinson
- * @see ServletComponentScan
- * @see ServletComponentScanRegistrar
- */
-class ServletComponentRegisteringPostProcessor implements BeanFactoryPostProcessor, ApplicationContextAware {
-
-	private static final List<ServletComponentHandler> HANDLERS;
-
-	static {
-		List<ServletComponentHandler> servletComponentHandlers = new ArrayList<>();
-		servletComponentHandlers.add(new WebServletHandler());
-		servletComponentHandlers.add(new WebFilterHandler());
-		servletComponentHandlers.add(new WebListenerHandler());
-		HANDLERS = Collections.unmodifiableList(servletComponentHandlers);
-	}
-
-	private final Set<String> packagesToScan;
-
-	private ApplicationContext applicationContext;
-
-	ServletComponentRegisteringPostProcessor(Set<String> packagesToScan) {
-		this.packagesToScan = packagesToScan;
-	}
-
-	@Override
-	public void postProcessBeanFactory(ConfigurableListableBeanFactory beanFactory) throws BeansException {
-		if (isRunningInEmbeddedWebServer()) {
-			ClassPathScanningCandidateComponentProvider componentProvider = createComponentProvider();
-			for (String packageToScan : this.packagesToScan) {
-				scanPackage(componentProvider, packageToScan);
-			}
-		}
-	}
-
-	private void scanPackage(ClassPathScanningCandidateComponentProvider componentProvider, String packageToScan) {
-		for (BeanDefinition candidate : componentProvider.findCandidateComponents(packageToScan)) {
-			if (candidate instanceof ScannedGenericBeanDefinition) {
-				for (ServletComponentHandler handler : HANDLERS) {
-					handler.handle(((ScannedGenericBeanDefinition) candidate),
-							(BeanDefinitionRegistry) this.applicationContext);
-				}
-			}
-		}
-	}
-
-	private boolean isRunningInEmbeddedWebServer() {
-		return this.applicationContext instanceof WebApplicationContext
-				&& ((WebApplicationContext) this.applicationContext).getServletContext() == null;
-	}
-
-	private ClassPathScanningCandidateComponentProvider createComponentProvider() {
-		ClassPathScanningCandidateComponentProvider componentProvider = new ClassPathScanningCandidateComponentProvider(
-				false);
-		componentProvider.setEnvironment(this.applicationContext.getEnvironment());
-		componentProvider.setResourceLoader(this.applicationContext);
-		for (ServletComponentHandler handler : HANDLERS) {
-			componentProvider.addIncludeFilter(handler.getTypeFilter());
-		}
-		return componentProvider;
-	}
-
-	Set<String> getPackagesToScan() {
-		return Collections.unmodifiableSet(this.packagesToScan);
-	}
-
-	@Override
-	public void setApplicationContext(ApplicationContext applicationContext) throws BeansException {
-		this.applicationContext = applicationContext;
-	}
-
-}
-=======
 /*
  * Copyright 2012-2019 the original author or authors.
  *
@@ -217,5 +106,4 @@
 		this.applicationContext = applicationContext;
 	}
 
-}
->>>>>>> 6755b480
+}