--- conflicted
+++ resolved
@@ -1,207 +1,3 @@
-<<<<<<< HEAD
-/*
- * Copyright 2012-2019 the original author or authors.
- *
- * Licensed under the Apache License, Version 2.0 (the "License");
- * you may not use this file except in compliance with the License.
- * You may obtain a copy of the License at
- *
- *      https://www.apache.org/licenses/LICENSE-2.0
- *
- * Unless required by applicable law or agreed to in writing, software
- * distributed under the License is distributed on an "AS IS" BASIS,
- * WITHOUT WARRANTIES OR CONDITIONS OF ANY KIND, either express or implied.
- * See the License for the specific language governing permissions and
- * limitations under the License.
- */
-
-package org.springframework.boot.context.properties.bind.validation;
-
-import java.util.Deque;
-import java.util.LinkedHashMap;
-import java.util.LinkedHashSet;
-import java.util.LinkedList;
-import java.util.Map;
-import java.util.Set;
-import java.util.stream.Collectors;
-
-import org.springframework.boot.context.properties.bind.AbstractBindHandler;
-import org.springframework.boot.context.properties.bind.BindContext;
-import org.springframework.boot.context.properties.bind.BindHandler;
-import org.springframework.boot.context.properties.bind.Bindable;
-import org.springframework.boot.context.properties.source.ConfigurationProperty;
-import org.springframework.boot.context.properties.source.ConfigurationPropertyName;
-import org.springframework.core.ResolvableType;
-import org.springframework.validation.AbstractBindingResult;
-import org.springframework.validation.Validator;
-
-/**
- * {@link BindHandler} to apply {@link Validator Validators} to bound results.
- *
- * @author Phillip Webb
- * @author Madhura Bhave
- * @since 2.0.0
- */
-public class ValidationBindHandler extends AbstractBindHandler {
-
-	private final Validator[] validators;
-
-	private final Map<ConfigurationPropertyName, ResolvableType> boundTypes = new LinkedHashMap<>();
-
-	private final Map<ConfigurationPropertyName, Object> boundResults = new LinkedHashMap<>();
-
-	private final Set<ConfigurationProperty> boundProperties = new LinkedHashSet<>();
-
-	private final Deque<BindValidationException> exceptions = new LinkedList<>();
-
-	public ValidationBindHandler(Validator... validators) {
-		this.validators = validators;
-	}
-
-	public ValidationBindHandler(BindHandler parent, Validator... validators) {
-		super(parent);
-		this.validators = validators;
-	}
-
-	@Override
-	public <T> Bindable<T> onStart(ConfigurationPropertyName name, Bindable<T> target, BindContext context) {
-		this.boundTypes.put(name, target.getType());
-		return super.onStart(name, target, context);
-	}
-
-	@Override
-	public Object onSuccess(ConfigurationPropertyName name, Bindable<?> target, BindContext context, Object result) {
-		this.boundResults.put(name, result);
-		if (context.getConfigurationProperty() != null) {
-			this.boundProperties.add(context.getConfigurationProperty());
-		}
-		return super.onSuccess(name, target, context, result);
-	}
-
-	@Override
-	public Object onFailure(ConfigurationPropertyName name, Bindable<?> target, BindContext context, Exception error)
-			throws Exception {
-		Object result = super.onFailure(name, target, context, error);
-		if (result != null) {
-			clear();
-			this.boundResults.put(name, result);
-		}
-		validate(name, target, context, result);
-		return result;
-	}
-
-	private void clear() {
-		this.boundTypes.clear();
-		this.boundResults.clear();
-		this.boundProperties.clear();
-		this.exceptions.clear();
-	}
-
-	@Override
-	public void onFinish(ConfigurationPropertyName name, Bindable<?> target, BindContext context, Object result)
-			throws Exception {
-		validate(name, target, context, result);
-		super.onFinish(name, target, context, result);
-	}
-
-	private void validate(ConfigurationPropertyName name, Bindable<?> target, BindContext context, Object result) {
-		Object validationTarget = getValidationTarget(target, context, result);
-		Class<?> validationType = target.getBoxedType().resolve();
-		if (validationTarget != null) {
-			validateAndPush(name, validationTarget, validationType);
-		}
-		if (context.getDepth() == 0 && !this.exceptions.isEmpty()) {
-			throw this.exceptions.pop();
-		}
-	}
-
-	private Object getValidationTarget(Bindable<?> target, BindContext context, Object result) {
-		if (result != null) {
-			return result;
-		}
-		if (context.getDepth() == 0 && target.getValue() != null) {
-			return target.getValue().get();
-		}
-		return null;
-	}
-
-	private void validateAndPush(ConfigurationPropertyName name, Object target, Class<?> type) {
-		ValidationResult result = null;
-		for (Validator validator : this.validators) {
-			if (validator.supports(type)) {
-				result = (result != null) ? result : new ValidationResult(name, target);
-				validator.validate(target, result);
-			}
-		}
-		if (result != null && result.hasErrors()) {
-			this.exceptions.push(new BindValidationException(result.getValidationErrors()));
-		}
-	}
-
-	/**
-	 * {@link AbstractBindingResult} implementation backed by the bound properties.
-	 */
-	private class ValidationResult extends AbstractBindingResult {
-
-		private final ConfigurationPropertyName name;
-
-		private Object target;
-
-		protected ValidationResult(ConfigurationPropertyName name, Object target) {
-			super(null);
-			this.name = name;
-			this.target = target;
-		}
-
-		@Override
-		public String getObjectName() {
-			return this.name.toString();
-		}
-
-		@Override
-		public Object getTarget() {
-			return this.target;
-		}
-
-		@Override
-		public Class<?> getFieldType(String field) {
-			try {
-				ResolvableType type = ValidationBindHandler.this.boundTypes.get(getName(field));
-				Class<?> resolved = (type != null) ? type.resolve() : null;
-				if (resolved != null) {
-					return resolved;
-				}
-			}
-			catch (Exception ex) {
-			}
-			return super.getFieldType(field);
-		}
-
-		@Override
-		protected Object getActualFieldValue(String field) {
-			try {
-				return ValidationBindHandler.this.boundResults.get(getName(field));
-			}
-			catch (Exception ex) {
-			}
-			return null;
-		}
-
-		private ConfigurationPropertyName getName(String field) {
-			return this.name.append(field);
-		}
-
-		ValidationErrors getValidationErrors() {
-			Set<ConfigurationProperty> boundProperties = ValidationBindHandler.this.boundProperties.stream()
-					.filter((property) -> this.name.isAncestorOf(property.getName()))
-					.collect(Collectors.toCollection(LinkedHashSet::new));
-			return new ValidationErrors(this.name, boundProperties, getAllErrors());
-		}
-
-	}
-
-}
-=======
 /*
  * Copyright 2012-2020 the original author or authors.
  *
@@ -431,5 +227,4 @@
 
 	}
 
-}
->>>>>>> 6755b480
+}