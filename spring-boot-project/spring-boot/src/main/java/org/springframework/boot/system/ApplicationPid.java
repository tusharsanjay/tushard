<<<<<<< HEAD
/*
 * Copyright 2012-2019 the original author or authors.
 *
 * Licensed under the Apache License, Version 2.0 (the "License");
 * you may not use this file except in compliance with the License.
 * You may obtain a copy of the License at
 *
 *      https://www.apache.org/licenses/LICENSE-2.0
 *
 * Unless required by applicable law or agreed to in writing, software
 * distributed under the License is distributed on an "AS IS" BASIS,
 * WITHOUT WARRANTIES OR CONDITIONS OF ANY KIND, either express or implied.
 * See the License for the specific language governing permissions and
 * limitations under the License.
 */

package org.springframework.boot.system;

import java.io.File;
import java.io.FileNotFoundException;
import java.io.FileWriter;
import java.io.IOException;
import java.lang.management.ManagementFactory;
import java.nio.file.Files;
import java.nio.file.attribute.PosixFilePermission;
import java.util.Set;

import org.springframework.util.Assert;
import org.springframework.util.ObjectUtils;

/**
 * An application process ID.
 *
 * @author Phillip Webb
 * @since 2.0.0
 */
public class ApplicationPid {

	private static final PosixFilePermission[] WRITE_PERMISSIONS = { PosixFilePermission.OWNER_WRITE,
			PosixFilePermission.GROUP_WRITE, PosixFilePermission.OTHERS_WRITE };

	private final String pid;

	public ApplicationPid() {
		this.pid = getPid();
	}

	protected ApplicationPid(String pid) {
		this.pid = pid;
	}

	private String getPid() {
		try {
			String jvmName = ManagementFactory.getRuntimeMXBean().getName();
			return jvmName.split("@")[0];
		}
		catch (Throwable ex) {
			return null;
		}
	}

	@Override
	public boolean equals(Object obj) {
		if (obj == this) {
			return true;
		}
		if (obj != null && obj instanceof ApplicationPid) {
			return ObjectUtils.nullSafeEquals(this.pid, ((ApplicationPid) obj).pid);
		}
		return false;
	}

	@Override
	public int hashCode() {
		return ObjectUtils.nullSafeHashCode(this.pid);
	}

	@Override
	public String toString() {
		return (this.pid != null) ? this.pid : "???";
	}

	/**
	 * Write the PID to the specified file.
	 * @param file the PID file
	 * @throws IllegalStateException if no PID is available.
	 * @throws IOException if the file cannot be written
	 */
	public void write(File file) throws IOException {
		Assert.state(this.pid != null, "No PID available");
		createParentFolder(file);
		if (file.exists()) {
			assertCanOverwrite(file);
		}
		try (FileWriter writer = new FileWriter(file)) {
			writer.append(this.pid);
		}
	}

	private void createParentFolder(File file) {
		File parent = file.getParentFile();
		if (parent != null) {
			parent.mkdirs();
		}
	}

	private void assertCanOverwrite(File file) throws IOException {
		if (!file.canWrite() || !canWritePosixFile(file)) {
			throw new FileNotFoundException(file.toString() + " (permission denied)");
		}
	}

	private boolean canWritePosixFile(File file) throws IOException {
		try {
			Set<PosixFilePermission> permissions = Files.getPosixFilePermissions(file.toPath());
			for (PosixFilePermission permission : WRITE_PERMISSIONS) {
				if (permissions.contains(permission)) {
					return true;
				}
			}
			return false;
		}
		catch (UnsupportedOperationException ex) {
			// Assume that we can
			return true;
		}
	}

}
=======
/*
 * Copyright 2012-2020 the original author or authors.
 *
 * Licensed under the Apache License, Version 2.0 (the "License");
 * you may not use this file except in compliance with the License.
 * You may obtain a copy of the License at
 *
 *      https://www.apache.org/licenses/LICENSE-2.0
 *
 * Unless required by applicable law or agreed to in writing, software
 * distributed under the License is distributed on an "AS IS" BASIS,
 * WITHOUT WARRANTIES OR CONDITIONS OF ANY KIND, either express or implied.
 * See the License for the specific language governing permissions and
 * limitations under the License.
 */

package org.springframework.boot.system;

import java.io.File;
import java.io.FileNotFoundException;
import java.io.FileWriter;
import java.io.IOException;
import java.lang.management.ManagementFactory;
import java.nio.file.Files;
import java.nio.file.attribute.PosixFilePermission;
import java.util.Set;

import org.springframework.util.Assert;
import org.springframework.util.ObjectUtils;

/**
 * An application process ID.
 *
 * @author Phillip Webb
 * @since 2.0.0
 */
public class ApplicationPid {

	private static final PosixFilePermission[] WRITE_PERMISSIONS = { PosixFilePermission.OWNER_WRITE,
			PosixFilePermission.GROUP_WRITE, PosixFilePermission.OTHERS_WRITE };

	private final String pid;

	public ApplicationPid() {
		this.pid = getPid();
	}

	protected ApplicationPid(String pid) {
		this.pid = pid;
	}

	private String getPid() {
		try {
			String jvmName = ManagementFactory.getRuntimeMXBean().getName();
			return jvmName.split("@")[0];
		}
		catch (Throwable ex) {
			return null;
		}
	}

	@Override
	public boolean equals(Object obj) {
		if (obj == this) {
			return true;
		}
		if (obj instanceof ApplicationPid) {
			return ObjectUtils.nullSafeEquals(this.pid, ((ApplicationPid) obj).pid);
		}
		return false;
	}

	@Override
	public int hashCode() {
		return ObjectUtils.nullSafeHashCode(this.pid);
	}

	@Override
	public String toString() {
		return (this.pid != null) ? this.pid : "???";
	}

	/**
	 * Write the PID to the specified file.
	 * @param file the PID file
	 * @throws IllegalStateException if no PID is available.
	 * @throws IOException if the file cannot be written
	 */
	public void write(File file) throws IOException {
		Assert.state(this.pid != null, "No PID available");
		createParentDirectory(file);
		if (file.exists()) {
			assertCanOverwrite(file);
		}
		try (FileWriter writer = new FileWriter(file)) {
			writer.append(this.pid);
		}
	}

	private void createParentDirectory(File file) {
		File parent = file.getParentFile();
		if (parent != null) {
			parent.mkdirs();
		}
	}

	private void assertCanOverwrite(File file) throws IOException {
		if (!file.canWrite() || !canWritePosixFile(file)) {
			throw new FileNotFoundException(file.toString() + " (permission denied)");
		}
	}

	private boolean canWritePosixFile(File file) throws IOException {
		try {
			Set<PosixFilePermission> permissions = Files.getPosixFilePermissions(file.toPath());
			for (PosixFilePermission permission : WRITE_PERMISSIONS) {
				if (permissions.contains(permission)) {
					return true;
				}
			}
			return false;
		}
		catch (UnsupportedOperationException ex) {
			// Assume that we can
			return true;
		}
	}

}
>>>>>>> 6755b480
<|MERGE_RESOLUTION|>--- conflicted
+++ resolved
@@ -1,134 +1,3 @@
-<<<<<<< HEAD
-/*
- * Copyright 2012-2019 the original author or authors.
- *
- * Licensed under the Apache License, Version 2.0 (the "License");
- * you may not use this file except in compliance with the License.
- * You may obtain a copy of the License at
- *
- *      https://www.apache.org/licenses/LICENSE-2.0
- *
- * Unless required by applicable law or agreed to in writing, software
- * distributed under the License is distributed on an "AS IS" BASIS,
- * WITHOUT WARRANTIES OR CONDITIONS OF ANY KIND, either express or implied.
- * See the License for the specific language governing permissions and
- * limitations under the License.
- */
-
-package org.springframework.boot.system;
-
-import java.io.File;
-import java.io.FileNotFoundException;
-import java.io.FileWriter;
-import java.io.IOException;
-import java.lang.management.ManagementFactory;
-import java.nio.file.Files;
-import java.nio.file.attribute.PosixFilePermission;
-import java.util.Set;
-
-import org.springframework.util.Assert;
-import org.springframework.util.ObjectUtils;
-
-/**
- * An application process ID.
- *
- * @author Phillip Webb
- * @since 2.0.0
- */
-public class ApplicationPid {
-
-	private static final PosixFilePermission[] WRITE_PERMISSIONS = { PosixFilePermission.OWNER_WRITE,
-			PosixFilePermission.GROUP_WRITE, PosixFilePermission.OTHERS_WRITE };
-
-	private final String pid;
-
-	public ApplicationPid() {
-		this.pid = getPid();
-	}
-
-	protected ApplicationPid(String pid) {
-		this.pid = pid;
-	}
-
-	private String getPid() {
-		try {
-			String jvmName = ManagementFactory.getRuntimeMXBean().getName();
-			return jvmName.split("@")[0];
-		}
-		catch (Throwable ex) {
-			return null;
-		}
-	}
-
-	@Override
-	public boolean equals(Object obj) {
-		if (obj == this) {
-			return true;
-		}
-		if (obj != null && obj instanceof ApplicationPid) {
-			return ObjectUtils.nullSafeEquals(this.pid, ((ApplicationPid) obj).pid);
-		}
-		return false;
-	}
-
-	@Override
-	public int hashCode() {
-		return ObjectUtils.nullSafeHashCode(this.pid);
-	}
-
-	@Override
-	public String toString() {
-		return (this.pid != null) ? this.pid : "???";
-	}
-
-	/**
-	 * Write the PID to the specified file.
-	 * @param file the PID file
-	 * @throws IllegalStateException if no PID is available.
-	 * @throws IOException if the file cannot be written
-	 */
-	public void write(File file) throws IOException {
-		Assert.state(this.pid != null, "No PID available");
-		createParentFolder(file);
-		if (file.exists()) {
-			assertCanOverwrite(file);
-		}
-		try (FileWriter writer = new FileWriter(file)) {
-			writer.append(this.pid);
-		}
-	}
-
-	private void createParentFolder(File file) {
-		File parent = file.getParentFile();
-		if (parent != null) {
-			parent.mkdirs();
-		}
-	}
-
-	private void assertCanOverwrite(File file) throws IOException {
-		if (!file.canWrite() || !canWritePosixFile(file)) {
-			throw new FileNotFoundException(file.toString() + " (permission denied)");
-		}
-	}
-
-	private boolean canWritePosixFile(File file) throws IOException {
-		try {
-			Set<PosixFilePermission> permissions = Files.getPosixFilePermissions(file.toPath());
-			for (PosixFilePermission permission : WRITE_PERMISSIONS) {
-				if (permissions.contains(permission)) {
-					return true;
-				}
-			}
-			return false;
-		}
-		catch (UnsupportedOperationException ex) {
-			// Assume that we can
-			return true;
-		}
-	}
-
-}
-=======
 /*
  * Copyright 2012-2020 the original author or authors.
  *
@@ -257,5 +126,4 @@
 		}
 	}
 
-}
->>>>>>> 6755b480
+}