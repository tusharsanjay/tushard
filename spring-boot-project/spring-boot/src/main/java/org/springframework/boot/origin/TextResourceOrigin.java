<<<<<<< HEAD
/*
 * Copyright 2012-2019 the original author or authors.
 *
 * Licensed under the Apache License, Version 2.0 (the "License");
 * you may not use this file except in compliance with the License.
 * You may obtain a copy of the License at
 *
 *      https://www.apache.org/licenses/LICENSE-2.0
 *
 * Unless required by applicable law or agreed to in writing, software
 * distributed under the License is distributed on an "AS IS" BASIS,
 * WITHOUT WARRANTIES OR CONDITIONS OF ANY KIND, either express or implied.
 * See the License for the specific language governing permissions and
 * limitations under the License.
 */

package org.springframework.boot.origin;

import org.springframework.core.io.Resource;
import org.springframework.util.ObjectUtils;

/**
 * {@link Origin} for an item loaded from a text resource. Provides access to the original
 * {@link Resource} that loaded the text and a {@link Location} within it.
 *
 * @author Madhura Bhave
 * @author Phillip Webb
 * @since 2.0.0
 */
public class TextResourceOrigin implements Origin {

	private final Resource resource;

	private final Location location;

	public TextResourceOrigin(Resource resource, Location location) {
		this.resource = resource;
		this.location = location;
	}

	/**
	 * Return the resource where the property originated.
	 * @return the text resource or {@code null}
	 */
	public Resource getResource() {
		return this.resource;
	}

	/**
	 * Return the location of the property within the source (if known).
	 * @return the location or {@code null}
	 */
	public Location getLocation() {
		return this.location;
	}

	@Override
	public boolean equals(Object obj) {
		if (this == obj) {
			return true;
		}
		if (obj == null) {
			return false;
		}
		if (obj instanceof TextResourceOrigin) {
			TextResourceOrigin other = (TextResourceOrigin) obj;
			boolean result = true;
			result = result && ObjectUtils.nullSafeEquals(this.resource, other.resource);
			result = result && ObjectUtils.nullSafeEquals(this.location, other.location);
			return result;
		}
		return super.equals(obj);
	}

	@Override
	public int hashCode() {
		int result = 1;
		result = 31 * result + ObjectUtils.nullSafeHashCode(this.resource);
		result = 31 * result + ObjectUtils.nullSafeHashCode(this.location);
		return result;
	}

	@Override
	public String toString() {
		StringBuilder result = new StringBuilder();
		result.append((this.resource != null) ? this.resource.getDescription() : "unknown resource [?]");
		if (this.location != null) {
			result.append(":").append(this.location);
		}
		return result.toString();
	}

	/**
	 * A location (line and column number) within the resource.
	 */
	public static final class Location {

		private final int line;

		private final int column;

		/**
		 * Create a new {@link Location} instance.
		 * @param line the line number (zero indexed)
		 * @param column the column number (zero indexed)
		 */
		public Location(int line, int column) {
			this.line = line;
			this.column = column;
		}

		/**
		 * Return the line of the text resource where the property originated.
		 * @return the line number (zero indexed)
		 */
		public int getLine() {
			return this.line;
		}

		/**
		 * Return the column of the text resource where the property originated.
		 * @return the column number (zero indexed)
		 */
		public int getColumn() {
			return this.column;
		}

		@Override
		public boolean equals(Object obj) {
			if (this == obj) {
				return true;
			}
			if (obj == null || getClass() != obj.getClass()) {
				return false;
			}
			Location other = (Location) obj;
			boolean result = true;
			result = result && this.line == other.line;
			result = result && this.column == other.column;
			return result;
		}

		@Override
		public int hashCode() {
			return (31 * this.line) + this.column;
		}

		@Override
		public String toString() {
			return (this.line + 1) + ":" + (this.column + 1);
		}

	}

}
=======
/*
 * Copyright 2012-2020 the original author or authors.
 *
 * Licensed under the Apache License, Version 2.0 (the "License");
 * you may not use this file except in compliance with the License.
 * You may obtain a copy of the License at
 *
 *      https://www.apache.org/licenses/LICENSE-2.0
 *
 * Unless required by applicable law or agreed to in writing, software
 * distributed under the License is distributed on an "AS IS" BASIS,
 * WITHOUT WARRANTIES OR CONDITIONS OF ANY KIND, either express or implied.
 * See the License for the specific language governing permissions and
 * limitations under the License.
 */

package org.springframework.boot.origin;

import java.io.IOException;

import org.springframework.core.io.ClassPathResource;
import org.springframework.core.io.Resource;
import org.springframework.util.ObjectUtils;

/**
 * {@link Origin} for an item loaded from a text resource. Provides access to the original
 * {@link Resource} that loaded the text and a {@link Location} within it. If the provided
 * resource provides an {@link Origin} (e.g. it is an {@link OriginTrackedResource}), then
 * it will be used as the {@link Origin#getParent() origin parent}.
 *
 * @author Madhura Bhave
 * @author Phillip Webb
 * @since 2.0.0
 * @see OriginTrackedResource
 */
public class TextResourceOrigin implements Origin {

	private final Resource resource;

	private final Location location;

	public TextResourceOrigin(Resource resource, Location location) {
		this.resource = resource;
		this.location = location;
	}

	/**
	 * Return the resource where the property originated.
	 * @return the text resource or {@code null}
	 */
	public Resource getResource() {
		return this.resource;
	}

	/**
	 * Return the location of the property within the source (if known).
	 * @return the location or {@code null}
	 */
	public Location getLocation() {
		return this.location;
	}

	@Override
	public Origin getParent() {
		return Origin.from(this.resource);
	}

	@Override
	public boolean equals(Object obj) {
		if (this == obj) {
			return true;
		}
		if (obj == null) {
			return false;
		}
		if (obj instanceof TextResourceOrigin) {
			TextResourceOrigin other = (TextResourceOrigin) obj;
			boolean result = true;
			result = result && ObjectUtils.nullSafeEquals(this.resource, other.resource);
			result = result && ObjectUtils.nullSafeEquals(this.location, other.location);
			return result;
		}
		return super.equals(obj);
	}

	@Override
	public int hashCode() {
		int result = 1;
		result = 31 * result + ObjectUtils.nullSafeHashCode(this.resource);
		result = 31 * result + ObjectUtils.nullSafeHashCode(this.location);
		return result;
	}

	@Override
	public String toString() {
		StringBuilder result = new StringBuilder();
		result.append(getResourceDescription(this.resource));
		if (this.location != null) {
			result.append(" - ").append(this.location);
		}
		return result.toString();
	}

	private String getResourceDescription(Resource resource) {
		if (resource instanceof OriginTrackedResource) {
			return getResourceDescription(((OriginTrackedResource) resource).getResource());
		}
		if (resource == null) {
			return "unknown resource [?]";
		}
		if (resource instanceof ClassPathResource) {
			return getResourceDescription((ClassPathResource) resource);
		}
		return resource.getDescription();
	}

	private String getResourceDescription(ClassPathResource resource) {
		try {
			JarUri jarUri = JarUri.from(resource.getURI());
			if (jarUri != null) {
				return jarUri.getDescription(resource.getDescription());
			}
		}
		catch (IOException ex) {
		}
		return resource.getDescription();
	}

	/**
	 * A location (line and column number) within the resource.
	 */
	public static final class Location {

		private final int line;

		private final int column;

		/**
		 * Create a new {@link Location} instance.
		 * @param line the line number (zero indexed)
		 * @param column the column number (zero indexed)
		 */
		public Location(int line, int column) {
			this.line = line;
			this.column = column;
		}

		/**
		 * Return the line of the text resource where the property originated.
		 * @return the line number (zero indexed)
		 */
		public int getLine() {
			return this.line;
		}

		/**
		 * Return the column of the text resource where the property originated.
		 * @return the column number (zero indexed)
		 */
		public int getColumn() {
			return this.column;
		}

		@Override
		public boolean equals(Object obj) {
			if (this == obj) {
				return true;
			}
			if (obj == null || getClass() != obj.getClass()) {
				return false;
			}
			Location other = (Location) obj;
			boolean result = true;
			result = result && this.line == other.line;
			result = result && this.column == other.column;
			return result;
		}

		@Override
		public int hashCode() {
			return (31 * this.line) + this.column;
		}

		@Override
		public String toString() {
			return (this.line + 1) + ":" + (this.column + 1);
		}

	}

}
>>>>>>> 6755b480
<|MERGE_RESOLUTION|>--- conflicted
+++ resolved
@@ -1,160 +1,3 @@
-<<<<<<< HEAD
-/*
- * Copyright 2012-2019 the original author or authors.
- *
- * Licensed under the Apache License, Version 2.0 (the "License");
- * you may not use this file except in compliance with the License.
- * You may obtain a copy of the License at
- *
- *      https://www.apache.org/licenses/LICENSE-2.0
- *
- * Unless required by applicable law or agreed to in writing, software
- * distributed under the License is distributed on an "AS IS" BASIS,
- * WITHOUT WARRANTIES OR CONDITIONS OF ANY KIND, either express or implied.
- * See the License for the specific language governing permissions and
- * limitations under the License.
- */
-
-package org.springframework.boot.origin;
-
-import org.springframework.core.io.Resource;
-import org.springframework.util.ObjectUtils;
-
-/**
- * {@link Origin} for an item loaded from a text resource. Provides access to the original
- * {@link Resource} that loaded the text and a {@link Location} within it.
- *
- * @author Madhura Bhave
- * @author Phillip Webb
- * @since 2.0.0
- */
-public class TextResourceOrigin implements Origin {
-
-	private final Resource resource;
-
-	private final Location location;
-
-	public TextResourceOrigin(Resource resource, Location location) {
-		this.resource = resource;
-		this.location = location;
-	}
-
-	/**
-	 * Return the resource where the property originated.
-	 * @return the text resource or {@code null}
-	 */
-	public Resource getResource() {
-		return this.resource;
-	}
-
-	/**
-	 * Return the location of the property within the source (if known).
-	 * @return the location or {@code null}
-	 */
-	public Location getLocation() {
-		return this.location;
-	}
-
-	@Override
-	public boolean equals(Object obj) {
-		if (this == obj) {
-			return true;
-		}
-		if (obj == null) {
-			return false;
-		}
-		if (obj instanceof TextResourceOrigin) {
-			TextResourceOrigin other = (TextResourceOrigin) obj;
-			boolean result = true;
-			result = result && ObjectUtils.nullSafeEquals(this.resource, other.resource);
-			result = result && ObjectUtils.nullSafeEquals(this.location, other.location);
-			return result;
-		}
-		return super.equals(obj);
-	}
-
-	@Override
-	public int hashCode() {
-		int result = 1;
-		result = 31 * result + ObjectUtils.nullSafeHashCode(this.resource);
-		result = 31 * result + ObjectUtils.nullSafeHashCode(this.location);
-		return result;
-	}
-
-	@Override
-	public String toString() {
-		StringBuilder result = new StringBuilder();
-		result.append((this.resource != null) ? this.resource.getDescription() : "unknown resource [?]");
-		if (this.location != null) {
-			result.append(":").append(this.location);
-		}
-		return result.toString();
-	}
-
-	/**
-	 * A location (line and column number) within the resource.
-	 */
-	public static final class Location {
-
-		private final int line;
-
-		private final int column;
-
-		/**
-		 * Create a new {@link Location} instance.
-		 * @param line the line number (zero indexed)
-		 * @param column the column number (zero indexed)
-		 */
-		public Location(int line, int column) {
-			this.line = line;
-			this.column = column;
-		}
-
-		/**
-		 * Return the line of the text resource where the property originated.
-		 * @return the line number (zero indexed)
-		 */
-		public int getLine() {
-			return this.line;
-		}
-
-		/**
-		 * Return the column of the text resource where the property originated.
-		 * @return the column number (zero indexed)
-		 */
-		public int getColumn() {
-			return this.column;
-		}
-
-		@Override
-		public boolean equals(Object obj) {
-			if (this == obj) {
-				return true;
-			}
-			if (obj == null || getClass() != obj.getClass()) {
-				return false;
-			}
-			Location other = (Location) obj;
-			boolean result = true;
-			result = result && this.line == other.line;
-			result = result && this.column == other.column;
-			return result;
-		}
-
-		@Override
-		public int hashCode() {
-			return (31 * this.line) + this.column;
-		}
-
-		@Override
-		public String toString() {
-			return (this.line + 1) + ":" + (this.column + 1);
-		}
-
-	}
-
-}
-=======
 /*
  * Copyright 2012-2020 the original author or authors.
  *
@@ -345,5 +188,4 @@
 
 	}
 
-}
->>>>>>> 6755b480
+}