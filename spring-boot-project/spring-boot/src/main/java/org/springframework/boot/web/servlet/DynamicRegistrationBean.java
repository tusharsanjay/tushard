--- conflicted
+++ resolved
@@ -1,141 +1,3 @@
-<<<<<<< HEAD
-/*
- * Copyright 2012-2019 the original author or authors.
- *
- * Licensed under the Apache License, Version 2.0 (the "License");
- * you may not use this file except in compliance with the License.
- * You may obtain a copy of the License at
- *
- *      https://www.apache.org/licenses/LICENSE-2.0
- *
- * Unless required by applicable law or agreed to in writing, software
- * distributed under the License is distributed on an "AS IS" BASIS,
- * WITHOUT WARRANTIES OR CONDITIONS OF ANY KIND, either express or implied.
- * See the License for the specific language governing permissions and
- * limitations under the License.
- */
-
-package org.springframework.boot.web.servlet;
-
-import java.util.LinkedHashMap;
-import java.util.Map;
-
-import javax.servlet.Registration;
-import javax.servlet.ServletContext;
-
-import org.apache.commons.logging.Log;
-import org.apache.commons.logging.LogFactory;
-
-import org.springframework.core.Conventions;
-import org.springframework.util.Assert;
-import org.springframework.util.StringUtils;
-
-/**
- * Base class for Servlet 3.0+ {@link javax.servlet.Registration.Dynamic dynamic} based
- * registration beans.
- *
- * @param <D> the dynamic registration result
- * @author Phillip Webb
- * @since 2.0.0
- */
-public abstract class DynamicRegistrationBean<D extends Registration.Dynamic> extends RegistrationBean {
-
-	private static final Log logger = LogFactory.getLog(RegistrationBean.class);
-
-	private String name;
-
-	private boolean asyncSupported = true;
-
-	private Map<String, String> initParameters = new LinkedHashMap<>();
-
-	/**
-	 * Set the name of this registration. If not specified the bean name will be used.
-	 * @param name the name of the registration
-	 */
-	public void setName(String name) {
-		Assert.hasLength(name, "Name must not be empty");
-		this.name = name;
-	}
-
-	/**
-	 * Sets if asynchronous operations are supported for this registration. If not
-	 * specified defaults to {@code true}.
-	 * @param asyncSupported if async is supported
-	 */
-	public void setAsyncSupported(boolean asyncSupported) {
-		this.asyncSupported = asyncSupported;
-	}
-
-	/**
-	 * Returns if asynchronous operations are supported for this registration.
-	 * @return if async is supported
-	 */
-	public boolean isAsyncSupported() {
-		return this.asyncSupported;
-	}
-
-	/**
-	 * Set init-parameters for this registration. Calling this method will replace any
-	 * existing init-parameters.
-	 * @param initParameters the init parameters
-	 * @see #getInitParameters
-	 * @see #addInitParameter
-	 */
-	public void setInitParameters(Map<String, String> initParameters) {
-		Assert.notNull(initParameters, "InitParameters must not be null");
-		this.initParameters = new LinkedHashMap<>(initParameters);
-	}
-
-	/**
-	 * Returns a mutable Map of the registration init-parameters.
-	 * @return the init parameters
-	 */
-	public Map<String, String> getInitParameters() {
-		return this.initParameters;
-	}
-
-	/**
-	 * Add a single init-parameter, replacing any existing parameter with the same name.
-	 * @param name the init-parameter name
-	 * @param value the init-parameter value
-	 */
-	public void addInitParameter(String name, String value) {
-		Assert.notNull(name, "Name must not be null");
-		this.initParameters.put(name, value);
-	}
-
-	@Override
-	protected final void register(String description, ServletContext servletContext) {
-		D registration = addRegistration(description, servletContext);
-		if (registration == null) {
-			logger.info(
-					StringUtils.capitalize(description) + " was not registered " + "(possibly already registered?)");
-			return;
-		}
-		configure(registration);
-	}
-
-	protected abstract D addRegistration(String description, ServletContext servletContext);
-
-	protected void configure(D registration) {
-		registration.setAsyncSupported(this.asyncSupported);
-		if (!this.initParameters.isEmpty()) {
-			registration.setInitParameters(this.initParameters);
-		}
-	}
-
-	/**
-	 * Deduces the name for this registration. Will return user specified name or fallback
-	 * to convention based naming.
-	 * @param value the object used for convention based names
-	 * @return the deduced name
-	 */
-	protected final String getOrDeduceName(Object value) {
-		return (this.name != null) ? this.name : Conventions.getVariableName(value);
-	}
-
-}
-=======
 /*
  * Copyright 2012-2019 the original author or authors.
  *
@@ -270,5 +132,4 @@
 		return (this.name != null) ? this.name : Conventions.getVariableName(value);
 	}
 
-}
->>>>>>> 6755b480
+}