--- conflicted
+++ resolved
@@ -1,6 +1,5 @@
-<<<<<<< HEAD
 /*
- * Copyright 2012-2019 the original author or authors.
+ * Copyright 2012-2020 the original author or authors.
  *
  * Licensed under the Apache License, Version 2.0 (the "License");
  * you may not use this file except in compliance with the License.
@@ -78,6 +77,7 @@
 	private List<ServletContextInitializer> sortedList;
 
 	@SafeVarargs
+	@SuppressWarnings("varargs")
 	public ServletContextInitializerBeans(ListableBeanFactory beanFactory,
 			Class<? extends ServletContextInitializer>... initializerTypes) {
 		this.initializers = new LinkedMultiValueMap<>();
@@ -311,320 +311,4 @@
 
 	}
 
-}
-=======
-/*
- * Copyright 2012-2020 the original author or authors.
- *
- * Licensed under the Apache License, Version 2.0 (the "License");
- * you may not use this file except in compliance with the License.
- * You may obtain a copy of the License at
- *
- *      https://www.apache.org/licenses/LICENSE-2.0
- *
- * Unless required by applicable law or agreed to in writing, software
- * distributed under the License is distributed on an "AS IS" BASIS,
- * WITHOUT WARRANTIES OR CONDITIONS OF ANY KIND, either express or implied.
- * See the License for the specific language governing permissions and
- * limitations under the License.
- */
-
-package org.springframework.boot.web.servlet;
-
-import java.util.AbstractCollection;
-import java.util.ArrayList;
-import java.util.Arrays;
-import java.util.Collections;
-import java.util.EventListener;
-import java.util.HashSet;
-import java.util.Iterator;
-import java.util.LinkedHashMap;
-import java.util.List;
-import java.util.Map;
-import java.util.Map.Entry;
-import java.util.Set;
-import java.util.stream.Collectors;
-
-import javax.servlet.Filter;
-import javax.servlet.MultipartConfigElement;
-import javax.servlet.Servlet;
-
-import org.apache.commons.logging.Log;
-import org.apache.commons.logging.LogFactory;
-
-import org.springframework.aop.scope.ScopedProxyUtils;
-import org.springframework.beans.factory.ListableBeanFactory;
-import org.springframework.beans.factory.support.BeanDefinitionRegistry;
-import org.springframework.core.annotation.AnnotationAwareOrderComparator;
-import org.springframework.util.LinkedMultiValueMap;
-import org.springframework.util.MultiValueMap;
-
-/**
- * A collection {@link ServletContextInitializer}s obtained from a
- * {@link ListableBeanFactory}. Includes all {@link ServletContextInitializer} beans and
- * also adapts {@link Servlet}, {@link Filter} and certain {@link EventListener} beans.
- * <p>
- * Items are sorted so that adapted beans are top ({@link Servlet}, {@link Filter} then
- * {@link EventListener}) and direct {@link ServletContextInitializer} beans are at the
- * end. Further sorting is applied within these groups using the
- * {@link AnnotationAwareOrderComparator}.
- *
- * @author Dave Syer
- * @author Phillip Webb
- * @author Brian Clozel
- * @since 1.4.0
- */
-public class ServletContextInitializerBeans extends AbstractCollection<ServletContextInitializer> {
-
-	private static final String DISPATCHER_SERVLET_NAME = "dispatcherServlet";
-
-	private static final Log logger = LogFactory.getLog(ServletContextInitializerBeans.class);
-
-	/**
-	 * Seen bean instances or bean names.
-	 */
-	private final Set<Object> seen = new HashSet<>();
-
-	private final MultiValueMap<Class<?>, ServletContextInitializer> initializers;
-
-	private final List<Class<? extends ServletContextInitializer>> initializerTypes;
-
-	private List<ServletContextInitializer> sortedList;
-
-	@SafeVarargs
-	@SuppressWarnings("varargs")
-	public ServletContextInitializerBeans(ListableBeanFactory beanFactory,
-			Class<? extends ServletContextInitializer>... initializerTypes) {
-		this.initializers = new LinkedMultiValueMap<>();
-		this.initializerTypes = (initializerTypes.length != 0) ? Arrays.asList(initializerTypes)
-				: Collections.singletonList(ServletContextInitializer.class);
-		addServletContextInitializerBeans(beanFactory);
-		addAdaptableBeans(beanFactory);
-		List<ServletContextInitializer> sortedInitializers = this.initializers.values().stream()
-				.flatMap((value) -> value.stream().sorted(AnnotationAwareOrderComparator.INSTANCE))
-				.collect(Collectors.toList());
-		this.sortedList = Collections.unmodifiableList(sortedInitializers);
-		logMappings(this.initializers);
-	}
-
-	private void addServletContextInitializerBeans(ListableBeanFactory beanFactory) {
-		for (Class<? extends ServletContextInitializer> initializerType : this.initializerTypes) {
-			for (Entry<String, ? extends ServletContextInitializer> initializerBean : getOrderedBeansOfType(beanFactory,
-					initializerType)) {
-				addServletContextInitializerBean(initializerBean.getKey(), initializerBean.getValue(), beanFactory);
-			}
-		}
-	}
-
-	private void addServletContextInitializerBean(String beanName, ServletContextInitializer initializer,
-			ListableBeanFactory beanFactory) {
-		if (initializer instanceof ServletRegistrationBean) {
-			Servlet source = ((ServletRegistrationBean<?>) initializer).getServlet();
-			addServletContextInitializerBean(Servlet.class, beanName, initializer, beanFactory, source);
-		}
-		else if (initializer instanceof FilterRegistrationBean) {
-			Filter source = ((FilterRegistrationBean<?>) initializer).getFilter();
-			addServletContextInitializerBean(Filter.class, beanName, initializer, beanFactory, source);
-		}
-		else if (initializer instanceof DelegatingFilterProxyRegistrationBean) {
-			String source = ((DelegatingFilterProxyRegistrationBean) initializer).getTargetBeanName();
-			addServletContextInitializerBean(Filter.class, beanName, initializer, beanFactory, source);
-		}
-		else if (initializer instanceof ServletListenerRegistrationBean) {
-			EventListener source = ((ServletListenerRegistrationBean<?>) initializer).getListener();
-			addServletContextInitializerBean(EventListener.class, beanName, initializer, beanFactory, source);
-		}
-		else {
-			addServletContextInitializerBean(ServletContextInitializer.class, beanName, initializer, beanFactory,
-					initializer);
-		}
-	}
-
-	private void addServletContextInitializerBean(Class<?> type, String beanName, ServletContextInitializer initializer,
-			ListableBeanFactory beanFactory, Object source) {
-		this.initializers.add(type, initializer);
-		if (source != null) {
-			// Mark the underlying source as seen in case it wraps an existing bean
-			this.seen.add(source);
-		}
-		if (logger.isTraceEnabled()) {
-			String resourceDescription = getResourceDescription(beanName, beanFactory);
-			int order = getOrder(initializer);
-			logger.trace("Added existing " + type.getSimpleName() + " initializer bean '" + beanName + "'; order="
-					+ order + ", resource=" + resourceDescription);
-		}
-	}
-
-	private String getResourceDescription(String beanName, ListableBeanFactory beanFactory) {
-		if (beanFactory instanceof BeanDefinitionRegistry) {
-			BeanDefinitionRegistry registry = (BeanDefinitionRegistry) beanFactory;
-			return registry.getBeanDefinition(beanName).getResourceDescription();
-		}
-		return "unknown";
-	}
-
-	@SuppressWarnings("unchecked")
-	protected void addAdaptableBeans(ListableBeanFactory beanFactory) {
-		MultipartConfigElement multipartConfig = getMultipartConfig(beanFactory);
-		addAsRegistrationBean(beanFactory, Servlet.class, new ServletRegistrationBeanAdapter(multipartConfig));
-		addAsRegistrationBean(beanFactory, Filter.class, new FilterRegistrationBeanAdapter());
-		for (Class<?> listenerType : ServletListenerRegistrationBean.getSupportedTypes()) {
-			addAsRegistrationBean(beanFactory, EventListener.class, (Class<EventListener>) listenerType,
-					new ServletListenerRegistrationBeanAdapter());
-		}
-	}
-
-	private MultipartConfigElement getMultipartConfig(ListableBeanFactory beanFactory) {
-		List<Entry<String, MultipartConfigElement>> beans = getOrderedBeansOfType(beanFactory,
-				MultipartConfigElement.class);
-		return beans.isEmpty() ? null : beans.get(0).getValue();
-	}
-
-	protected <T> void addAsRegistrationBean(ListableBeanFactory beanFactory, Class<T> type,
-			RegistrationBeanAdapter<T> adapter) {
-		addAsRegistrationBean(beanFactory, type, type, adapter);
-	}
-
-	private <T, B extends T> void addAsRegistrationBean(ListableBeanFactory beanFactory, Class<T> type,
-			Class<B> beanType, RegistrationBeanAdapter<T> adapter) {
-		List<Map.Entry<String, B>> entries = getOrderedBeansOfType(beanFactory, beanType, this.seen);
-		for (Entry<String, B> entry : entries) {
-			String beanName = entry.getKey();
-			B bean = entry.getValue();
-			if (this.seen.add(bean)) {
-				// One that we haven't already seen
-				RegistrationBean registration = adapter.createRegistrationBean(beanName, bean, entries.size());
-				int order = getOrder(bean);
-				registration.setOrder(order);
-				this.initializers.add(type, registration);
-				if (logger.isTraceEnabled()) {
-					logger.trace("Created " + type.getSimpleName() + " initializer for bean '" + beanName + "'; order="
-							+ order + ", resource=" + getResourceDescription(beanName, beanFactory));
-				}
-			}
-		}
-	}
-
-	private int getOrder(Object value) {
-		return new AnnotationAwareOrderComparator() {
-			@Override
-			public int getOrder(Object obj) {
-				return super.getOrder(obj);
-			}
-		}.getOrder(value);
-	}
-
-	private <T> List<Entry<String, T>> getOrderedBeansOfType(ListableBeanFactory beanFactory, Class<T> type) {
-		return getOrderedBeansOfType(beanFactory, type, Collections.emptySet());
-	}
-
-	private <T> List<Entry<String, T>> getOrderedBeansOfType(ListableBeanFactory beanFactory, Class<T> type,
-			Set<?> excludes) {
-		String[] names = beanFactory.getBeanNamesForType(type, true, false);
-		Map<String, T> map = new LinkedHashMap<>();
-		for (String name : names) {
-			if (!excludes.contains(name) && !ScopedProxyUtils.isScopedTarget(name)) {
-				T bean = beanFactory.getBean(name, type);
-				if (!excludes.contains(bean)) {
-					map.put(name, bean);
-				}
-			}
-		}
-		List<Entry<String, T>> beans = new ArrayList<>(map.entrySet());
-		beans.sort((o1, o2) -> AnnotationAwareOrderComparator.INSTANCE.compare(o1.getValue(), o2.getValue()));
-		return beans;
-	}
-
-	private void logMappings(MultiValueMap<Class<?>, ServletContextInitializer> initializers) {
-		if (logger.isDebugEnabled()) {
-			logMappings("filters", initializers, Filter.class, FilterRegistrationBean.class);
-			logMappings("servlets", initializers, Servlet.class, ServletRegistrationBean.class);
-		}
-	}
-
-	private void logMappings(String name, MultiValueMap<Class<?>, ServletContextInitializer> initializers,
-			Class<?> type, Class<? extends RegistrationBean> registrationType) {
-		List<ServletContextInitializer> registrations = new ArrayList<>();
-		registrations.addAll(initializers.getOrDefault(registrationType, Collections.emptyList()));
-		registrations.addAll(initializers.getOrDefault(type, Collections.emptyList()));
-		String info = registrations.stream().map(Object::toString).collect(Collectors.joining(", "));
-		logger.debug("Mapping " + name + ": " + info);
-	}
-
-	@Override
-	public Iterator<ServletContextInitializer> iterator() {
-		return this.sortedList.iterator();
-	}
-
-	@Override
-	public int size() {
-		return this.sortedList.size();
-	}
-
-	/**
-	 * Adapter to convert a given Bean type into a {@link RegistrationBean} (and hence a
-	 * {@link ServletContextInitializer}).
-	 *
-	 * @param <T> the type of the Bean to adapt
-	 */
-	@FunctionalInterface
-	protected interface RegistrationBeanAdapter<T> {
-
-		RegistrationBean createRegistrationBean(String name, T source, int totalNumberOfSourceBeans);
-
-	}
-
-	/**
-	 * {@link RegistrationBeanAdapter} for {@link Servlet} beans.
-	 */
-	private static class ServletRegistrationBeanAdapter implements RegistrationBeanAdapter<Servlet> {
-
-		private final MultipartConfigElement multipartConfig;
-
-		ServletRegistrationBeanAdapter(MultipartConfigElement multipartConfig) {
-			this.multipartConfig = multipartConfig;
-		}
-
-		@Override
-		public RegistrationBean createRegistrationBean(String name, Servlet source, int totalNumberOfSourceBeans) {
-			String url = (totalNumberOfSourceBeans != 1) ? "/" + name + "/" : "/";
-			if (name.equals(DISPATCHER_SERVLET_NAME)) {
-				url = "/"; // always map the main dispatcherServlet to "/"
-			}
-			ServletRegistrationBean<Servlet> bean = new ServletRegistrationBean<>(source, url);
-			bean.setName(name);
-			bean.setMultipartConfig(this.multipartConfig);
-			return bean;
-		}
-
-	}
-
-	/**
-	 * {@link RegistrationBeanAdapter} for {@link Filter} beans.
-	 */
-	private static class FilterRegistrationBeanAdapter implements RegistrationBeanAdapter<Filter> {
-
-		@Override
-		public RegistrationBean createRegistrationBean(String name, Filter source, int totalNumberOfSourceBeans) {
-			FilterRegistrationBean<Filter> bean = new FilterRegistrationBean<>(source);
-			bean.setName(name);
-			return bean;
-		}
-
-	}
-
-	/**
-	 * {@link RegistrationBeanAdapter} for certain {@link EventListener} beans.
-	 */
-	private static class ServletListenerRegistrationBeanAdapter implements RegistrationBeanAdapter<EventListener> {
-
-		@Override
-		public RegistrationBean createRegistrationBean(String name, EventListener source,
-				int totalNumberOfSourceBeans) {
-			return new ServletListenerRegistrationBean<>(source);
-		}
-
-	}
-
-}
->>>>>>> 6755b480
+}