--- conflicted
+++ resolved
@@ -1,288 +1,3 @@
-<<<<<<< HEAD
-/*
- * Copyright 2012-2019 the original author or authors.
- *
- * Licensed under the Apache License, Version 2.0 (the "License");
- * you may not use this file except in compliance with the License.
- * You may obtain a copy of the License at
- *
- *      https://www.apache.org/licenses/LICENSE-2.0
- *
- * Unless required by applicable law or agreed to in writing, software
- * distributed under the License is distributed on an "AS IS" BASIS,
- * WITHOUT WARRANTIES OR CONDITIONS OF ANY KIND, either express or implied.
- * See the License for the specific language governing permissions and
- * limitations under the License.
- */
-
-package org.springframework.boot.logging.log4j2;
-
-import java.io.IOException;
-import java.io.InputStream;
-import java.net.URL;
-import java.util.ArrayList;
-import java.util.Collections;
-import java.util.List;
-import java.util.Set;
-
-import org.apache.logging.log4j.Level;
-import org.apache.logging.log4j.LogManager;
-import org.apache.logging.log4j.Marker;
-import org.apache.logging.log4j.core.Filter;
-import org.apache.logging.log4j.core.LogEvent;
-import org.apache.logging.log4j.core.Logger;
-import org.apache.logging.log4j.core.LoggerContext;
-import org.apache.logging.log4j.core.config.Configuration;
-import org.apache.logging.log4j.core.config.ConfigurationFactory;
-import org.apache.logging.log4j.core.config.ConfigurationSource;
-import org.apache.logging.log4j.core.config.LoggerConfig;
-import org.apache.logging.log4j.core.filter.AbstractFilter;
-import org.apache.logging.log4j.message.Message;
-
-import org.springframework.boot.logging.LogFile;
-import org.springframework.boot.logging.LogLevel;
-import org.springframework.boot.logging.LoggerConfiguration;
-import org.springframework.boot.logging.LoggingInitializationContext;
-import org.springframework.boot.logging.LoggingSystem;
-import org.springframework.boot.logging.Slf4JLoggingSystem;
-import org.springframework.util.Assert;
-import org.springframework.util.ClassUtils;
-import org.springframework.util.ResourceUtils;
-import org.springframework.util.StringUtils;
-
-/**
- * {@link LoggingSystem} for <a href="https://logging.apache.org/log4j/2.x/">Log4j 2</a>.
- *
- * @author Daniel Fullarton
- * @author Andy Wilkinson
- * @author Alexander Heusingfeld
- * @author Ben Hale
- * @since 1.2.0
- */
-public class Log4J2LoggingSystem extends Slf4JLoggingSystem {
-
-	private static final String FILE_PROTOCOL = "file";
-
-	private static final LogLevels<Level> LEVELS = new LogLevels<>();
-
-	static {
-		LEVELS.map(LogLevel.TRACE, Level.TRACE);
-		LEVELS.map(LogLevel.DEBUG, Level.DEBUG);
-		LEVELS.map(LogLevel.INFO, Level.INFO);
-		LEVELS.map(LogLevel.WARN, Level.WARN);
-		LEVELS.map(LogLevel.ERROR, Level.ERROR);
-		LEVELS.map(LogLevel.FATAL, Level.FATAL);
-		LEVELS.map(LogLevel.OFF, Level.OFF);
-	}
-
-	private static final Filter FILTER = new AbstractFilter() {
-
-		@Override
-		public Result filter(LogEvent event) {
-			return Result.DENY;
-		}
-
-		@Override
-		public Result filter(Logger logger, Level level, Marker marker, Message msg, Throwable t) {
-			return Result.DENY;
-		}
-
-		@Override
-		public Result filter(Logger logger, Level level, Marker marker, Object msg, Throwable t) {
-			return Result.DENY;
-		}
-
-		@Override
-		public Result filter(Logger logger, Level level, Marker marker, String msg, Object... params) {
-			return Result.DENY;
-		}
-
-	};
-
-	public Log4J2LoggingSystem(ClassLoader classLoader) {
-		super(classLoader);
-	}
-
-	@Override
-	protected String[] getStandardConfigLocations() {
-		return getCurrentlySupportedConfigLocations();
-	}
-
-	private String[] getCurrentlySupportedConfigLocations() {
-		List<String> supportedConfigLocations = new ArrayList<>();
-		supportedConfigLocations.add("log4j2.properties");
-		if (isClassAvailable("com.fasterxml.jackson.dataformat.yaml.YAMLParser")) {
-			Collections.addAll(supportedConfigLocations, "log4j2.yaml", "log4j2.yml");
-		}
-		if (isClassAvailable("com.fasterxml.jackson.databind.ObjectMapper")) {
-			Collections.addAll(supportedConfigLocations, "log4j2.json", "log4j2.jsn");
-		}
-		supportedConfigLocations.add("log4j2.xml");
-		return StringUtils.toStringArray(supportedConfigLocations);
-	}
-
-	protected boolean isClassAvailable(String className) {
-		return ClassUtils.isPresent(className, getClassLoader());
-	}
-
-	@Override
-	public void beforeInitialize() {
-		LoggerContext loggerContext = getLoggerContext();
-		if (isAlreadyInitialized(loggerContext)) {
-			return;
-		}
-		super.beforeInitialize();
-		loggerContext.getConfiguration().addFilter(FILTER);
-	}
-
-	@Override
-	public void initialize(LoggingInitializationContext initializationContext, String configLocation, LogFile logFile) {
-		LoggerContext loggerContext = getLoggerContext();
-		if (isAlreadyInitialized(loggerContext)) {
-			return;
-		}
-		loggerContext.getConfiguration().removeFilter(FILTER);
-		super.initialize(initializationContext, configLocation, logFile);
-		markAsInitialized(loggerContext);
-	}
-
-	@Override
-	protected void loadDefaults(LoggingInitializationContext initializationContext, LogFile logFile) {
-		if (logFile != null) {
-			loadConfiguration(getPackagedConfigFile("log4j2-file.xml"), logFile);
-		}
-		else {
-			loadConfiguration(getPackagedConfigFile("log4j2.xml"), logFile);
-		}
-	}
-
-	@Override
-	protected void loadConfiguration(LoggingInitializationContext initializationContext, String location,
-			LogFile logFile) {
-		super.loadConfiguration(initializationContext, location, logFile);
-		loadConfiguration(location, logFile);
-	}
-
-	protected void loadConfiguration(String location, LogFile logFile) {
-		Assert.notNull(location, "Location must not be null");
-		try {
-			LoggerContext ctx = getLoggerContext();
-			URL url = ResourceUtils.getURL(location);
-			ConfigurationSource source = getConfigurationSource(url);
-			ctx.start(ConfigurationFactory.getInstance().getConfiguration(ctx, source));
-		}
-		catch (Exception ex) {
-			throw new IllegalStateException("Could not initialize Log4J2 logging from " + location, ex);
-		}
-	}
-
-	private ConfigurationSource getConfigurationSource(URL url) throws IOException {
-		InputStream stream = url.openStream();
-		if (FILE_PROTOCOL.equals(url.getProtocol())) {
-			return new ConfigurationSource(stream, ResourceUtils.getFile(url));
-		}
-		return new ConfigurationSource(stream, url);
-	}
-
-	@Override
-	protected void reinitialize(LoggingInitializationContext initializationContext) {
-		getLoggerContext().reconfigure();
-	}
-
-	@Override
-	public Set<LogLevel> getSupportedLogLevels() {
-		return LEVELS.getSupported();
-	}
-
-	@Override
-	public void setLogLevel(String loggerName, LogLevel logLevel) {
-		Level level = LEVELS.convertSystemToNative(logLevel);
-		LoggerConfig loggerConfig = getLoggerConfig(loggerName);
-		if (loggerConfig == null) {
-			loggerConfig = new LoggerConfig(loggerName, level, true);
-			getLoggerContext().getConfiguration().addLogger(loggerName, loggerConfig);
-		}
-		else {
-			loggerConfig.setLevel(level);
-		}
-		getLoggerContext().updateLoggers();
-	}
-
-	@Override
-	public List<LoggerConfiguration> getLoggerConfigurations() {
-		List<LoggerConfiguration> result = new ArrayList<>();
-		Configuration configuration = getLoggerContext().getConfiguration();
-		for (LoggerConfig loggerConfig : configuration.getLoggers().values()) {
-			result.add(convertLoggerConfiguration(loggerConfig));
-		}
-		result.sort(CONFIGURATION_COMPARATOR);
-		return result;
-	}
-
-	@Override
-	public LoggerConfiguration getLoggerConfiguration(String loggerName) {
-		return convertLoggerConfiguration(getLoggerConfig(loggerName));
-	}
-
-	private LoggerConfiguration convertLoggerConfiguration(LoggerConfig loggerConfig) {
-		if (loggerConfig == null) {
-			return null;
-		}
-		LogLevel level = LEVELS.convertNativeToSystem(loggerConfig.getLevel());
-		String name = loggerConfig.getName();
-		if (!StringUtils.hasLength(name) || LogManager.ROOT_LOGGER_NAME.equals(name)) {
-			name = ROOT_LOGGER_NAME;
-		}
-		return new LoggerConfiguration(name, level, level);
-	}
-
-	@Override
-	public Runnable getShutdownHandler() {
-		return new ShutdownHandler();
-	}
-
-	@Override
-	public void cleanUp() {
-		super.cleanUp();
-		LoggerContext loggerContext = getLoggerContext();
-		markAsUninitialized(loggerContext);
-		loggerContext.getConfiguration().removeFilter(FILTER);
-	}
-
-	private LoggerConfig getLoggerConfig(String name) {
-		if (!StringUtils.hasLength(name) || ROOT_LOGGER_NAME.equals(name)) {
-			name = LogManager.ROOT_LOGGER_NAME;
-		}
-		return getLoggerContext().getConfiguration().getLoggers().get(name);
-	}
-
-	private LoggerContext getLoggerContext() {
-		return (LoggerContext) LogManager.getContext(false);
-	}
-
-	private boolean isAlreadyInitialized(LoggerContext loggerContext) {
-		return LoggingSystem.class.getName().equals(loggerContext.getExternalContext());
-	}
-
-	private void markAsInitialized(LoggerContext loggerContext) {
-		loggerContext.setExternalContext(LoggingSystem.class.getName());
-	}
-
-	private void markAsUninitialized(LoggerContext loggerContext) {
-		loggerContext.setExternalContext(null);
-	}
-
-	private final class ShutdownHandler implements Runnable {
-
-		@Override
-		public void run() {
-			getLoggerContext().stop();
-		}
-
-	}
-
-}
-=======
 /*
  * Copyright 2012-2020 the original author or authors.
  *
@@ -633,5 +348,4 @@
 
 	}
 
-}
->>>>>>> 6755b480
+}