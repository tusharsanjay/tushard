<<<<<<< HEAD
/*
 * Copyright 2012-2017 the original author or authors.
 *
 * Licensed under the Apache License, Version 2.0 (the "License");
 * you may not use this file except in compliance with the License.
 * You may obtain a copy of the License at
 *
 *      https://www.apache.org/licenses/LICENSE-2.0
 *
 * Unless required by applicable law or agreed to in writing, software
 * distributed under the License is distributed on an "AS IS" BASIS,
 * WITHOUT WARRANTIES OR CONDITIONS OF ANY KIND, either express or implied.
 * See the License for the specific language governing permissions and
 * limitations under the License.
 */

package org.springframework.boot.web.reactive.server;

import org.springframework.boot.web.server.WebServer;
import org.springframework.http.server.reactive.HttpHandler;

/**
 * Factory interface that can be used to create a reactive {@link WebServer}.
 *
 * @author Brian Clozel
 * @since 2.0.0
 * @see WebServer
 */
@FunctionalInterface
public interface ReactiveWebServerFactory {

	/**
	 * Gets a new fully configured but paused {@link WebServer} instance. Clients should
	 * not be able to connect to the returned server until {@link WebServer#start()} is
	 * called (which happens when the {@code ApplicationContext} has been fully
	 * refreshed).
	 * @param httpHandler the HTTP handler in charge of processing requests
	 * @return a fully configured and started {@link WebServer}
	 * @see WebServer#stop()
	 */
	WebServer getWebServer(HttpHandler httpHandler);

}
=======
/*
 * Copyright 2012-2019 the original author or authors.
 *
 * Licensed under the Apache License, Version 2.0 (the "License");
 * you may not use this file except in compliance with the License.
 * You may obtain a copy of the License at
 *
 *      https://www.apache.org/licenses/LICENSE-2.0
 *
 * Unless required by applicable law or agreed to in writing, software
 * distributed under the License is distributed on an "AS IS" BASIS,
 * WITHOUT WARRANTIES OR CONDITIONS OF ANY KIND, either express or implied.
 * See the License for the specific language governing permissions and
 * limitations under the License.
 */

package org.springframework.boot.web.reactive.server;

import org.springframework.boot.web.server.WebServer;
import org.springframework.http.server.reactive.HttpHandler;

/**
 * Factory interface that can be used to create a reactive {@link WebServer}.
 *
 * @author Brian Clozel
 * @since 2.0.0
 * @see WebServer
 */
@FunctionalInterface
public interface ReactiveWebServerFactory {

	/**
	 * Gets a new fully configured but paused {@link WebServer} instance. Clients should
	 * not be able to connect to the returned server until {@link WebServer#start()} is
	 * called (which happens when the {@code ApplicationContext} has been fully
	 * refreshed).
	 * @param httpHandler the HTTP handler in charge of processing requests
	 * @return a fully configured and started {@link WebServer}
	 * @see WebServer#stop()
	 */
	WebServer getWebServer(HttpHandler httpHandler);

}
>>>>>>> 6755b480
<|MERGE_RESOLUTION|>--- conflicted
+++ resolved
@@ -1,48 +1,3 @@
-<<<<<<< HEAD
-/*
- * Copyright 2012-2017 the original author or authors.
- *
- * Licensed under the Apache License, Version 2.0 (the "License");
- * you may not use this file except in compliance with the License.
- * You may obtain a copy of the License at
- *
- *      https://www.apache.org/licenses/LICENSE-2.0
- *
- * Unless required by applicable law or agreed to in writing, software
- * distributed under the License is distributed on an "AS IS" BASIS,
- * WITHOUT WARRANTIES OR CONDITIONS OF ANY KIND, either express or implied.
- * See the License for the specific language governing permissions and
- * limitations under the License.
- */
-
-package org.springframework.boot.web.reactive.server;
-
-import org.springframework.boot.web.server.WebServer;
-import org.springframework.http.server.reactive.HttpHandler;
-
-/**
- * Factory interface that can be used to create a reactive {@link WebServer}.
- *
- * @author Brian Clozel
- * @since 2.0.0
- * @see WebServer
- */
-@FunctionalInterface
-public interface ReactiveWebServerFactory {
-
-	/**
-	 * Gets a new fully configured but paused {@link WebServer} instance. Clients should
-	 * not be able to connect to the returned server until {@link WebServer#start()} is
-	 * called (which happens when the {@code ApplicationContext} has been fully
-	 * refreshed).
-	 * @param httpHandler the HTTP handler in charge of processing requests
-	 * @return a fully configured and started {@link WebServer}
-	 * @see WebServer#stop()
-	 */
-	WebServer getWebServer(HttpHandler httpHandler);
-
-}
-=======
 /*
  * Copyright 2012-2019 the original author or authors.
  *
@@ -85,5 +40,4 @@
 	 */
 	WebServer getWebServer(HttpHandler httpHandler);
 
-}
->>>>>>> 6755b480
+}