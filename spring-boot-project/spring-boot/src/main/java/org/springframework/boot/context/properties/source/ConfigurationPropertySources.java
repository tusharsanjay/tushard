--- conflicted
+++ resolved
@@ -1,155 +1,3 @@
-<<<<<<< HEAD
-/*
- * Copyright 2012-2019 the original author or authors.
- *
- * Licensed under the Apache License, Version 2.0 (the "License");
- * you may not use this file except in compliance with the License.
- * You may obtain a copy of the License at
- *
- *      https://www.apache.org/licenses/LICENSE-2.0
- *
- * Unless required by applicable law or agreed to in writing, software
- * distributed under the License is distributed on an "AS IS" BASIS,
- * WITHOUT WARRANTIES OR CONDITIONS OF ANY KIND, either express or implied.
- * See the License for the specific language governing permissions and
- * limitations under the License.
- */
-
-package org.springframework.boot.context.properties.source;
-
-import java.util.Collections;
-import java.util.stream.Stream;
-
-import org.springframework.core.env.ConfigurableEnvironment;
-import org.springframework.core.env.Environment;
-import org.springframework.core.env.MutablePropertySources;
-import org.springframework.core.env.PropertySource;
-import org.springframework.core.env.PropertySource.StubPropertySource;
-import org.springframework.core.env.PropertySources;
-import org.springframework.core.env.PropertySourcesPropertyResolver;
-import org.springframework.util.Assert;
-
-/**
- * Provides access to {@link ConfigurationPropertySource ConfigurationPropertySources}.
- *
- * @author Phillip Webb
- * @since 2.0.0
- */
-public final class ConfigurationPropertySources {
-
-	/**
-	 * The name of the {@link PropertySource} {@link #adapt adapter}.
-	 */
-	private static final String ATTACHED_PROPERTY_SOURCE_NAME = "configurationProperties";
-
-	private ConfigurationPropertySources() {
-	}
-
-	/**
-	 * Determines if the specific {@link PropertySource} is the
-	 * {@link ConfigurationPropertySource} that was {@link #attach(Environment) attached}
-	 * to the {@link Environment}.
-	 * @param propertySource the property source to test
-	 * @return {@code true} if this is the attached {@link ConfigurationPropertySource}
-	 */
-	public static boolean isAttachedConfigurationPropertySource(PropertySource<?> propertySource) {
-		return ATTACHED_PROPERTY_SOURCE_NAME.equals(propertySource.getName());
-	}
-
-	/**
-	 * Attach a {@link ConfigurationPropertySource} support to the specified
-	 * {@link Environment}. Adapts each {@link PropertySource} managed by the environment
-	 * to a {@link ConfigurationPropertySource} and allows classic
-	 * {@link PropertySourcesPropertyResolver} calls to resolve using
-	 * {@link ConfigurationPropertyName configuration property names}.
-	 * <p>
-	 * The attached resolver will dynamically track any additions or removals from the
-	 * underlying {@link Environment} property sources.
-	 * @param environment the source environment (must be an instance of
-	 * {@link ConfigurableEnvironment})
-	 * @see #get(Environment)
-	 */
-	public static void attach(Environment environment) {
-		Assert.isInstanceOf(ConfigurableEnvironment.class, environment);
-		MutablePropertySources sources = ((ConfigurableEnvironment) environment).getPropertySources();
-		PropertySource<?> attached = sources.get(ATTACHED_PROPERTY_SOURCE_NAME);
-		if (attached != null && attached.getSource() != sources) {
-			sources.remove(ATTACHED_PROPERTY_SOURCE_NAME);
-			attached = null;
-		}
-		if (attached == null) {
-			sources.addFirst(new ConfigurationPropertySourcesPropertySource(ATTACHED_PROPERTY_SOURCE_NAME,
-					new SpringConfigurationPropertySources(sources)));
-		}
-	}
-
-	/**
-	 * Return a set of {@link ConfigurationPropertySource} instances that have previously
-	 * been {@link #attach(Environment) attached} to the {@link Environment}.
-	 * @param environment the source environment (must be an instance of
-	 * {@link ConfigurableEnvironment})
-	 * @return an iterable set of configuration property sources
-	 * @throws IllegalStateException if not configuration property sources have been
-	 * attached
-	 */
-	public static Iterable<ConfigurationPropertySource> get(Environment environment) {
-		Assert.isInstanceOf(ConfigurableEnvironment.class, environment);
-		MutablePropertySources sources = ((ConfigurableEnvironment) environment).getPropertySources();
-		ConfigurationPropertySourcesPropertySource attached = (ConfigurationPropertySourcesPropertySource) sources
-				.get(ATTACHED_PROPERTY_SOURCE_NAME);
-		if (attached == null) {
-			return from(sources);
-		}
-		return attached.getSource();
-	}
-
-	/**
-	 * Return {@link Iterable} containing a single new {@link ConfigurationPropertySource}
-	 * adapted from the given Spring {@link PropertySource}.
-	 * @param source the Spring property source to adapt
-	 * @return an {@link Iterable} containing a single newly adapted
-	 * {@link SpringConfigurationPropertySource}
-	 */
-	public static Iterable<ConfigurationPropertySource> from(PropertySource<?> source) {
-		return Collections.singleton(SpringConfigurationPropertySource.from(source));
-	}
-
-	/**
-	 * Return {@link Iterable} containing new {@link ConfigurationPropertySource}
-	 * instances adapted from the given Spring {@link PropertySource PropertySources}.
-	 * <p>
-	 * This method will flatten any nested property sources and will filter all
-	 * {@link StubPropertySource stub property sources}. Updates to the underlying source,
-	 * identified by changes in the sources returned by its iterator, will be
-	 * automatically tracked. The underlying source should be thread safe, for example a
-	 * {@link MutablePropertySources}
-	 * @param sources the Spring property sources to adapt
-	 * @return an {@link Iterable} containing newly adapted
-	 * {@link SpringConfigurationPropertySource} instances
-	 */
-	public static Iterable<ConfigurationPropertySource> from(Iterable<PropertySource<?>> sources) {
-		return new SpringConfigurationPropertySources(sources);
-	}
-
-	private static Stream<PropertySource<?>> streamPropertySources(PropertySources sources) {
-		return sources.stream().flatMap(ConfigurationPropertySources::flatten)
-				.filter(ConfigurationPropertySources::isIncluded);
-	}
-
-	private static Stream<PropertySource<?>> flatten(PropertySource<?> source) {
-		if (source.getSource() instanceof ConfigurableEnvironment) {
-			return streamPropertySources(((ConfigurableEnvironment) source.getSource()).getPropertySources());
-		}
-		return Stream.of(source);
-	}
-
-	private static boolean isIncluded(PropertySource<?> source) {
-		return !(source instanceof StubPropertySource)
-				&& !(source instanceof ConfigurationPropertySourcesPropertySource);
-	}
-
-}
-=======
 /*
  * Copyright 2012-2020 the original author or authors.
  *
@@ -299,5 +147,4 @@
 				&& !(source instanceof ConfigurationPropertySourcesPropertySource);
 	}
 
-}
->>>>>>> 6755b480
+}