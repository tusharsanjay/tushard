<<<<<<< HEAD
/*
 * Copyright 2012-2019 the original author or authors.
 *
 * Licensed under the Apache License, Version 2.0 (the "License");
 * you may not use this file except in compliance with the License.
 * You may obtain a copy of the License at
 *
 *      https://www.apache.org/licenses/LICENSE-2.0
 *
 * Unless required by applicable law or agreed to in writing, software
 * distributed under the License is distributed on an "AS IS" BASIS,
 * WITHOUT WARRANTIES OR CONDITIONS OF ANY KIND, either express or implied.
 * See the License for the specific language governing permissions and
 * limitations under the License.
 */

package org.springframework.boot.web.embedded.jetty;

import java.io.File;
import java.io.IOException;
import java.io.InputStream;
import java.net.InetSocketAddress;
import java.net.MalformedURLException;
import java.net.URL;
import java.nio.channels.ReadableByteChannel;
import java.time.Duration;
import java.util.ArrayList;
import java.util.Arrays;
import java.util.Collection;
import java.util.List;

import org.eclipse.jetty.http.MimeTypes;
import org.eclipse.jetty.server.AbstractConnector;
import org.eclipse.jetty.server.ConnectionFactory;
import org.eclipse.jetty.server.Connector;
import org.eclipse.jetty.server.Handler;
import org.eclipse.jetty.server.HttpConfiguration;
import org.eclipse.jetty.server.Server;
import org.eclipse.jetty.server.ServerConnector;
import org.eclipse.jetty.server.handler.ErrorHandler;
import org.eclipse.jetty.server.handler.HandlerWrapper;
import org.eclipse.jetty.server.session.DefaultSessionCache;
import org.eclipse.jetty.server.session.FileSessionDataStore;
import org.eclipse.jetty.server.session.SessionHandler;
import org.eclipse.jetty.servlet.ErrorPageErrorHandler;
import org.eclipse.jetty.servlet.ServletHolder;
import org.eclipse.jetty.servlet.ServletMapping;
import org.eclipse.jetty.util.resource.JarResource;
import org.eclipse.jetty.util.resource.Resource;
import org.eclipse.jetty.util.resource.ResourceCollection;
import org.eclipse.jetty.util.thread.ThreadPool;
import org.eclipse.jetty.webapp.AbstractConfiguration;
import org.eclipse.jetty.webapp.Configuration;
import org.eclipse.jetty.webapp.WebAppContext;

import org.springframework.boot.web.server.ErrorPage;
import org.springframework.boot.web.server.MimeMappings;
import org.springframework.boot.web.server.WebServer;
import org.springframework.boot.web.servlet.ServletContextInitializer;
import org.springframework.boot.web.servlet.server.AbstractServletWebServerFactory;
import org.springframework.boot.web.servlet.server.ServletWebServerFactory;
import org.springframework.context.ResourceLoaderAware;
import org.springframework.core.io.ResourceLoader;
import org.springframework.util.Assert;
import org.springframework.util.StringUtils;

/**
 * {@link ServletWebServerFactory} that can be used to create a {@link JettyWebServer}.
 * Can be initialized using Spring's {@link ServletContextInitializer}s or Jetty
 * {@link Configuration}s.
 * <p>
 * Unless explicitly configured otherwise this factory will create servers that listen for
 * HTTP requests on port 8080.
 *
 * @author Phillip Webb
 * @author Dave Syer
 * @author Andrey Hihlovskiy
 * @author Andy Wilkinson
 * @author Eddú Meléndez
 * @author Venil Noronha
 * @author Henri Kerola
 * @since 2.0.0
 * @see #setPort(int)
 * @see #setConfigurations(Collection)
 * @see JettyWebServer
 */
public class JettyServletWebServerFactory extends AbstractServletWebServerFactory
		implements ConfigurableJettyWebServerFactory, ResourceLoaderAware {

	private List<Configuration> configurations = new ArrayList<>();

	private boolean useForwardHeaders;

	/**
	 * The number of acceptor threads to use.
	 */
	private int acceptors = -1;

	/**
	 * The number of selector threads to use.
	 */
	private int selectors = -1;

	private List<JettyServerCustomizer> jettyServerCustomizers = new ArrayList<>();

	private ResourceLoader resourceLoader;

	private ThreadPool threadPool;

	/**
	 * Create a new {@link JettyServletWebServerFactory} instance.
	 */
	public JettyServletWebServerFactory() {
	}

	/**
	 * Create a new {@link JettyServletWebServerFactory} that listens for requests using
	 * the specified port.
	 * @param port the port to listen on
	 */
	public JettyServletWebServerFactory(int port) {
		super(port);
	}

	/**
	 * Create a new {@link JettyServletWebServerFactory} with the specified context path
	 * and port.
	 * @param contextPath the root context path
	 * @param port the port to listen on
	 */
	public JettyServletWebServerFactory(String contextPath, int port) {
		super(contextPath, port);
	}

	@Override
	public WebServer getWebServer(ServletContextInitializer... initializers) {
		JettyEmbeddedWebAppContext context = new JettyEmbeddedWebAppContext();
		int port = (getPort() >= 0) ? getPort() : 0;
		InetSocketAddress address = new InetSocketAddress(getAddress(), port);
		Server server = createServer(address);
		configureWebAppContext(context, initializers);
		server.setHandler(addHandlerWrappers(context));
		this.logger.info("Server initialized with port: " + port);
		if (getSsl() != null && getSsl().isEnabled()) {
			customizeSsl(server, address);
		}
		for (JettyServerCustomizer customizer : getServerCustomizers()) {
			customizer.customize(server);
		}
		if (this.useForwardHeaders) {
			new ForwardHeadersCustomizer().customize(server);
		}
		return getJettyWebServer(server);
	}

	private Server createServer(InetSocketAddress address) {
		Server server = new Server(getThreadPool());
		server.setConnectors(new Connector[] { createConnector(address, server) });
		return server;
	}

	private AbstractConnector createConnector(InetSocketAddress address, Server server) {
		ServerConnector connector = new ServerConnector(server, this.acceptors, this.selectors);
		connector.setHost(address.getHostString());
		connector.setPort(address.getPort());
		for (ConnectionFactory connectionFactory : connector.getConnectionFactories()) {
			if (connectionFactory instanceof HttpConfiguration.ConnectionFactory) {
				((HttpConfiguration.ConnectionFactory) connectionFactory).getHttpConfiguration()
						.setSendServerVersion(false);
			}
		}
		return connector;
	}

	private Handler addHandlerWrappers(Handler handler) {
		if (getCompression() != null && getCompression().getEnabled()) {
			handler = applyWrapper(handler, JettyHandlerWrappers.createGzipHandlerWrapper(getCompression()));
		}
		if (StringUtils.hasText(getServerHeader())) {
			handler = applyWrapper(handler, JettyHandlerWrappers.createServerHeaderHandlerWrapper(getServerHeader()));
		}
		return handler;
	}

	private Handler applyWrapper(Handler handler, HandlerWrapper wrapper) {
		wrapper.setHandler(handler);
		return wrapper;
	}

	private void customizeSsl(Server server, InetSocketAddress address) {
		new SslServerCustomizer(address, getSsl(), getSslStoreProvider(), getHttp2()).customize(server);
	}

	/**
	 * Configure the given Jetty {@link WebAppContext} for use.
	 * @param context the context to configure
	 * @param initializers the set of initializers to apply
	 */
	protected final void configureWebAppContext(WebAppContext context, ServletContextInitializer... initializers) {
		Assert.notNull(context, "Context must not be null");
		context.setTempDirectory(getTempDirectory());
		if (this.resourceLoader != null) {
			context.setClassLoader(this.resourceLoader.getClassLoader());
		}
		String contextPath = getContextPath();
		context.setContextPath(StringUtils.hasLength(contextPath) ? contextPath : "/");
		context.setDisplayName(getDisplayName());
		configureDocumentRoot(context);
		if (isRegisterDefaultServlet()) {
			addDefaultServlet(context);
		}
		if (shouldRegisterJspServlet()) {
			addJspServlet(context);
			context.addBean(new JasperInitializer(context), true);
		}
		addLocaleMappings(context);
		ServletContextInitializer[] initializersToUse = mergeInitializers(initializers);
		Configuration[] configurations = getWebAppContextConfigurations(context, initializersToUse);
		context.setConfigurations(configurations);
		context.setThrowUnavailableOnStartupException(true);
		configureSession(context);
		postProcessWebAppContext(context);
	}

	private void configureSession(WebAppContext context) {
		SessionHandler handler = context.getSessionHandler();
		Duration sessionTimeout = getSession().getTimeout();
		handler.setMaxInactiveInterval(isNegative(sessionTimeout) ? -1 : (int) sessionTimeout.getSeconds());
		if (getSession().isPersistent()) {
			DefaultSessionCache cache = new DefaultSessionCache(handler);
			FileSessionDataStore store = new FileSessionDataStore();
			store.setStoreDir(getValidSessionStoreDir());
			cache.setSessionDataStore(store);
			handler.setSessionCache(cache);
		}
	}

	private boolean isNegative(Duration sessionTimeout) {
		return sessionTimeout == null || sessionTimeout.isNegative();
	}

	private void addLocaleMappings(WebAppContext context) {
		getLocaleCharsetMappings()
				.forEach((locale, charset) -> context.addLocaleEncoding(locale.toString(), charset.toString()));
	}

	private File getTempDirectory() {
		String temp = System.getProperty("java.io.tmpdir");
		return (temp != null) ? new File(temp) : null;
	}

	private void configureDocumentRoot(WebAppContext handler) {
		File root = getValidDocumentRoot();
		File docBase = (root != null) ? root : createTempDir("jetty-docbase");
		try {
			List<Resource> resources = new ArrayList<>();
			Resource rootResource = (docBase.isDirectory() ? Resource.newResource(docBase.getCanonicalFile())
					: JarResource.newJarResource(Resource.newResource(docBase)));
			resources.add((root != null) ? new LoaderHidingResource(rootResource) : rootResource);
			for (URL resourceJarUrl : this.getUrlsOfJarsWithMetaInfResources()) {
				Resource resource = createResource(resourceJarUrl);
				if (resource.exists() && resource.isDirectory()) {
					resources.add(resource);
				}
			}
			handler.setBaseResource(new ResourceCollection(resources.toArray(new Resource[0])));
		}
		catch (Exception ex) {
			throw new IllegalStateException(ex);
		}
	}

	private Resource createResource(URL url) throws Exception {
		if ("file".equals(url.getProtocol())) {
			File file = new File(url.toURI());
			if (file.isFile()) {
				return Resource.newResource("jar:" + url + "!/META-INF/resources");
			}
		}
		return Resource.newResource(url + "META-INF/resources");
	}

	/**
	 * Add Jetty's {@code DefaultServlet} to the given {@link WebAppContext}.
	 * @param context the jetty {@link WebAppContext}
	 */
	protected final void addDefaultServlet(WebAppContext context) {
		Assert.notNull(context, "Context must not be null");
		ServletHolder holder = new ServletHolder();
		holder.setName("default");
		holder.setClassName("org.eclipse.jetty.servlet.DefaultServlet");
		holder.setInitParameter("dirAllowed", "false");
		holder.setInitOrder(1);
		context.getServletHandler().addServletWithMapping(holder, "/");
		context.getServletHandler().getServletMapping("/").setDefault(true);
	}

	/**
	 * Add Jetty's {@code JspServlet} to the given {@link WebAppContext}.
	 * @param context the jetty {@link WebAppContext}
	 */
	protected final void addJspServlet(WebAppContext context) {
		Assert.notNull(context, "Context must not be null");
		ServletHolder holder = new ServletHolder();
		holder.setName("jsp");
		holder.setClassName(getJsp().getClassName());
		holder.setInitParameter("fork", "false");
		holder.setInitParameters(getJsp().getInitParameters());
		holder.setInitOrder(3);
		context.getServletHandler().addServlet(holder);
		ServletMapping mapping = new ServletMapping();
		mapping.setServletName("jsp");
		mapping.setPathSpecs(new String[] { "*.jsp", "*.jspx" });
		context.getServletHandler().addServletMapping(mapping);
	}

	/**
	 * Return the Jetty {@link Configuration}s that should be applied to the server.
	 * @param webAppContext the Jetty {@link WebAppContext}
	 * @param initializers the {@link ServletContextInitializer}s to apply
	 * @return configurations to apply
	 */
	protected Configuration[] getWebAppContextConfigurations(WebAppContext webAppContext,
			ServletContextInitializer... initializers) {
		List<Configuration> configurations = new ArrayList<>();
		configurations.add(getServletContextInitializerConfiguration(webAppContext, initializers));
		configurations.addAll(getConfigurations());
		configurations.add(getErrorPageConfiguration());
		configurations.add(getMimeTypeConfiguration());
		return configurations.toArray(new Configuration[0]);
	}

	/**
	 * Create a configuration object that adds error handlers.
	 * @return a configuration object for adding error pages
	 */
	private Configuration getErrorPageConfiguration() {
		return new AbstractConfiguration() {

			@Override
			public void configure(WebAppContext context) throws Exception {
				ErrorHandler errorHandler = context.getErrorHandler();
				context.setErrorHandler(new JettyEmbeddedErrorHandler(errorHandler));
				addJettyErrorPages(errorHandler, getErrorPages());
			}

		};
	}

	/**
	 * Create a configuration object that adds mime type mappings.
	 * @return a configuration object for adding mime type mappings
	 */
	private Configuration getMimeTypeConfiguration() {
		return new AbstractConfiguration() {

			@Override
			public void configure(WebAppContext context) throws Exception {
				MimeTypes mimeTypes = context.getMimeTypes();
				for (MimeMappings.Mapping mapping : getMimeMappings()) {
					mimeTypes.addMimeMapping(mapping.getExtension(), mapping.getMimeType());
				}
			}

		};
	}

	/**
	 * Return a Jetty {@link Configuration} that will invoke the specified
	 * {@link ServletContextInitializer}s. By default this method will return a
	 * {@link ServletContextInitializerConfiguration}.
	 * @param webAppContext the Jetty {@link WebAppContext}
	 * @param initializers the {@link ServletContextInitializer}s to apply
	 * @return the {@link Configuration} instance
	 */
	protected Configuration getServletContextInitializerConfiguration(WebAppContext webAppContext,
			ServletContextInitializer... initializers) {
		return new ServletContextInitializerConfiguration(initializers);
	}

	/**
	 * Post process the Jetty {@link WebAppContext} before it's used with the Jetty
	 * Server. Subclasses can override this method to apply additional processing to the
	 * {@link WebAppContext}.
	 * @param webAppContext the Jetty {@link WebAppContext}
	 */
	protected void postProcessWebAppContext(WebAppContext webAppContext) {
	}

	/**
	 * Factory method called to create the {@link JettyWebServer}. Subclasses can override
	 * this method to return a different {@link JettyWebServer} or apply additional
	 * processing to the Jetty server.
	 * @param server the Jetty server.
	 * @return a new {@link JettyWebServer} instance
	 */
	protected JettyWebServer getJettyWebServer(Server server) {
		return new JettyWebServer(server, getPort() >= 0);
	}

	@Override
	public void setResourceLoader(ResourceLoader resourceLoader) {
		this.resourceLoader = resourceLoader;
	}

	@Override
	public void setUseForwardHeaders(boolean useForwardHeaders) {
		this.useForwardHeaders = useForwardHeaders;
	}

	@Override
	public void setAcceptors(int acceptors) {
		this.acceptors = acceptors;
	}

	@Override
	public void setSelectors(int selectors) {
		this.selectors = selectors;
	}

	/**
	 * Sets {@link JettyServerCustomizer}s that will be applied to the {@link Server}
	 * before it is started. Calling this method will replace any existing customizers.
	 * @param customizers the Jetty customizers to apply
	 */
	public void setServerCustomizers(Collection<? extends JettyServerCustomizer> customizers) {
		Assert.notNull(customizers, "Customizers must not be null");
		this.jettyServerCustomizers = new ArrayList<>(customizers);
	}

	/**
	 * Returns a mutable collection of Jetty {@link JettyServerCustomizer}s that will be
	 * applied to the {@link Server} before the it is created.
	 * @return the {@link JettyServerCustomizer}s
	 */
	public Collection<JettyServerCustomizer> getServerCustomizers() {
		return this.jettyServerCustomizers;
	}

	@Override
	public void addServerCustomizers(JettyServerCustomizer... customizers) {
		Assert.notNull(customizers, "Customizers must not be null");
		this.jettyServerCustomizers.addAll(Arrays.asList(customizers));
	}

	/**
	 * Sets Jetty {@link Configuration}s that will be applied to the {@link WebAppContext}
	 * before the server is created. Calling this method will replace any existing
	 * configurations.
	 * @param configurations the Jetty configurations to apply
	 */
	public void setConfigurations(Collection<? extends Configuration> configurations) {
		Assert.notNull(configurations, "Configurations must not be null");
		this.configurations = new ArrayList<>(configurations);
	}

	/**
	 * Returns a mutable collection of Jetty {@link Configuration}s that will be applied
	 * to the {@link WebAppContext} before the server is created.
	 * @return the Jetty {@link Configuration}s
	 */
	public Collection<Configuration> getConfigurations() {
		return this.configurations;
	}

	/**
	 * Add {@link Configuration}s that will be applied to the {@link WebAppContext} before
	 * the server is started.
	 * @param configurations the configurations to add
	 */
	public void addConfigurations(Configuration... configurations) {
		Assert.notNull(configurations, "Configurations must not be null");
		this.configurations.addAll(Arrays.asList(configurations));
	}

	/**
	 * Returns a Jetty {@link ThreadPool} that should be used by the {@link Server}.
	 * @return a Jetty {@link ThreadPool} or {@code null}
	 */
	public ThreadPool getThreadPool() {
		return this.threadPool;
	}

	/**
	 * Set a Jetty {@link ThreadPool} that should be used by the {@link Server}. If set to
	 * {@code null} (default), the {@link Server} creates a {@link ThreadPool} implicitly.
	 * @param threadPool a Jetty ThreadPool to be used
	 */
	public void setThreadPool(ThreadPool threadPool) {
		this.threadPool = threadPool;
	}

	private void addJettyErrorPages(ErrorHandler errorHandler, Collection<ErrorPage> errorPages) {
		if (errorHandler instanceof ErrorPageErrorHandler) {
			ErrorPageErrorHandler handler = (ErrorPageErrorHandler) errorHandler;
			for (ErrorPage errorPage : errorPages) {
				if (errorPage.isGlobal()) {
					handler.addErrorPage(ErrorPageErrorHandler.GLOBAL_ERROR_PAGE, errorPage.getPath());
				}
				else {
					if (errorPage.getExceptionName() != null) {
						handler.addErrorPage(errorPage.getExceptionName(), errorPage.getPath());
					}
					else {
						handler.addErrorPage(errorPage.getStatusCode(), errorPage.getPath());
					}
				}
			}
		}
	}

	private static final class LoaderHidingResource extends Resource {

		private final Resource delegate;

		private LoaderHidingResource(Resource delegate) {
			this.delegate = delegate;
		}

		@Override
		public Resource addPath(String path) throws IOException, MalformedURLException {
			if (path.startsWith("/org/springframework/boot")) {
				return null;
			}
			return this.delegate.addPath(path);
		}

		@Override
		public boolean isContainedIn(Resource resource) throws MalformedURLException {
			return this.delegate.isContainedIn(resource);
		}

		@Override
		public void close() {
			this.delegate.close();
		}

		@Override
		public boolean exists() {
			return this.delegate.exists();
		}

		@Override
		public boolean isDirectory() {
			return this.delegate.isDirectory();
		}

		@Override
		public long lastModified() {
			return this.delegate.lastModified();
		}

		@Override
		public long length() {
			return this.delegate.length();
		}

		@Override
		@Deprecated
		public URL getURL() {
			return this.delegate.getURL();
		}

		@Override
		public File getFile() throws IOException {
			return this.delegate.getFile();
		}

		@Override
		public String getName() {
			return this.delegate.getName();
		}

		@Override
		public InputStream getInputStream() throws IOException {
			return this.delegate.getInputStream();
		}

		@Override
		public ReadableByteChannel getReadableByteChannel() throws IOException {
			return this.delegate.getReadableByteChannel();
		}

		@Override
		public boolean delete() throws SecurityException {
			return this.delegate.delete();
		}

		@Override
		public boolean renameTo(Resource dest) throws SecurityException {
			return this.delegate.renameTo(dest);
		}

		@Override
		public String[] list() {
			return this.delegate.list();
		}

	}

}
=======
/*
 * Copyright 2012-2020 the original author or authors.
 *
 * Licensed under the Apache License, Version 2.0 (the "License");
 * you may not use this file except in compliance with the License.
 * You may obtain a copy of the License at
 *
 *      https://www.apache.org/licenses/LICENSE-2.0
 *
 * Unless required by applicable law or agreed to in writing, software
 * distributed under the License is distributed on an "AS IS" BASIS,
 * WITHOUT WARRANTIES OR CONDITIONS OF ANY KIND, either express or implied.
 * See the License for the specific language governing permissions and
 * limitations under the License.
 */

package org.springframework.boot.web.embedded.jetty;

import java.io.File;
import java.io.IOException;
import java.io.InputStream;
import java.net.InetSocketAddress;
import java.net.MalformedURLException;
import java.net.URL;
import java.nio.channels.ReadableByteChannel;
import java.time.Duration;
import java.util.ArrayList;
import java.util.Arrays;
import java.util.Collection;
import java.util.EventListener;
import java.util.LinkedHashSet;
import java.util.List;
import java.util.Set;

import org.eclipse.jetty.http.MimeTypes;
import org.eclipse.jetty.server.AbstractConnector;
import org.eclipse.jetty.server.ConnectionFactory;
import org.eclipse.jetty.server.Connector;
import org.eclipse.jetty.server.Handler;
import org.eclipse.jetty.server.HttpConfiguration;
import org.eclipse.jetty.server.Server;
import org.eclipse.jetty.server.ServerConnector;
import org.eclipse.jetty.server.handler.ErrorHandler;
import org.eclipse.jetty.server.handler.HandlerWrapper;
import org.eclipse.jetty.server.handler.StatisticsHandler;
import org.eclipse.jetty.server.session.DefaultSessionCache;
import org.eclipse.jetty.server.session.FileSessionDataStore;
import org.eclipse.jetty.server.session.SessionHandler;
import org.eclipse.jetty.servlet.ErrorPageErrorHandler;
import org.eclipse.jetty.servlet.ListenerHolder;
import org.eclipse.jetty.servlet.ServletHandler;
import org.eclipse.jetty.servlet.ServletHolder;
import org.eclipse.jetty.servlet.ServletMapping;
import org.eclipse.jetty.servlet.Source;
import org.eclipse.jetty.util.resource.JarResource;
import org.eclipse.jetty.util.resource.Resource;
import org.eclipse.jetty.util.resource.ResourceCollection;
import org.eclipse.jetty.util.thread.ThreadPool;
import org.eclipse.jetty.webapp.AbstractConfiguration;
import org.eclipse.jetty.webapp.Configuration;
import org.eclipse.jetty.webapp.WebAppContext;

import org.springframework.boot.web.server.ErrorPage;
import org.springframework.boot.web.server.MimeMappings;
import org.springframework.boot.web.server.Shutdown;
import org.springframework.boot.web.server.WebServer;
import org.springframework.boot.web.servlet.ServletContextInitializer;
import org.springframework.boot.web.servlet.server.AbstractServletWebServerFactory;
import org.springframework.boot.web.servlet.server.ServletWebServerFactory;
import org.springframework.context.ResourceLoaderAware;
import org.springframework.core.io.ResourceLoader;
import org.springframework.util.Assert;
import org.springframework.util.StringUtils;

/**
 * {@link ServletWebServerFactory} that can be used to create a {@link JettyWebServer}.
 * Can be initialized using Spring's {@link ServletContextInitializer}s or Jetty
 * {@link Configuration}s.
 * <p>
 * Unless explicitly configured otherwise this factory will create servers that listen for
 * HTTP requests on port 8080.
 *
 * @author Phillip Webb
 * @author Dave Syer
 * @author Andrey Hihlovskiy
 * @author Andy Wilkinson
 * @author Eddú Meléndez
 * @author Venil Noronha
 * @author Henri Kerola
 * @since 2.0.0
 * @see #setPort(int)
 * @see #setConfigurations(Collection)
 * @see JettyWebServer
 */
public class JettyServletWebServerFactory extends AbstractServletWebServerFactory
		implements ConfigurableJettyWebServerFactory, ResourceLoaderAware {

	private List<Configuration> configurations = new ArrayList<>();

	private boolean useForwardHeaders;

	/**
	 * The number of acceptor threads to use.
	 */
	private int acceptors = -1;

	/**
	 * The number of selector threads to use.
	 */
	private int selectors = -1;

	private Set<JettyServerCustomizer> jettyServerCustomizers = new LinkedHashSet<>();

	private ResourceLoader resourceLoader;

	private ThreadPool threadPool;

	/**
	 * Create a new {@link JettyServletWebServerFactory} instance.
	 */
	public JettyServletWebServerFactory() {
	}

	/**
	 * Create a new {@link JettyServletWebServerFactory} that listens for requests using
	 * the specified port.
	 * @param port the port to listen on
	 */
	public JettyServletWebServerFactory(int port) {
		super(port);
	}

	/**
	 * Create a new {@link JettyServletWebServerFactory} with the specified context path
	 * and port.
	 * @param contextPath the root context path
	 * @param port the port to listen on
	 */
	public JettyServletWebServerFactory(String contextPath, int port) {
		super(contextPath, port);
	}

	@Override
	public WebServer getWebServer(ServletContextInitializer... initializers) {
		JettyEmbeddedWebAppContext context = new JettyEmbeddedWebAppContext();
		int port = Math.max(getPort(), 0);
		InetSocketAddress address = new InetSocketAddress(getAddress(), port);
		Server server = createServer(address);
		configureWebAppContext(context, initializers);
		server.setHandler(addHandlerWrappers(context));
		this.logger.info("Server initialized with port: " + port);
		if (getSsl() != null && getSsl().isEnabled()) {
			customizeSsl(server, address);
		}
		for (JettyServerCustomizer customizer : getServerCustomizers()) {
			customizer.customize(server);
		}
		if (this.useForwardHeaders) {
			new ForwardHeadersCustomizer().customize(server);
		}
		if (getShutdown() == Shutdown.GRACEFUL) {
			StatisticsHandler statisticsHandler = new StatisticsHandler();
			statisticsHandler.setHandler(server.getHandler());
			server.setHandler(statisticsHandler);
		}
		return getJettyWebServer(server);
	}

	private Server createServer(InetSocketAddress address) {
		Server server = new Server(getThreadPool());
		server.setConnectors(new Connector[] { createConnector(address, server) });
		return server;
	}

	private AbstractConnector createConnector(InetSocketAddress address, Server server) {
		ServerConnector connector = new ServerConnector(server, this.acceptors, this.selectors);
		connector.setHost(address.getHostString());
		connector.setPort(address.getPort());
		for (ConnectionFactory connectionFactory : connector.getConnectionFactories()) {
			if (connectionFactory instanceof HttpConfiguration.ConnectionFactory) {
				((HttpConfiguration.ConnectionFactory) connectionFactory).getHttpConfiguration()
						.setSendServerVersion(false);
			}
		}
		return connector;
	}

	private Handler addHandlerWrappers(Handler handler) {
		if (getCompression() != null && getCompression().getEnabled()) {
			handler = applyWrapper(handler, JettyHandlerWrappers.createGzipHandlerWrapper(getCompression()));
		}
		if (StringUtils.hasText(getServerHeader())) {
			handler = applyWrapper(handler, JettyHandlerWrappers.createServerHeaderHandlerWrapper(getServerHeader()));
		}
		return handler;
	}

	private Handler applyWrapper(Handler handler, HandlerWrapper wrapper) {
		wrapper.setHandler(handler);
		return wrapper;
	}

	private void customizeSsl(Server server, InetSocketAddress address) {
		new SslServerCustomizer(address, getSsl(), getSslStoreProvider(), getHttp2()).customize(server);
	}

	/**
	 * Configure the given Jetty {@link WebAppContext} for use.
	 * @param context the context to configure
	 * @param initializers the set of initializers to apply
	 */
	protected final void configureWebAppContext(WebAppContext context, ServletContextInitializer... initializers) {
		Assert.notNull(context, "Context must not be null");
		context.getAliasChecks().clear();
		context.setTempDirectory(getTempDirectory());
		if (this.resourceLoader != null) {
			context.setClassLoader(this.resourceLoader.getClassLoader());
		}
		String contextPath = getContextPath();
		context.setContextPath(StringUtils.hasLength(contextPath) ? contextPath : "/");
		context.setDisplayName(getDisplayName());
		configureDocumentRoot(context);
		if (isRegisterDefaultServlet()) {
			addDefaultServlet(context);
		}
		if (shouldRegisterJspServlet()) {
			addJspServlet(context);
			context.addBean(new JasperInitializer(context), true);
		}
		addLocaleMappings(context);
		ServletContextInitializer[] initializersToUse = mergeInitializers(initializers);
		Configuration[] configurations = getWebAppContextConfigurations(context, initializersToUse);
		context.setConfigurations(configurations);
		context.setThrowUnavailableOnStartupException(true);
		configureSession(context);
		postProcessWebAppContext(context);
	}

	private void configureSession(WebAppContext context) {
		SessionHandler handler = context.getSessionHandler();
		Duration sessionTimeout = getSession().getTimeout();
		handler.setMaxInactiveInterval(isNegative(sessionTimeout) ? -1 : (int) sessionTimeout.getSeconds());
		if (getSession().isPersistent()) {
			DefaultSessionCache cache = new DefaultSessionCache(handler);
			FileSessionDataStore store = new FileSessionDataStore();
			store.setStoreDir(getValidSessionStoreDir());
			cache.setSessionDataStore(store);
			handler.setSessionCache(cache);
		}
	}

	private boolean isNegative(Duration sessionTimeout) {
		return sessionTimeout == null || sessionTimeout.isNegative();
	}

	private void addLocaleMappings(WebAppContext context) {
		getLocaleCharsetMappings()
				.forEach((locale, charset) -> context.addLocaleEncoding(locale.toString(), charset.toString()));
	}

	private File getTempDirectory() {
		String temp = System.getProperty("java.io.tmpdir");
		return (temp != null) ? new File(temp) : null;
	}

	private void configureDocumentRoot(WebAppContext handler) {
		File root = getValidDocumentRoot();
		File docBase = (root != null) ? root : createTempDir("jetty-docbase");
		try {
			List<Resource> resources = new ArrayList<>();
			Resource rootResource = (docBase.isDirectory() ? Resource.newResource(docBase.getCanonicalFile())
					: JarResource.newJarResource(Resource.newResource(docBase)));
			resources.add((root != null) ? new LoaderHidingResource(rootResource) : rootResource);
			for (URL resourceJarUrl : getUrlsOfJarsWithMetaInfResources()) {
				Resource resource = createResource(resourceJarUrl);
				if (resource.exists() && resource.isDirectory()) {
					resources.add(resource);
				}
			}
			handler.setBaseResource(new ResourceCollection(resources.toArray(new Resource[0])));
		}
		catch (Exception ex) {
			throw new IllegalStateException(ex);
		}
	}

	private Resource createResource(URL url) throws Exception {
		if ("file".equals(url.getProtocol())) {
			File file = new File(url.toURI());
			if (file.isFile()) {
				return Resource.newResource("jar:" + url + "!/META-INF/resources");
			}
		}
		return Resource.newResource(url + "META-INF/resources");
	}

	/**
	 * Add Jetty's {@code DefaultServlet} to the given {@link WebAppContext}.
	 * @param context the jetty {@link WebAppContext}
	 */
	protected final void addDefaultServlet(WebAppContext context) {
		Assert.notNull(context, "Context must not be null");
		ServletHolder holder = new ServletHolder();
		holder.setName("default");
		holder.setClassName("org.eclipse.jetty.servlet.DefaultServlet");
		holder.setInitParameter("dirAllowed", "false");
		holder.setInitOrder(1);
		context.getServletHandler().addServletWithMapping(holder, "/");
		context.getServletHandler().getServletMapping("/").setDefault(true);
	}

	/**
	 * Add Jetty's {@code JspServlet} to the given {@link WebAppContext}.
	 * @param context the jetty {@link WebAppContext}
	 */
	protected final void addJspServlet(WebAppContext context) {
		Assert.notNull(context, "Context must not be null");
		ServletHolder holder = new ServletHolder();
		holder.setName("jsp");
		holder.setClassName(getJsp().getClassName());
		holder.setInitParameter("fork", "false");
		holder.setInitParameters(getJsp().getInitParameters());
		holder.setInitOrder(3);
		context.getServletHandler().addServlet(holder);
		ServletMapping mapping = new ServletMapping();
		mapping.setServletName("jsp");
		mapping.setPathSpecs(new String[] { "*.jsp", "*.jspx" });
		context.getServletHandler().addServletMapping(mapping);
	}

	/**
	 * Return the Jetty {@link Configuration}s that should be applied to the server.
	 * @param webAppContext the Jetty {@link WebAppContext}
	 * @param initializers the {@link ServletContextInitializer}s to apply
	 * @return configurations to apply
	 */
	protected Configuration[] getWebAppContextConfigurations(WebAppContext webAppContext,
			ServletContextInitializer... initializers) {
		List<Configuration> configurations = new ArrayList<>();
		configurations.add(getServletContextInitializerConfiguration(webAppContext, initializers));
		configurations.add(getErrorPageConfiguration());
		configurations.add(getMimeTypeConfiguration());
		configurations.add(new WebListenersConfiguration(getWebListenerClassNames()));
		configurations.addAll(getConfigurations());
		return configurations.toArray(new Configuration[0]);
	}

	/**
	 * Create a configuration object that adds error handlers.
	 * @return a configuration object for adding error pages
	 */
	private Configuration getErrorPageConfiguration() {
		return new AbstractConfiguration() {

			@Override
			public void configure(WebAppContext context) throws Exception {
				JettyEmbeddedErrorHandler errorHandler = new JettyEmbeddedErrorHandler();
				context.setErrorHandler(errorHandler);
				addJettyErrorPages(errorHandler, getErrorPages());
			}

		};
	}

	/**
	 * Create a configuration object that adds mime type mappings.
	 * @return a configuration object for adding mime type mappings
	 */
	private Configuration getMimeTypeConfiguration() {
		return new AbstractConfiguration() {

			@Override
			public void configure(WebAppContext context) throws Exception {
				MimeTypes mimeTypes = context.getMimeTypes();
				for (MimeMappings.Mapping mapping : getMimeMappings()) {
					mimeTypes.addMimeMapping(mapping.getExtension(), mapping.getMimeType());
				}
			}

		};
	}

	/**
	 * Return a Jetty {@link Configuration} that will invoke the specified
	 * {@link ServletContextInitializer}s. By default this method will return a
	 * {@link ServletContextInitializerConfiguration}.
	 * @param webAppContext the Jetty {@link WebAppContext}
	 * @param initializers the {@link ServletContextInitializer}s to apply
	 * @return the {@link Configuration} instance
	 */
	protected Configuration getServletContextInitializerConfiguration(WebAppContext webAppContext,
			ServletContextInitializer... initializers) {
		return new ServletContextInitializerConfiguration(initializers);
	}

	/**
	 * Post process the Jetty {@link WebAppContext} before it's used with the Jetty
	 * Server. Subclasses can override this method to apply additional processing to the
	 * {@link WebAppContext}.
	 * @param webAppContext the Jetty {@link WebAppContext}
	 */
	protected void postProcessWebAppContext(WebAppContext webAppContext) {
	}

	/**
	 * Factory method called to create the {@link JettyWebServer}. Subclasses can override
	 * this method to return a different {@link JettyWebServer} or apply additional
	 * processing to the Jetty server.
	 * @param server the Jetty server.
	 * @return a new {@link JettyWebServer} instance
	 */
	protected JettyWebServer getJettyWebServer(Server server) {
		return new JettyWebServer(server, getPort() >= 0);
	}

	@Override
	public void setResourceLoader(ResourceLoader resourceLoader) {
		this.resourceLoader = resourceLoader;
	}

	@Override
	public void setUseForwardHeaders(boolean useForwardHeaders) {
		this.useForwardHeaders = useForwardHeaders;
	}

	@Override
	public void setAcceptors(int acceptors) {
		this.acceptors = acceptors;
	}

	@Override
	public void setSelectors(int selectors) {
		this.selectors = selectors;
	}

	/**
	 * Sets {@link JettyServerCustomizer}s that will be applied to the {@link Server}
	 * before it is started. Calling this method will replace any existing customizers.
	 * @param customizers the Jetty customizers to apply
	 */
	public void setServerCustomizers(Collection<? extends JettyServerCustomizer> customizers) {
		Assert.notNull(customizers, "Customizers must not be null");
		this.jettyServerCustomizers = new LinkedHashSet<>(customizers);
	}

	/**
	 * Returns a mutable collection of Jetty {@link JettyServerCustomizer}s that will be
	 * applied to the {@link Server} before the it is created.
	 * @return the {@link JettyServerCustomizer}s
	 */
	public Collection<JettyServerCustomizer> getServerCustomizers() {
		return this.jettyServerCustomizers;
	}

	@Override
	public void addServerCustomizers(JettyServerCustomizer... customizers) {
		Assert.notNull(customizers, "Customizers must not be null");
		this.jettyServerCustomizers.addAll(Arrays.asList(customizers));
	}

	/**
	 * Sets Jetty {@link Configuration}s that will be applied to the {@link WebAppContext}
	 * before the server is created. Calling this method will replace any existing
	 * configurations.
	 * @param configurations the Jetty configurations to apply
	 */
	public void setConfigurations(Collection<? extends Configuration> configurations) {
		Assert.notNull(configurations, "Configurations must not be null");
		this.configurations = new ArrayList<>(configurations);
	}

	/**
	 * Returns a mutable collection of Jetty {@link Configuration}s that will be applied
	 * to the {@link WebAppContext} before the server is created.
	 * @return the Jetty {@link Configuration}s
	 */
	public Collection<Configuration> getConfigurations() {
		return this.configurations;
	}

	/**
	 * Add {@link Configuration}s that will be applied to the {@link WebAppContext} before
	 * the server is started.
	 * @param configurations the configurations to add
	 */
	public void addConfigurations(Configuration... configurations) {
		Assert.notNull(configurations, "Configurations must not be null");
		this.configurations.addAll(Arrays.asList(configurations));
	}

	/**
	 * Returns a Jetty {@link ThreadPool} that should be used by the {@link Server}.
	 * @return a Jetty {@link ThreadPool} or {@code null}
	 */
	public ThreadPool getThreadPool() {
		return this.threadPool;
	}

	@Override
	public void setThreadPool(ThreadPool threadPool) {
		this.threadPool = threadPool;
	}

	private void addJettyErrorPages(ErrorHandler errorHandler, Collection<ErrorPage> errorPages) {
		if (errorHandler instanceof ErrorPageErrorHandler) {
			ErrorPageErrorHandler handler = (ErrorPageErrorHandler) errorHandler;
			for (ErrorPage errorPage : errorPages) {
				if (errorPage.isGlobal()) {
					handler.addErrorPage(ErrorPageErrorHandler.GLOBAL_ERROR_PAGE, errorPage.getPath());
				}
				else {
					if (errorPage.getExceptionName() != null) {
						handler.addErrorPage(errorPage.getExceptionName(), errorPage.getPath());
					}
					else {
						handler.addErrorPage(errorPage.getStatusCode(), errorPage.getPath());
					}
				}
			}
		}
	}

	private static final class LoaderHidingResource extends Resource {

		private final Resource delegate;

		private LoaderHidingResource(Resource delegate) {
			this.delegate = delegate;
		}

		@Override
		public Resource addPath(String path) throws IOException {
			if (path.startsWith("/org/springframework/boot")) {
				return null;
			}
			return this.delegate.addPath(path);
		}

		@Override
		public boolean isContainedIn(Resource resource) throws MalformedURLException {
			return this.delegate.isContainedIn(resource);
		}

		@Override
		public void close() {
			this.delegate.close();
		}

		@Override
		public boolean exists() {
			return this.delegate.exists();
		}

		@Override
		public boolean isDirectory() {
			return this.delegate.isDirectory();
		}

		@Override
		public long lastModified() {
			return this.delegate.lastModified();
		}

		@Override
		public long length() {
			return this.delegate.length();
		}

		@Override
		@Deprecated
		public URL getURL() {
			return this.delegate.getURL();
		}

		@Override
		public File getFile() throws IOException {
			return this.delegate.getFile();
		}

		@Override
		public String getName() {
			return this.delegate.getName();
		}

		@Override
		public InputStream getInputStream() throws IOException {
			return this.delegate.getInputStream();
		}

		@Override
		public ReadableByteChannel getReadableByteChannel() throws IOException {
			return this.delegate.getReadableByteChannel();
		}

		@Override
		public boolean delete() throws SecurityException {
			return this.delegate.delete();
		}

		@Override
		public boolean renameTo(Resource dest) throws SecurityException {
			return this.delegate.renameTo(dest);
		}

		@Override
		public String[] list() {
			return this.delegate.list();
		}

	}

	/**
	 * {@link AbstractConfiguration} to apply {@code @WebListener} classes.
	 */
	private static class WebListenersConfiguration extends AbstractConfiguration {

		private final Set<String> classNames;

		WebListenersConfiguration(Set<String> webListenerClassNames) {
			this.classNames = webListenerClassNames;
		}

		@Override
		public void configure(WebAppContext context) throws Exception {
			ServletHandler servletHandler = context.getServletHandler();
			for (String className : this.classNames) {
				configure(context, servletHandler, className);
			}
		}

		private void configure(WebAppContext context, ServletHandler servletHandler, String className)
				throws ClassNotFoundException {
			ListenerHolder holder = servletHandler.newListenerHolder(new Source(Source.Origin.ANNOTATION, className));
			holder.setHeldClass(loadClass(context, className));
			servletHandler.addListener(holder);
		}

		@SuppressWarnings("unchecked")
		private Class<? extends EventListener> loadClass(WebAppContext context, String className)
				throws ClassNotFoundException {
			ClassLoader classLoader = context.getClassLoader();
			classLoader = (classLoader != null) ? classLoader : getClass().getClassLoader();
			return (Class<? extends EventListener>) classLoader.loadClass(className);
		}

	}

}
>>>>>>> 6755b480
<|MERGE_RESOLUTION|>--- conflicted
+++ resolved
@@ -1,606 +1,3 @@
-<<<<<<< HEAD
-/*
- * Copyright 2012-2019 the original author or authors.
- *
- * Licensed under the Apache License, Version 2.0 (the "License");
- * you may not use this file except in compliance with the License.
- * You may obtain a copy of the License at
- *
- *      https://www.apache.org/licenses/LICENSE-2.0
- *
- * Unless required by applicable law or agreed to in writing, software
- * distributed under the License is distributed on an "AS IS" BASIS,
- * WITHOUT WARRANTIES OR CONDITIONS OF ANY KIND, either express or implied.
- * See the License for the specific language governing permissions and
- * limitations under the License.
- */
-
-package org.springframework.boot.web.embedded.jetty;
-
-import java.io.File;
-import java.io.IOException;
-import java.io.InputStream;
-import java.net.InetSocketAddress;
-import java.net.MalformedURLException;
-import java.net.URL;
-import java.nio.channels.ReadableByteChannel;
-import java.time.Duration;
-import java.util.ArrayList;
-import java.util.Arrays;
-import java.util.Collection;
-import java.util.List;
-
-import org.eclipse.jetty.http.MimeTypes;
-import org.eclipse.jetty.server.AbstractConnector;
-import org.eclipse.jetty.server.ConnectionFactory;
-import org.eclipse.jetty.server.Connector;
-import org.eclipse.jetty.server.Handler;
-import org.eclipse.jetty.server.HttpConfiguration;
-import org.eclipse.jetty.server.Server;
-import org.eclipse.jetty.server.ServerConnector;
-import org.eclipse.jetty.server.handler.ErrorHandler;
-import org.eclipse.jetty.server.handler.HandlerWrapper;
-import org.eclipse.jetty.server.session.DefaultSessionCache;
-import org.eclipse.jetty.server.session.FileSessionDataStore;
-import org.eclipse.jetty.server.session.SessionHandler;
-import org.eclipse.jetty.servlet.ErrorPageErrorHandler;
-import org.eclipse.jetty.servlet.ServletHolder;
-import org.eclipse.jetty.servlet.ServletMapping;
-import org.eclipse.jetty.util.resource.JarResource;
-import org.eclipse.jetty.util.resource.Resource;
-import org.eclipse.jetty.util.resource.ResourceCollection;
-import org.eclipse.jetty.util.thread.ThreadPool;
-import org.eclipse.jetty.webapp.AbstractConfiguration;
-import org.eclipse.jetty.webapp.Configuration;
-import org.eclipse.jetty.webapp.WebAppContext;
-
-import org.springframework.boot.web.server.ErrorPage;
-import org.springframework.boot.web.server.MimeMappings;
-import org.springframework.boot.web.server.WebServer;
-import org.springframework.boot.web.servlet.ServletContextInitializer;
-import org.springframework.boot.web.servlet.server.AbstractServletWebServerFactory;
-import org.springframework.boot.web.servlet.server.ServletWebServerFactory;
-import org.springframework.context.ResourceLoaderAware;
-import org.springframework.core.io.ResourceLoader;
-import org.springframework.util.Assert;
-import org.springframework.util.StringUtils;
-
-/**
- * {@link ServletWebServerFactory} that can be used to create a {@link JettyWebServer}.
- * Can be initialized using Spring's {@link ServletContextInitializer}s or Jetty
- * {@link Configuration}s.
- * <p>
- * Unless explicitly configured otherwise this factory will create servers that listen for
- * HTTP requests on port 8080.
- *
- * @author Phillip Webb
- * @author Dave Syer
- * @author Andrey Hihlovskiy
- * @author Andy Wilkinson
- * @author Eddú Meléndez
- * @author Venil Noronha
- * @author Henri Kerola
- * @since 2.0.0
- * @see #setPort(int)
- * @see #setConfigurations(Collection)
- * @see JettyWebServer
- */
-public class JettyServletWebServerFactory extends AbstractServletWebServerFactory
-		implements ConfigurableJettyWebServerFactory, ResourceLoaderAware {
-
-	private List<Configuration> configurations = new ArrayList<>();
-
-	private boolean useForwardHeaders;
-
-	/**
-	 * The number of acceptor threads to use.
-	 */
-	private int acceptors = -1;
-
-	/**
-	 * The number of selector threads to use.
-	 */
-	private int selectors = -1;
-
-	private List<JettyServerCustomizer> jettyServerCustomizers = new ArrayList<>();
-
-	private ResourceLoader resourceLoader;
-
-	private ThreadPool threadPool;
-
-	/**
-	 * Create a new {@link JettyServletWebServerFactory} instance.
-	 */
-	public JettyServletWebServerFactory() {
-	}
-
-	/**
-	 * Create a new {@link JettyServletWebServerFactory} that listens for requests using
-	 * the specified port.
-	 * @param port the port to listen on
-	 */
-	public JettyServletWebServerFactory(int port) {
-		super(port);
-	}
-
-	/**
-	 * Create a new {@link JettyServletWebServerFactory} with the specified context path
-	 * and port.
-	 * @param contextPath the root context path
-	 * @param port the port to listen on
-	 */
-	public JettyServletWebServerFactory(String contextPath, int port) {
-		super(contextPath, port);
-	}
-
-	@Override
-	public WebServer getWebServer(ServletContextInitializer... initializers) {
-		JettyEmbeddedWebAppContext context = new JettyEmbeddedWebAppContext();
-		int port = (getPort() >= 0) ? getPort() : 0;
-		InetSocketAddress address = new InetSocketAddress(getAddress(), port);
-		Server server = createServer(address);
-		configureWebAppContext(context, initializers);
-		server.setHandler(addHandlerWrappers(context));
-		this.logger.info("Server initialized with port: " + port);
-		if (getSsl() != null && getSsl().isEnabled()) {
-			customizeSsl(server, address);
-		}
-		for (JettyServerCustomizer customizer : getServerCustomizers()) {
-			customizer.customize(server);
-		}
-		if (this.useForwardHeaders) {
-			new ForwardHeadersCustomizer().customize(server);
-		}
-		return getJettyWebServer(server);
-	}
-
-	private Server createServer(InetSocketAddress address) {
-		Server server = new Server(getThreadPool());
-		server.setConnectors(new Connector[] { createConnector(address, server) });
-		return server;
-	}
-
-	private AbstractConnector createConnector(InetSocketAddress address, Server server) {
-		ServerConnector connector = new ServerConnector(server, this.acceptors, this.selectors);
-		connector.setHost(address.getHostString());
-		connector.setPort(address.getPort());
-		for (ConnectionFactory connectionFactory : connector.getConnectionFactories()) {
-			if (connectionFactory instanceof HttpConfiguration.ConnectionFactory) {
-				((HttpConfiguration.ConnectionFactory) connectionFactory).getHttpConfiguration()
-						.setSendServerVersion(false);
-			}
-		}
-		return connector;
-	}
-
-	private Handler addHandlerWrappers(Handler handler) {
-		if (getCompression() != null && getCompression().getEnabled()) {
-			handler = applyWrapper(handler, JettyHandlerWrappers.createGzipHandlerWrapper(getCompression()));
-		}
-		if (StringUtils.hasText(getServerHeader())) {
-			handler = applyWrapper(handler, JettyHandlerWrappers.createServerHeaderHandlerWrapper(getServerHeader()));
-		}
-		return handler;
-	}
-
-	private Handler applyWrapper(Handler handler, HandlerWrapper wrapper) {
-		wrapper.setHandler(handler);
-		return wrapper;
-	}
-
-	private void customizeSsl(Server server, InetSocketAddress address) {
-		new SslServerCustomizer(address, getSsl(), getSslStoreProvider(), getHttp2()).customize(server);
-	}
-
-	/**
-	 * Configure the given Jetty {@link WebAppContext} for use.
-	 * @param context the context to configure
-	 * @param initializers the set of initializers to apply
-	 */
-	protected final void configureWebAppContext(WebAppContext context, ServletContextInitializer... initializers) {
-		Assert.notNull(context, "Context must not be null");
-		context.setTempDirectory(getTempDirectory());
-		if (this.resourceLoader != null) {
-			context.setClassLoader(this.resourceLoader.getClassLoader());
-		}
-		String contextPath = getContextPath();
-		context.setContextPath(StringUtils.hasLength(contextPath) ? contextPath : "/");
-		context.setDisplayName(getDisplayName());
-		configureDocumentRoot(context);
-		if (isRegisterDefaultServlet()) {
-			addDefaultServlet(context);
-		}
-		if (shouldRegisterJspServlet()) {
-			addJspServlet(context);
-			context.addBean(new JasperInitializer(context), true);
-		}
-		addLocaleMappings(context);
-		ServletContextInitializer[] initializersToUse = mergeInitializers(initializers);
-		Configuration[] configurations = getWebAppContextConfigurations(context, initializersToUse);
-		context.setConfigurations(configurations);
-		context.setThrowUnavailableOnStartupException(true);
-		configureSession(context);
-		postProcessWebAppContext(context);
-	}
-
-	private void configureSession(WebAppContext context) {
-		SessionHandler handler = context.getSessionHandler();
-		Duration sessionTimeout = getSession().getTimeout();
-		handler.setMaxInactiveInterval(isNegative(sessionTimeout) ? -1 : (int) sessionTimeout.getSeconds());
-		if (getSession().isPersistent()) {
-			DefaultSessionCache cache = new DefaultSessionCache(handler);
-			FileSessionDataStore store = new FileSessionDataStore();
-			store.setStoreDir(getValidSessionStoreDir());
-			cache.setSessionDataStore(store);
-			handler.setSessionCache(cache);
-		}
-	}
-
-	private boolean isNegative(Duration sessionTimeout) {
-		return sessionTimeout == null || sessionTimeout.isNegative();
-	}
-
-	private void addLocaleMappings(WebAppContext context) {
-		getLocaleCharsetMappings()
-				.forEach((locale, charset) -> context.addLocaleEncoding(locale.toString(), charset.toString()));
-	}
-
-	private File getTempDirectory() {
-		String temp = System.getProperty("java.io.tmpdir");
-		return (temp != null) ? new File(temp) : null;
-	}
-
-	private void configureDocumentRoot(WebAppContext handler) {
-		File root = getValidDocumentRoot();
-		File docBase = (root != null) ? root : createTempDir("jetty-docbase");
-		try {
-			List<Resource> resources = new ArrayList<>();
-			Resource rootResource = (docBase.isDirectory() ? Resource.newResource(docBase.getCanonicalFile())
-					: JarResource.newJarResource(Resource.newResource(docBase)));
-			resources.add((root != null) ? new LoaderHidingResource(rootResource) : rootResource);
-			for (URL resourceJarUrl : this.getUrlsOfJarsWithMetaInfResources()) {
-				Resource resource = createResource(resourceJarUrl);
-				if (resource.exists() && resource.isDirectory()) {
-					resources.add(resource);
-				}
-			}
-			handler.setBaseResource(new ResourceCollection(resources.toArray(new Resource[0])));
-		}
-		catch (Exception ex) {
-			throw new IllegalStateException(ex);
-		}
-	}
-
-	private Resource createResource(URL url) throws Exception {
-		if ("file".equals(url.getProtocol())) {
-			File file = new File(url.toURI());
-			if (file.isFile()) {
-				return Resource.newResource("jar:" + url + "!/META-INF/resources");
-			}
-		}
-		return Resource.newResource(url + "META-INF/resources");
-	}
-
-	/**
-	 * Add Jetty's {@code DefaultServlet} to the given {@link WebAppContext}.
-	 * @param context the jetty {@link WebAppContext}
-	 */
-	protected final void addDefaultServlet(WebAppContext context) {
-		Assert.notNull(context, "Context must not be null");
-		ServletHolder holder = new ServletHolder();
-		holder.setName("default");
-		holder.setClassName("org.eclipse.jetty.servlet.DefaultServlet");
-		holder.setInitParameter("dirAllowed", "false");
-		holder.setInitOrder(1);
-		context.getServletHandler().addServletWithMapping(holder, "/");
-		context.getServletHandler().getServletMapping("/").setDefault(true);
-	}
-
-	/**
-	 * Add Jetty's {@code JspServlet} to the given {@link WebAppContext}.
-	 * @param context the jetty {@link WebAppContext}
-	 */
-	protected final void addJspServlet(WebAppContext context) {
-		Assert.notNull(context, "Context must not be null");
-		ServletHolder holder = new ServletHolder();
-		holder.setName("jsp");
-		holder.setClassName(getJsp().getClassName());
-		holder.setInitParameter("fork", "false");
-		holder.setInitParameters(getJsp().getInitParameters());
-		holder.setInitOrder(3);
-		context.getServletHandler().addServlet(holder);
-		ServletMapping mapping = new ServletMapping();
-		mapping.setServletName("jsp");
-		mapping.setPathSpecs(new String[] { "*.jsp", "*.jspx" });
-		context.getServletHandler().addServletMapping(mapping);
-	}
-
-	/**
-	 * Return the Jetty {@link Configuration}s that should be applied to the server.
-	 * @param webAppContext the Jetty {@link WebAppContext}
-	 * @param initializers the {@link ServletContextInitializer}s to apply
-	 * @return configurations to apply
-	 */
-	protected Configuration[] getWebAppContextConfigurations(WebAppContext webAppContext,
-			ServletContextInitializer... initializers) {
-		List<Configuration> configurations = new ArrayList<>();
-		configurations.add(getServletContextInitializerConfiguration(webAppContext, initializers));
-		configurations.addAll(getConfigurations());
-		configurations.add(getErrorPageConfiguration());
-		configurations.add(getMimeTypeConfiguration());
-		return configurations.toArray(new Configuration[0]);
-	}
-
-	/**
-	 * Create a configuration object that adds error handlers.
-	 * @return a configuration object for adding error pages
-	 */
-	private Configuration getErrorPageConfiguration() {
-		return new AbstractConfiguration() {
-
-			@Override
-			public void configure(WebAppContext context) throws Exception {
-				ErrorHandler errorHandler = context.getErrorHandler();
-				context.setErrorHandler(new JettyEmbeddedErrorHandler(errorHandler));
-				addJettyErrorPages(errorHandler, getErrorPages());
-			}
-
-		};
-	}
-
-	/**
-	 * Create a configuration object that adds mime type mappings.
-	 * @return a configuration object for adding mime type mappings
-	 */
-	private Configuration getMimeTypeConfiguration() {
-		return new AbstractConfiguration() {
-
-			@Override
-			public void configure(WebAppContext context) throws Exception {
-				MimeTypes mimeTypes = context.getMimeTypes();
-				for (MimeMappings.Mapping mapping : getMimeMappings()) {
-					mimeTypes.addMimeMapping(mapping.getExtension(), mapping.getMimeType());
-				}
-			}
-
-		};
-	}
-
-	/**
-	 * Return a Jetty {@link Configuration} that will invoke the specified
-	 * {@link ServletContextInitializer}s. By default this method will return a
-	 * {@link ServletContextInitializerConfiguration}.
-	 * @param webAppContext the Jetty {@link WebAppContext}
-	 * @param initializers the {@link ServletContextInitializer}s to apply
-	 * @return the {@link Configuration} instance
-	 */
-	protected Configuration getServletContextInitializerConfiguration(WebAppContext webAppContext,
-			ServletContextInitializer... initializers) {
-		return new ServletContextInitializerConfiguration(initializers);
-	}
-
-	/**
-	 * Post process the Jetty {@link WebAppContext} before it's used with the Jetty
-	 * Server. Subclasses can override this method to apply additional processing to the
-	 * {@link WebAppContext}.
-	 * @param webAppContext the Jetty {@link WebAppContext}
-	 */
-	protected void postProcessWebAppContext(WebAppContext webAppContext) {
-	}
-
-	/**
-	 * Factory method called to create the {@link JettyWebServer}. Subclasses can override
-	 * this method to return a different {@link JettyWebServer} or apply additional
-	 * processing to the Jetty server.
-	 * @param server the Jetty server.
-	 * @return a new {@link JettyWebServer} instance
-	 */
-	protected JettyWebServer getJettyWebServer(Server server) {
-		return new JettyWebServer(server, getPort() >= 0);
-	}
-
-	@Override
-	public void setResourceLoader(ResourceLoader resourceLoader) {
-		this.resourceLoader = resourceLoader;
-	}
-
-	@Override
-	public void setUseForwardHeaders(boolean useForwardHeaders) {
-		this.useForwardHeaders = useForwardHeaders;
-	}
-
-	@Override
-	public void setAcceptors(int acceptors) {
-		this.acceptors = acceptors;
-	}
-
-	@Override
-	public void setSelectors(int selectors) {
-		this.selectors = selectors;
-	}
-
-	/**
-	 * Sets {@link JettyServerCustomizer}s that will be applied to the {@link Server}
-	 * before it is started. Calling this method will replace any existing customizers.
-	 * @param customizers the Jetty customizers to apply
-	 */
-	public void setServerCustomizers(Collection<? extends JettyServerCustomizer> customizers) {
-		Assert.notNull(customizers, "Customizers must not be null");
-		this.jettyServerCustomizers = new ArrayList<>(customizers);
-	}
-
-	/**
-	 * Returns a mutable collection of Jetty {@link JettyServerCustomizer}s that will be
-	 * applied to the {@link Server} before the it is created.
-	 * @return the {@link JettyServerCustomizer}s
-	 */
-	public Collection<JettyServerCustomizer> getServerCustomizers() {
-		return this.jettyServerCustomizers;
-	}
-
-	@Override
-	public void addServerCustomizers(JettyServerCustomizer... customizers) {
-		Assert.notNull(customizers, "Customizers must not be null");
-		this.jettyServerCustomizers.addAll(Arrays.asList(customizers));
-	}
-
-	/**
-	 * Sets Jetty {@link Configuration}s that will be applied to the {@link WebAppContext}
-	 * before the server is created. Calling this method will replace any existing
-	 * configurations.
-	 * @param configurations the Jetty configurations to apply
-	 */
-	public void setConfigurations(Collection<? extends Configuration> configurations) {
-		Assert.notNull(configurations, "Configurations must not be null");
-		this.configurations = new ArrayList<>(configurations);
-	}
-
-	/**
-	 * Returns a mutable collection of Jetty {@link Configuration}s that will be applied
-	 * to the {@link WebAppContext} before the server is created.
-	 * @return the Jetty {@link Configuration}s
-	 */
-	public Collection<Configuration> getConfigurations() {
-		return this.configurations;
-	}
-
-	/**
-	 * Add {@link Configuration}s that will be applied to the {@link WebAppContext} before
-	 * the server is started.
-	 * @param configurations the configurations to add
-	 */
-	public void addConfigurations(Configuration... configurations) {
-		Assert.notNull(configurations, "Configurations must not be null");
-		this.configurations.addAll(Arrays.asList(configurations));
-	}
-
-	/**
-	 * Returns a Jetty {@link ThreadPool} that should be used by the {@link Server}.
-	 * @return a Jetty {@link ThreadPool} or {@code null}
-	 */
-	public ThreadPool getThreadPool() {
-		return this.threadPool;
-	}
-
-	/**
-	 * Set a Jetty {@link ThreadPool} that should be used by the {@link Server}. If set to
-	 * {@code null} (default), the {@link Server} creates a {@link ThreadPool} implicitly.
-	 * @param threadPool a Jetty ThreadPool to be used
-	 */
-	public void setThreadPool(ThreadPool threadPool) {
-		this.threadPool = threadPool;
-	}
-
-	private void addJettyErrorPages(ErrorHandler errorHandler, Collection<ErrorPage> errorPages) {
-		if (errorHandler instanceof ErrorPageErrorHandler) {
-			ErrorPageErrorHandler handler = (ErrorPageErrorHandler) errorHandler;
-			for (ErrorPage errorPage : errorPages) {
-				if (errorPage.isGlobal()) {
-					handler.addErrorPage(ErrorPageErrorHandler.GLOBAL_ERROR_PAGE, errorPage.getPath());
-				}
-				else {
-					if (errorPage.getExceptionName() != null) {
-						handler.addErrorPage(errorPage.getExceptionName(), errorPage.getPath());
-					}
-					else {
-						handler.addErrorPage(errorPage.getStatusCode(), errorPage.getPath());
-					}
-				}
-			}
-		}
-	}
-
-	private static final class LoaderHidingResource extends Resource {
-
-		private final Resource delegate;
-
-		private LoaderHidingResource(Resource delegate) {
-			this.delegate = delegate;
-		}
-
-		@Override
-		public Resource addPath(String path) throws IOException, MalformedURLException {
-			if (path.startsWith("/org/springframework/boot")) {
-				return null;
-			}
-			return this.delegate.addPath(path);
-		}
-
-		@Override
-		public boolean isContainedIn(Resource resource) throws MalformedURLException {
-			return this.delegate.isContainedIn(resource);
-		}
-
-		@Override
-		public void close() {
-			this.delegate.close();
-		}
-
-		@Override
-		public boolean exists() {
-			return this.delegate.exists();
-		}
-
-		@Override
-		public boolean isDirectory() {
-			return this.delegate.isDirectory();
-		}
-
-		@Override
-		public long lastModified() {
-			return this.delegate.lastModified();
-		}
-
-		@Override
-		public long length() {
-			return this.delegate.length();
-		}
-
-		@Override
-		@Deprecated
-		public URL getURL() {
-			return this.delegate.getURL();
-		}
-
-		@Override
-		public File getFile() throws IOException {
-			return this.delegate.getFile();
-		}
-
-		@Override
-		public String getName() {
-			return this.delegate.getName();
-		}
-
-		@Override
-		public InputStream getInputStream() throws IOException {
-			return this.delegate.getInputStream();
-		}
-
-		@Override
-		public ReadableByteChannel getReadableByteChannel() throws IOException {
-			return this.delegate.getReadableByteChannel();
-		}
-
-		@Override
-		public boolean delete() throws SecurityException {
-			return this.delegate.delete();
-		}
-
-		@Override
-		public boolean renameTo(Resource dest) throws SecurityException {
-			return this.delegate.renameTo(dest);
-		}
-
-		@Override
-		public String[] list() {
-			return this.delegate.list();
-		}
-
-	}
-
-}
-=======
 /*
  * Copyright 2012-2020 the original author or authors.
  *
@@ -1248,5 +645,4 @@
 
 	}
 
-}
->>>>>>> 6755b480
+}