--- conflicted
+++ resolved
@@ -1,101 +1,3 @@
-<<<<<<< HEAD
-/*
- * Copyright 2012-2019 the original author or authors.
- *
- * Licensed under the Apache License, Version 2.0 (the "License");
- * you may not use this file except in compliance with the License.
- * You may obtain a copy of the License at
- *
- *      https://www.apache.org/licenses/LICENSE-2.0
- *
- * Unless required by applicable law or agreed to in writing, software
- * distributed under the License is distributed on an "AS IS" BASIS,
- * WITHOUT WARRANTIES OR CONDITIONS OF ANY KIND, either express or implied.
- * See the License for the specific language governing permissions and
- * limitations under the License.
- */
-
-package org.springframework.boot.web.embedded.netty;
-
-import java.util.Arrays;
-import java.util.List;
-import java.util.function.BiPredicate;
-import java.util.stream.Collectors;
-
-import io.netty.handler.codec.http.HttpHeaderNames;
-import io.netty.handler.codec.http.HttpHeaders;
-import reactor.netty.http.server.HttpServer;
-import reactor.netty.http.server.HttpServerRequest;
-import reactor.netty.http.server.HttpServerResponse;
-
-import org.springframework.boot.web.server.Compression;
-import org.springframework.util.MimeType;
-import org.springframework.util.MimeTypeUtils;
-import org.springframework.util.ObjectUtils;
-import org.springframework.util.StringUtils;
-
-/**
- * Configure the HTTP compression on a Reactor Netty request/response handler.
- *
- * @author Stephane Maldini
- * @author Phillip Webb
- * @author Brian Clozel
- */
-final class CompressionCustomizer implements NettyServerCustomizer {
-
-	private static final CompressionPredicate ALWAYS_COMPRESS = (request, response) -> true;
-
-	private final Compression compression;
-
-	CompressionCustomizer(Compression compression) {
-		this.compression = compression;
-	}
-
-	@Override
-	public HttpServer apply(HttpServer server) {
-		if (!this.compression.getMinResponseSize().isNegative()) {
-			server = server.compress((int) this.compression.getMinResponseSize().toBytes());
-		}
-		CompressionPredicate mimeTypes = getMimeTypesPredicate(this.compression.getMimeTypes());
-		CompressionPredicate excludedUserAgents = getExcludedUserAgentsPredicate(
-				this.compression.getExcludedUserAgents());
-		server = server.compress(mimeTypes.and(excludedUserAgents));
-		return server;
-	}
-
-	private CompressionPredicate getMimeTypesPredicate(String[] mimeTypeValues) {
-		if (ObjectUtils.isEmpty(mimeTypeValues)) {
-			return ALWAYS_COMPRESS;
-		}
-		List<MimeType> mimeTypes = Arrays.stream(mimeTypeValues).map(MimeTypeUtils::parseMimeType)
-				.collect(Collectors.toList());
-		return (request, response) -> {
-			String contentType = response.responseHeaders().get(HttpHeaderNames.CONTENT_TYPE);
-			if (StringUtils.isEmpty(contentType)) {
-				return false;
-			}
-			MimeType contentMimeType = MimeTypeUtils.parseMimeType(contentType);
-			return mimeTypes.stream().anyMatch((candidate) -> candidate.isCompatibleWith(contentMimeType));
-		};
-	}
-
-	private CompressionPredicate getExcludedUserAgentsPredicate(String[] excludedUserAgents) {
-		if (ObjectUtils.isEmpty(excludedUserAgents)) {
-			return ALWAYS_COMPRESS;
-		}
-		return (request, response) -> {
-			HttpHeaders headers = request.requestHeaders();
-			return Arrays.stream(excludedUserAgents)
-					.noneMatch((candidate) -> headers.contains(HttpHeaderNames.USER_AGENT, candidate, true));
-		};
-	}
-
-	private interface CompressionPredicate extends BiPredicate<HttpServerRequest, HttpServerResponse> {
-
-	}
-
-}
-=======
 /*
  * Copyright 2012-2020 the original author or authors.
  *
@@ -197,5 +99,4 @@
 
 	}
 
-}
->>>>>>> 6755b480
+}