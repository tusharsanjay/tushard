<<<<<<< HEAD
/*
 * Copyright 2012-2018 the original author or authors.
 *
 * Licensed under the Apache License, Version 2.0 (the "License");
 * you may not use this file except in compliance with the License.
 * You may obtain a copy of the License at
 *
 *      https://www.apache.org/licenses/LICENSE-2.0
 *
 * Unless required by applicable law or agreed to in writing, software
 * distributed under the License is distributed on an "AS IS" BASIS,
 * WITHOUT WARRANTIES OR CONDITIONS OF ANY KIND, either express or implied.
 * See the License for the specific language governing permissions and
 * limitations under the License.
 */

package org.springframework.boot.web.embedded.jetty;

import org.eclipse.jetty.server.Server;

import org.springframework.boot.web.server.ConfigurableWebServerFactory;

/**
 * {@link ConfigurableWebServerFactory} for Jetty-specific features.
 *
 * @author Brian Clozel
 * @since 2.0.0
 * @see JettyServletWebServerFactory
 * @see JettyReactiveWebServerFactory
 */
public interface ConfigurableJettyWebServerFactory extends ConfigurableWebServerFactory {

	/**
	 * Set the number of acceptor threads to use.
	 * @param acceptors the number of acceptor threads to use
	 */
	void setAcceptors(int acceptors);

	/**
	 * Set the number of selector threads to use.
	 * @param selectors the number of selector threads to use
	 */
	void setSelectors(int selectors);

	/**
	 * Set if x-forward-* headers should be processed.
	 * @param useForwardHeaders if x-forward headers should be used
	 */
	void setUseForwardHeaders(boolean useForwardHeaders);

	/**
	 * Add {@link JettyServerCustomizer}s that will be applied to the {@link Server}
	 * before it is started.
	 * @param customizers the customizers to add
	 */
	void addServerCustomizers(JettyServerCustomizer... customizers);

}
=======
/*
 * Copyright 2012-2020 the original author or authors.
 *
 * Licensed under the Apache License, Version 2.0 (the "License");
 * you may not use this file except in compliance with the License.
 * You may obtain a copy of the License at
 *
 *      https://www.apache.org/licenses/LICENSE-2.0
 *
 * Unless required by applicable law or agreed to in writing, software
 * distributed under the License is distributed on an "AS IS" BASIS,
 * WITHOUT WARRANTIES OR CONDITIONS OF ANY KIND, either express or implied.
 * See the License for the specific language governing permissions and
 * limitations under the License.
 */

package org.springframework.boot.web.embedded.jetty;

import org.eclipse.jetty.server.Server;
import org.eclipse.jetty.util.thread.ThreadPool;

import org.springframework.boot.web.server.ConfigurableWebServerFactory;

/**
 * {@link ConfigurableWebServerFactory} for Jetty-specific features.
 *
 * @author Brian Clozel
 * @since 2.0.0
 * @see JettyServletWebServerFactory
 * @see JettyReactiveWebServerFactory
 */
public interface ConfigurableJettyWebServerFactory extends ConfigurableWebServerFactory {

	/**
	 * Set the number of acceptor threads to use.
	 * @param acceptors the number of acceptor threads to use
	 */
	void setAcceptors(int acceptors);

	/**
	 * Set the {@link ThreadPool} that should be used by the {@link Server}. If set to
	 * {@code null} (default), the {@link Server} creates a {@link ThreadPool} implicitly.
	 * @param threadPool the ThreadPool to be used
	 */
	void setThreadPool(ThreadPool threadPool);

	/**
	 * Set the number of selector threads to use.
	 * @param selectors the number of selector threads to use
	 */
	void setSelectors(int selectors);

	/**
	 * Set if x-forward-* headers should be processed.
	 * @param useForwardHeaders if x-forward headers should be used
	 */
	void setUseForwardHeaders(boolean useForwardHeaders);

	/**
	 * Add {@link JettyServerCustomizer}s that will be applied to the {@link Server}
	 * before it is started.
	 * @param customizers the customizers to add
	 */
	void addServerCustomizers(JettyServerCustomizer... customizers);

}
>>>>>>> 6755b480
<|MERGE_RESOLUTION|>--- conflicted
+++ resolved
@@ -1,63 +1,3 @@
-<<<<<<< HEAD
-/*
- * Copyright 2012-2018 the original author or authors.
- *
- * Licensed under the Apache License, Version 2.0 (the "License");
- * you may not use this file except in compliance with the License.
- * You may obtain a copy of the License at
- *
- *      https://www.apache.org/licenses/LICENSE-2.0
- *
- * Unless required by applicable law or agreed to in writing, software
- * distributed under the License is distributed on an "AS IS" BASIS,
- * WITHOUT WARRANTIES OR CONDITIONS OF ANY KIND, either express or implied.
- * See the License for the specific language governing permissions and
- * limitations under the License.
- */
-
-package org.springframework.boot.web.embedded.jetty;
-
-import org.eclipse.jetty.server.Server;
-
-import org.springframework.boot.web.server.ConfigurableWebServerFactory;
-
-/**
- * {@link ConfigurableWebServerFactory} for Jetty-specific features.
- *
- * @author Brian Clozel
- * @since 2.0.0
- * @see JettyServletWebServerFactory
- * @see JettyReactiveWebServerFactory
- */
-public interface ConfigurableJettyWebServerFactory extends ConfigurableWebServerFactory {
-
-	/**
-	 * Set the number of acceptor threads to use.
-	 * @param acceptors the number of acceptor threads to use
-	 */
-	void setAcceptors(int acceptors);
-
-	/**
-	 * Set the number of selector threads to use.
-	 * @param selectors the number of selector threads to use
-	 */
-	void setSelectors(int selectors);
-
-	/**
-	 * Set if x-forward-* headers should be processed.
-	 * @param useForwardHeaders if x-forward headers should be used
-	 */
-	void setUseForwardHeaders(boolean useForwardHeaders);
-
-	/**
-	 * Add {@link JettyServerCustomizer}s that will be applied to the {@link Server}
-	 * before it is started.
-	 * @param customizers the customizers to add
-	 */
-	void addServerCustomizers(JettyServerCustomizer... customizers);
-
-}
-=======
 /*
  * Copyright 2012-2020 the original author or authors.
  *
@@ -123,5 +63,4 @@
 	 */
 	void addServerCustomizers(JettyServerCustomizer... customizers);
 
-}
->>>>>>> 6755b480
+}