<<<<<<< HEAD
/*
 * Copyright 2012-2019 the original author or authors.
 *
 * Licensed under the Apache License, Version 2.0 (the "License");
 * you may not use this file except in compliance with the License.
 * You may obtain a copy of the License at
 *
 *      https://www.apache.org/licenses/LICENSE-2.0
 *
 * Unless required by applicable law or agreed to in writing, software
 * distributed under the License is distributed on an "AS IS" BASIS,
 * WITHOUT WARRANTIES OR CONDITIONS OF ANY KIND, either express or implied.
 * See the License for the specific language governing permissions and
 * limitations under the License.
 */

package org.springframework.boot.web.servlet.server;

import java.io.File;
import java.nio.charset.Charset;
import java.util.List;
import java.util.Locale;
import java.util.Map;

import javax.servlet.ServletContext;

import org.springframework.boot.web.server.ConfigurableWebServerFactory;
import org.springframework.boot.web.server.MimeMappings;
import org.springframework.boot.web.server.WebServerFactoryCustomizer;
import org.springframework.boot.web.servlet.ServletContextInitializer;

/**
 * A configurable {@link ServletWebServerFactory}.
 *
 * @author Dave Syer
 * @author Andy Wilkinson
 * @author Stephane Nicoll
 * @author Eddú Meléndez
 * @author Brian Clozel
 * @since 2.0.0
 * @see ServletWebServerFactory
 * @see WebServerFactoryCustomizer
 */
public interface ConfigurableServletWebServerFactory extends ConfigurableWebServerFactory, ServletWebServerFactory {

	/**
	 * Sets the context path for the web server. The context should start with a "/"
	 * character but not end with a "/" character. The default context path can be
	 * specified using an empty string.
	 * @param contextPath the contextPath to set
	 */
	void setContextPath(String contextPath);

	/**
	 * Sets the display name of the application deployed in the web server.
	 * @param displayName the displayName to set
	 * @since 1.3.0
	 */
	void setDisplayName(String displayName);

	/**
	 * Sets the configuration that will be applied to the container's HTTP session
	 * support.
	 * @param session the session configuration
	 */
	void setSession(Session session);

	/**
	 * Set if the DefaultServlet should be registered. Defaults to {@code true} so that
	 * files from the {@link #setDocumentRoot(File) document root} will be served.
	 * @param registerDefaultServlet if the default servlet should be registered
	 */
	void setRegisterDefaultServlet(boolean registerDefaultServlet);

	/**
	 * Sets the mime-type mappings.
	 * @param mimeMappings the mime type mappings (defaults to
	 * {@link MimeMappings#DEFAULT})
	 */
	void setMimeMappings(MimeMappings mimeMappings);

	/**
	 * Sets the document root directory which will be used by the web context to serve
	 * static files.
	 * @param documentRoot the document root or {@code null} if not required
	 */
	void setDocumentRoot(File documentRoot);

	/**
	 * Sets {@link ServletContextInitializer} that should be applied in addition to
	 * {@link ServletWebServerFactory#getWebServer(ServletContextInitializer...)}
	 * parameters. This method will replace any previously set or added initializers.
	 * @param initializers the initializers to set
	 * @see #addInitializers
	 */
	void setInitializers(List<? extends ServletContextInitializer> initializers);

	/**
	 * Add {@link ServletContextInitializer}s to those that should be applied in addition
	 * to {@link ServletWebServerFactory#getWebServer(ServletContextInitializer...)}
	 * parameters.
	 * @param initializers the initializers to add
	 * @see #setInitializers
	 */
	void addInitializers(ServletContextInitializer... initializers);

	/**
	 * Sets the configuration that will be applied to the server's JSP servlet.
	 * @param jsp the JSP servlet configuration
	 */
	void setJsp(Jsp jsp);

	/**
	 * Sets the Locale to Charset mappings.
	 * @param localeCharsetMappings the Locale to Charset mappings
	 */
	void setLocaleCharsetMappings(Map<Locale, Charset> localeCharsetMappings);

	/**
	 * Sets the init parameters that are applied to the container's
	 * {@link ServletContext}.
	 * @param initParameters the init parameters
	 */
	void setInitParameters(Map<String, String> initParameters);

}
=======
/*
 * Copyright 2012-2020 the original author or authors.
 *
 * Licensed under the Apache License, Version 2.0 (the "License");
 * you may not use this file except in compliance with the License.
 * You may obtain a copy of the License at
 *
 *      https://www.apache.org/licenses/LICENSE-2.0
 *
 * Unless required by applicable law or agreed to in writing, software
 * distributed under the License is distributed on an "AS IS" BASIS,
 * WITHOUT WARRANTIES OR CONDITIONS OF ANY KIND, either express or implied.
 * See the License for the specific language governing permissions and
 * limitations under the License.
 */

package org.springframework.boot.web.servlet.server;

import java.io.File;
import java.nio.charset.Charset;
import java.util.List;
import java.util.Locale;
import java.util.Map;

import javax.servlet.ServletContext;

import org.springframework.boot.web.server.ConfigurableWebServerFactory;
import org.springframework.boot.web.server.MimeMappings;
import org.springframework.boot.web.server.WebServerFactoryCustomizer;
import org.springframework.boot.web.servlet.ServletContextInitializer;
import org.springframework.boot.web.servlet.WebListenerRegistry;

/**
 * A configurable {@link ServletWebServerFactory}.
 *
 * @author Dave Syer
 * @author Andy Wilkinson
 * @author Stephane Nicoll
 * @author Eddú Meléndez
 * @author Brian Clozel
 * @since 2.0.0
 * @see ServletWebServerFactory
 * @see WebServerFactoryCustomizer
 */
public interface ConfigurableServletWebServerFactory
		extends ConfigurableWebServerFactory, ServletWebServerFactory, WebListenerRegistry {

	/**
	 * Sets the context path for the web server. The context should start with a "/"
	 * character but not end with a "/" character. The default context path can be
	 * specified using an empty string.
	 * @param contextPath the contextPath to set
	 */
	void setContextPath(String contextPath);

	/**
	 * Sets the display name of the application deployed in the web server.
	 * @param displayName the displayName to set
	 * @since 1.3.0
	 */
	void setDisplayName(String displayName);

	/**
	 * Sets the configuration that will be applied to the container's HTTP session
	 * support.
	 * @param session the session configuration
	 */
	void setSession(Session session);

	/**
	 * Set if the DefaultServlet should be registered. Defaults to {@code false} since
	 * 2.4.
	 * @param registerDefaultServlet if the default servlet should be registered
	 */
	void setRegisterDefaultServlet(boolean registerDefaultServlet);

	/**
	 * Sets the mime-type mappings.
	 * @param mimeMappings the mime type mappings (defaults to
	 * {@link MimeMappings#DEFAULT})
	 */
	void setMimeMappings(MimeMappings mimeMappings);

	/**
	 * Sets the document root directory which will be used by the web context to serve
	 * static files.
	 * @param documentRoot the document root or {@code null} if not required
	 */
	void setDocumentRoot(File documentRoot);

	/**
	 * Sets {@link ServletContextInitializer} that should be applied in addition to
	 * {@link ServletWebServerFactory#getWebServer(ServletContextInitializer...)}
	 * parameters. This method will replace any previously set or added initializers.
	 * @param initializers the initializers to set
	 * @see #addInitializers
	 */
	void setInitializers(List<? extends ServletContextInitializer> initializers);

	/**
	 * Add {@link ServletContextInitializer}s to those that should be applied in addition
	 * to {@link ServletWebServerFactory#getWebServer(ServletContextInitializer...)}
	 * parameters.
	 * @param initializers the initializers to add
	 * @see #setInitializers
	 */
	void addInitializers(ServletContextInitializer... initializers);

	/**
	 * Sets the configuration that will be applied to the server's JSP servlet.
	 * @param jsp the JSP servlet configuration
	 */
	void setJsp(Jsp jsp);

	/**
	 * Sets the Locale to Charset mappings.
	 * @param localeCharsetMappings the Locale to Charset mappings
	 */
	void setLocaleCharsetMappings(Map<Locale, Charset> localeCharsetMappings);

	/**
	 * Sets the init parameters that are applied to the container's
	 * {@link ServletContext}.
	 * @param initParameters the init parameters
	 */
	void setInitParameters(Map<String, String> initParameters);

}
>>>>>>> 6755b480
<|MERGE_RESOLUTION|>--- conflicted
+++ resolved
@@ -1,131 +1,3 @@
-<<<<<<< HEAD
-/*
- * Copyright 2012-2019 the original author or authors.
- *
- * Licensed under the Apache License, Version 2.0 (the "License");
- * you may not use this file except in compliance with the License.
- * You may obtain a copy of the License at
- *
- *      https://www.apache.org/licenses/LICENSE-2.0
- *
- * Unless required by applicable law or agreed to in writing, software
- * distributed under the License is distributed on an "AS IS" BASIS,
- * WITHOUT WARRANTIES OR CONDITIONS OF ANY KIND, either express or implied.
- * See the License for the specific language governing permissions and
- * limitations under the License.
- */
-
-package org.springframework.boot.web.servlet.server;
-
-import java.io.File;
-import java.nio.charset.Charset;
-import java.util.List;
-import java.util.Locale;
-import java.util.Map;
-
-import javax.servlet.ServletContext;
-
-import org.springframework.boot.web.server.ConfigurableWebServerFactory;
-import org.springframework.boot.web.server.MimeMappings;
-import org.springframework.boot.web.server.WebServerFactoryCustomizer;
-import org.springframework.boot.web.servlet.ServletContextInitializer;
-
-/**
- * A configurable {@link ServletWebServerFactory}.
- *
- * @author Dave Syer
- * @author Andy Wilkinson
- * @author Stephane Nicoll
- * @author Eddú Meléndez
- * @author Brian Clozel
- * @since 2.0.0
- * @see ServletWebServerFactory
- * @see WebServerFactoryCustomizer
- */
-public interface ConfigurableServletWebServerFactory extends ConfigurableWebServerFactory, ServletWebServerFactory {
-
-	/**
-	 * Sets the context path for the web server. The context should start with a "/"
-	 * character but not end with a "/" character. The default context path can be
-	 * specified using an empty string.
-	 * @param contextPath the contextPath to set
-	 */
-	void setContextPath(String contextPath);
-
-	/**
-	 * Sets the display name of the application deployed in the web server.
-	 * @param displayName the displayName to set
-	 * @since 1.3.0
-	 */
-	void setDisplayName(String displayName);
-
-	/**
-	 * Sets the configuration that will be applied to the container's HTTP session
-	 * support.
-	 * @param session the session configuration
-	 */
-	void setSession(Session session);
-
-	/**
-	 * Set if the DefaultServlet should be registered. Defaults to {@code true} so that
-	 * files from the {@link #setDocumentRoot(File) document root} will be served.
-	 * @param registerDefaultServlet if the default servlet should be registered
-	 */
-	void setRegisterDefaultServlet(boolean registerDefaultServlet);
-
-	/**
-	 * Sets the mime-type mappings.
-	 * @param mimeMappings the mime type mappings (defaults to
-	 * {@link MimeMappings#DEFAULT})
-	 */
-	void setMimeMappings(MimeMappings mimeMappings);
-
-	/**
-	 * Sets the document root directory which will be used by the web context to serve
-	 * static files.
-	 * @param documentRoot the document root or {@code null} if not required
-	 */
-	void setDocumentRoot(File documentRoot);
-
-	/**
-	 * Sets {@link ServletContextInitializer} that should be applied in addition to
-	 * {@link ServletWebServerFactory#getWebServer(ServletContextInitializer...)}
-	 * parameters. This method will replace any previously set or added initializers.
-	 * @param initializers the initializers to set
-	 * @see #addInitializers
-	 */
-	void setInitializers(List<? extends ServletContextInitializer> initializers);
-
-	/**
-	 * Add {@link ServletContextInitializer}s to those that should be applied in addition
-	 * to {@link ServletWebServerFactory#getWebServer(ServletContextInitializer...)}
-	 * parameters.
-	 * @param initializers the initializers to add
-	 * @see #setInitializers
-	 */
-	void addInitializers(ServletContextInitializer... initializers);
-
-	/**
-	 * Sets the configuration that will be applied to the server's JSP servlet.
-	 * @param jsp the JSP servlet configuration
-	 */
-	void setJsp(Jsp jsp);
-
-	/**
-	 * Sets the Locale to Charset mappings.
-	 * @param localeCharsetMappings the Locale to Charset mappings
-	 */
-	void setLocaleCharsetMappings(Map<Locale, Charset> localeCharsetMappings);
-
-	/**
-	 * Sets the init parameters that are applied to the container's
-	 * {@link ServletContext}.
-	 * @param initParameters the init parameters
-	 */
-	void setInitParameters(Map<String, String> initParameters);
-
-}
-=======
 /*
  * Copyright 2012-2020 the original author or authors.
  *
@@ -253,5 +125,4 @@
 	 */
 	void setInitParameters(Map<String, String> initParameters);
 
-}
->>>>>>> 6755b480
+}