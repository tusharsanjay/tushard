<<<<<<< HEAD
/*
 * Copyright 2012-2019 the original author or authors.
 *
 * Licensed under the Apache License, Version 2.0 (the "License");
 * you may not use this file except in compliance with the License.
 * You may obtain a copy of the License at
 *
 *      https://www.apache.org/licenses/LICENSE-2.0
 *
 * Unless required by applicable law or agreed to in writing, software
 * distributed under the License is distributed on an "AS IS" BASIS,
 * WITHOUT WARRANTIES OR CONDITIONS OF ANY KIND, either express or implied.
 * See the License for the specific language governing permissions and
 * limitations under the License.
 */

package org.springframework.boot.context;

import java.io.IOException;
import java.util.Collection;

import org.springframework.beans.BeansException;
import org.springframework.beans.factory.BeanFactory;
import org.springframework.beans.factory.BeanFactoryAware;
import org.springframework.beans.factory.ListableBeanFactory;
import org.springframework.core.type.classreading.MetadataReader;
import org.springframework.core.type.classreading.MetadataReaderFactory;
import org.springframework.core.type.filter.TypeFilter;

/**
 * Provides exclusion {@link TypeFilter TypeFilters} that are loaded from the
 * {@link BeanFactory} and automatically applied to {@code SpringBootApplication}
 * scanning. Can also be used directly with {@code @ComponentScan} as follows:
 * <pre class="code">
 * &#064;ComponentScan(excludeFilters = @Filter(type = FilterType.CUSTOM, classes = TypeExcludeFilter.class))
 * </pre>
 * <p>
 * Implementations should provide a subclass registered with {@link BeanFactory} and
 * override the {@link #match(MetadataReader, MetadataReaderFactory)} method. They should
 * also implement a valid {@link #hashCode() hashCode} and {@link #equals(Object) equals}
 * methods so that they can be used as part of Spring test's application context caches.
 * <p>
 * Note that {@code TypeExcludeFilters} are initialized very early in the application
 * lifecycle, they should generally not have dependencies on any other beans. They are
 * primarily used internally to support {@code spring-boot-test}.
 *
 * @author Phillip Webb
 * @since 1.4.0
 */
public class TypeExcludeFilter implements TypeFilter, BeanFactoryAware {

	private BeanFactory beanFactory;

	@Override
	public void setBeanFactory(BeanFactory beanFactory) throws BeansException {
		this.beanFactory = beanFactory;
	}

	@Override
	public boolean match(MetadataReader metadataReader, MetadataReaderFactory metadataReaderFactory)
			throws IOException {
		if (this.beanFactory instanceof ListableBeanFactory && getClass() == TypeExcludeFilter.class) {
			Collection<TypeExcludeFilter> delegates = ((ListableBeanFactory) this.beanFactory)
					.getBeansOfType(TypeExcludeFilter.class).values();
			for (TypeExcludeFilter delegate : delegates) {
				if (delegate.match(metadataReader, metadataReaderFactory)) {
					return true;
				}
			}
		}
		return false;
	}

	@Override
	public boolean equals(Object obj) {
		throw new IllegalStateException("TypeExcludeFilter " + getClass() + " has not implemented equals");
	}

	@Override
	public int hashCode() {
		throw new IllegalStateException("TypeExcludeFilter " + getClass() + " has not implemented hashCode");
	}

}
=======
/*
 * Copyright 2012-2019 the original author or authors.
 *
 * Licensed under the Apache License, Version 2.0 (the "License");
 * you may not use this file except in compliance with the License.
 * You may obtain a copy of the License at
 *
 *      https://www.apache.org/licenses/LICENSE-2.0
 *
 * Unless required by applicable law or agreed to in writing, software
 * distributed under the License is distributed on an "AS IS" BASIS,
 * WITHOUT WARRANTIES OR CONDITIONS OF ANY KIND, either express or implied.
 * See the License for the specific language governing permissions and
 * limitations under the License.
 */

package org.springframework.boot.context;

import java.io.IOException;
import java.util.Collection;

import org.springframework.beans.BeansException;
import org.springframework.beans.factory.BeanFactory;
import org.springframework.beans.factory.BeanFactoryAware;
import org.springframework.beans.factory.ListableBeanFactory;
import org.springframework.core.type.classreading.MetadataReader;
import org.springframework.core.type.classreading.MetadataReaderFactory;
import org.springframework.core.type.filter.TypeFilter;

/**
 * Provides exclusion {@link TypeFilter TypeFilters} that are loaded from the
 * {@link BeanFactory} and automatically applied to {@code SpringBootApplication}
 * scanning. Can also be used directly with {@code @ComponentScan} as follows:
 * <pre class="code">
 * &#064;ComponentScan(excludeFilters = @Filter(type = FilterType.CUSTOM, classes = TypeExcludeFilter.class))
 * </pre>
 * <p>
 * Implementations should provide a subclass registered with {@link BeanFactory} and
 * override the {@link #match(MetadataReader, MetadataReaderFactory)} method. They should
 * also implement a valid {@link #hashCode() hashCode} and {@link #equals(Object) equals}
 * methods so that they can be used as part of Spring test's application context caches.
 * <p>
 * Note that {@code TypeExcludeFilters} are initialized very early in the application
 * lifecycle, they should generally not have dependencies on any other beans. They are
 * primarily used internally to support {@code spring-boot-test}.
 *
 * @author Phillip Webb
 * @since 1.4.0
 */
public class TypeExcludeFilter implements TypeFilter, BeanFactoryAware {

	private BeanFactory beanFactory;

	private Collection<TypeExcludeFilter> delegates;

	@Override
	public void setBeanFactory(BeanFactory beanFactory) throws BeansException {
		this.beanFactory = beanFactory;
	}

	@Override
	public boolean match(MetadataReader metadataReader, MetadataReaderFactory metadataReaderFactory)
			throws IOException {
		if (this.beanFactory instanceof ListableBeanFactory && getClass() == TypeExcludeFilter.class) {
			for (TypeExcludeFilter delegate : getDelegates()) {
				if (delegate.match(metadataReader, metadataReaderFactory)) {
					return true;
				}
			}
		}
		return false;
	}

	private Collection<TypeExcludeFilter> getDelegates() {
		Collection<TypeExcludeFilter> delegates = this.delegates;
		if (delegates == null) {
			delegates = ((ListableBeanFactory) this.beanFactory).getBeansOfType(TypeExcludeFilter.class).values();
			this.delegates = delegates;
		}
		return delegates;
	}

	@Override
	public boolean equals(Object obj) {
		throw new IllegalStateException("TypeExcludeFilter " + getClass() + " has not implemented equals");
	}

	@Override
	public int hashCode() {
		throw new IllegalStateException("TypeExcludeFilter " + getClass() + " has not implemented hashCode");
	}

}
>>>>>>> 6755b480
<|MERGE_RESOLUTION|>--- conflicted
+++ resolved
@@ -1,89 +1,3 @@
-<<<<<<< HEAD
-/*
- * Copyright 2012-2019 the original author or authors.
- *
- * Licensed under the Apache License, Version 2.0 (the "License");
- * you may not use this file except in compliance with the License.
- * You may obtain a copy of the License at
- *
- *      https://www.apache.org/licenses/LICENSE-2.0
- *
- * Unless required by applicable law or agreed to in writing, software
- * distributed under the License is distributed on an "AS IS" BASIS,
- * WITHOUT WARRANTIES OR CONDITIONS OF ANY KIND, either express or implied.
- * See the License for the specific language governing permissions and
- * limitations under the License.
- */
-
-package org.springframework.boot.context;
-
-import java.io.IOException;
-import java.util.Collection;
-
-import org.springframework.beans.BeansException;
-import org.springframework.beans.factory.BeanFactory;
-import org.springframework.beans.factory.BeanFactoryAware;
-import org.springframework.beans.factory.ListableBeanFactory;
-import org.springframework.core.type.classreading.MetadataReader;
-import org.springframework.core.type.classreading.MetadataReaderFactory;
-import org.springframework.core.type.filter.TypeFilter;
-
-/**
- * Provides exclusion {@link TypeFilter TypeFilters} that are loaded from the
- * {@link BeanFactory} and automatically applied to {@code SpringBootApplication}
- * scanning. Can also be used directly with {@code @ComponentScan} as follows:
- * <pre class="code">
- * &#064;ComponentScan(excludeFilters = @Filter(type = FilterType.CUSTOM, classes = TypeExcludeFilter.class))
- * </pre>
- * <p>
- * Implementations should provide a subclass registered with {@link BeanFactory} and
- * override the {@link #match(MetadataReader, MetadataReaderFactory)} method. They should
- * also implement a valid {@link #hashCode() hashCode} and {@link #equals(Object) equals}
- * methods so that they can be used as part of Spring test's application context caches.
- * <p>
- * Note that {@code TypeExcludeFilters} are initialized very early in the application
- * lifecycle, they should generally not have dependencies on any other beans. They are
- * primarily used internally to support {@code spring-boot-test}.
- *
- * @author Phillip Webb
- * @since 1.4.0
- */
-public class TypeExcludeFilter implements TypeFilter, BeanFactoryAware {
-
-	private BeanFactory beanFactory;
-
-	@Override
-	public void setBeanFactory(BeanFactory beanFactory) throws BeansException {
-		this.beanFactory = beanFactory;
-	}
-
-	@Override
-	public boolean match(MetadataReader metadataReader, MetadataReaderFactory metadataReaderFactory)
-			throws IOException {
-		if (this.beanFactory instanceof ListableBeanFactory && getClass() == TypeExcludeFilter.class) {
-			Collection<TypeExcludeFilter> delegates = ((ListableBeanFactory) this.beanFactory)
-					.getBeansOfType(TypeExcludeFilter.class).values();
-			for (TypeExcludeFilter delegate : delegates) {
-				if (delegate.match(metadataReader, metadataReaderFactory)) {
-					return true;
-				}
-			}
-		}
-		return false;
-	}
-
-	@Override
-	public boolean equals(Object obj) {
-		throw new IllegalStateException("TypeExcludeFilter " + getClass() + " has not implemented equals");
-	}
-
-	@Override
-	public int hashCode() {
-		throw new IllegalStateException("TypeExcludeFilter " + getClass() + " has not implemented hashCode");
-	}
-
-}
-=======
 /*
  * Copyright 2012-2019 the original author or authors.
  *
@@ -176,5 +90,4 @@
 		throw new IllegalStateException("TypeExcludeFilter " + getClass() + " has not implemented hashCode");
 	}
 
-}
->>>>>>> 6755b480
+}