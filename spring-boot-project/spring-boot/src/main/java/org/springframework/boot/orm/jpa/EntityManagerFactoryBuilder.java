--- conflicted
+++ resolved
@@ -229,14 +229,8 @@
 			if (rootLocation != null) {
 				entityManagerFactoryBean.setPersistenceUnitRootLocation(rootLocation.toString());
 			}
-<<<<<<< HEAD
 			if (EntityManagerFactoryBuilder.this.bootstrapExecutor != null) {
-				entityManagerFactoryBean.setBootstrapExecutor(
-						EntityManagerFactoryBuilder.this.bootstrapExecutor);
-=======
-			if (EntityManagerFactoryBuilder.this.callback != null) {
-				EntityManagerFactoryBuilder.this.callback.execute(entityManagerFactoryBean);
->>>>>>> c6c139d9
+				entityManagerFactoryBean.setBootstrapExecutor(EntityManagerFactoryBuilder.this.bootstrapExecutor);
 			}
 			return entityManagerFactoryBean;
 		}
