<<<<<<< HEAD
/*
 * Copyright 2012-2019 the original author or authors.
 *
 * Licensed under the Apache License, Version 2.0 (the "License");
 * you may not use this file except in compliance with the License.
 * You may obtain a copy of the License at
 *
 *      https://www.apache.org/licenses/LICENSE-2.0
 *
 * Unless required by applicable law or agreed to in writing, software
 * distributed under the License is distributed on an "AS IS" BASIS,
 * WITHOUT WARRANTIES OR CONDITIONS OF ANY KIND, either express or implied.
 * See the License for the specific language governing permissions and
 * limitations under the License.
 */

package org.springframework.boot;

import java.lang.reflect.Constructor;
import java.security.AccessControlException;
import java.util.ArrayList;
import java.util.Arrays;
import java.util.Collection;
import java.util.Collections;
import java.util.HashMap;
import java.util.HashSet;
import java.util.LinkedHashSet;
import java.util.List;
import java.util.Map;
import java.util.Properties;
import java.util.Set;

import org.apache.commons.logging.Log;
import org.apache.commons.logging.LogFactory;

import org.springframework.beans.BeanUtils;
import org.springframework.beans.CachedIntrospectionResults;
import org.springframework.beans.factory.config.BeanDefinition;
import org.springframework.beans.factory.config.ConfigurableListableBeanFactory;
import org.springframework.beans.factory.groovy.GroovyBeanDefinitionReader;
import org.springframework.beans.factory.support.BeanDefinitionRegistry;
import org.springframework.beans.factory.support.BeanNameGenerator;
import org.springframework.beans.factory.support.DefaultListableBeanFactory;
import org.springframework.beans.factory.xml.XmlBeanDefinitionReader;
import org.springframework.boot.Banner.Mode;
import org.springframework.boot.context.properties.bind.Bindable;
import org.springframework.boot.context.properties.bind.Binder;
import org.springframework.boot.context.properties.source.ConfigurationPropertySources;
import org.springframework.boot.convert.ApplicationConversionService;
import org.springframework.boot.web.reactive.context.StandardReactiveWebEnvironment;
import org.springframework.context.ApplicationContext;
import org.springframework.context.ApplicationContextInitializer;
import org.springframework.context.ApplicationListener;
import org.springframework.context.ConfigurableApplicationContext;
import org.springframework.context.annotation.AnnotatedBeanDefinitionReader;
import org.springframework.context.annotation.AnnotationConfigApplicationContext;
import org.springframework.context.annotation.AnnotationConfigUtils;
import org.springframework.context.annotation.ClassPathBeanDefinitionScanner;
import org.springframework.context.support.AbstractApplicationContext;
import org.springframework.context.support.GenericApplicationContext;
import org.springframework.core.GenericTypeResolver;
import org.springframework.core.annotation.AnnotationAwareOrderComparator;
import org.springframework.core.convert.ConversionService;
import org.springframework.core.convert.support.ConfigurableConversionService;
import org.springframework.core.env.CommandLinePropertySource;
import org.springframework.core.env.CompositePropertySource;
import org.springframework.core.env.ConfigurableEnvironment;
import org.springframework.core.env.Environment;
import org.springframework.core.env.MapPropertySource;
import org.springframework.core.env.MutablePropertySources;
import org.springframework.core.env.PropertySource;
import org.springframework.core.env.SimpleCommandLinePropertySource;
import org.springframework.core.env.StandardEnvironment;
import org.springframework.core.io.DefaultResourceLoader;
import org.springframework.core.io.ResourceLoader;
import org.springframework.core.io.support.SpringFactoriesLoader;
import org.springframework.util.Assert;
import org.springframework.util.ClassUtils;
import org.springframework.util.CollectionUtils;
import org.springframework.util.ObjectUtils;
import org.springframework.util.ReflectionUtils;
import org.springframework.util.StopWatch;
import org.springframework.util.StringUtils;
import org.springframework.web.context.support.StandardServletEnvironment;

/**
 * Class that can be used to bootstrap and launch a Spring application from a Java main
 * method. By default class will perform the following steps to bootstrap your
 * application:
 *
 * <ul>
 * <li>Create an appropriate {@link ApplicationContext} instance (depending on your
 * classpath)</li>
 * <li>Register a {@link CommandLinePropertySource} to expose command line arguments as
 * Spring properties</li>
 * <li>Refresh the application context, loading all singleton beans</li>
 * <li>Trigger any {@link CommandLineRunner} beans</li>
 * </ul>
 *
 * In most circumstances the static {@link #run(Class, String[])} method can be called
 * directly from your {@literal main} method to bootstrap your application:
 *
 * <pre class="code">
 * &#064;Configuration
 * &#064;EnableAutoConfiguration
 * public class MyApplication  {
 *
 *   // ... Bean definitions
 *
 *   public static void main(String[] args) {
 *     SpringApplication.run(MyApplication.class, args);
 *   }
 * }
 * </pre>
 *
 * <p>
 * For more advanced configuration a {@link SpringApplication} instance can be created and
 * customized before being run:
 *
 * <pre class="code">
 * public static void main(String[] args) {
 *   SpringApplication application = new SpringApplication(MyApplication.class);
 *   // ... customize application settings here
 *   application.run(args)
 * }
 * </pre>
 *
 * {@link SpringApplication}s can read beans from a variety of different sources. It is
 * generally recommended that a single {@code @Configuration} class is used to bootstrap
 * your application, however, you may also set {@link #getSources() sources} from:
 * <ul>
 * <li>The fully qualified class name to be loaded by
 * {@link AnnotatedBeanDefinitionReader}</li>
 * <li>The location of an XML resource to be loaded by {@link XmlBeanDefinitionReader}, or
 * a groovy script to be loaded by {@link GroovyBeanDefinitionReader}</li>
 * <li>The name of a package to be scanned by {@link ClassPathBeanDefinitionScanner}</li>
 * </ul>
 *
 * Configuration properties are also bound to the {@link SpringApplication}. This makes it
 * possible to set {@link SpringApplication} properties dynamically, like additional
 * sources ("spring.main.sources" - a CSV list) the flag to indicate a web environment
 * ("spring.main.web-application-type=none") or the flag to switch off the banner
 * ("spring.main.banner-mode=off").
 *
 * @author Phillip Webb
 * @author Dave Syer
 * @author Andy Wilkinson
 * @author Christian Dupuis
 * @author Stephane Nicoll
 * @author Jeremy Rickard
 * @author Craig Burke
 * @author Michael Simons
 * @author Madhura Bhave
 * @author Brian Clozel
 * @author Ethan Rubinson
 * @since 1.0.0
 * @see #run(Class, String[])
 * @see #run(Class[], String[])
 * @see #SpringApplication(Class...)
 */
public class SpringApplication {

	/**
	 * The class name of application context that will be used by default for non-web
	 * environments.
	 */
	public static final String DEFAULT_CONTEXT_CLASS = "org.springframework.context."
			+ "annotation.AnnotationConfigApplicationContext";

	/**
	 * The class name of application context that will be used by default for web
	 * environments.
	 */
	public static final String DEFAULT_SERVLET_WEB_CONTEXT_CLASS = "org.springframework.boot."
			+ "web.servlet.context.AnnotationConfigServletWebServerApplicationContext";

	/**
	 * The class name of application context that will be used by default for reactive web
	 * environments.
	 */
	public static final String DEFAULT_REACTIVE_WEB_CONTEXT_CLASS = "org.springframework."
			+ "boot.web.reactive.context.AnnotationConfigReactiveWebServerApplicationContext";

	/**
	 * Default banner location.
	 */
	public static final String BANNER_LOCATION_PROPERTY_VALUE = SpringApplicationBannerPrinter.DEFAULT_BANNER_LOCATION;

	/**
	 * Banner location property key.
	 */
	public static final String BANNER_LOCATION_PROPERTY = SpringApplicationBannerPrinter.BANNER_LOCATION_PROPERTY;

	private static final String SYSTEM_PROPERTY_JAVA_AWT_HEADLESS = "java.awt.headless";

	private static final Log logger = LogFactory.getLog(SpringApplication.class);

	private Set<Class<?>> primarySources;

	private Set<String> sources = new LinkedHashSet<>();

	private Class<?> mainApplicationClass;

	private Banner.Mode bannerMode = Banner.Mode.CONSOLE;

	private boolean logStartupInfo = true;

	private boolean addCommandLineProperties = true;

	private boolean addConversionService = true;

	private Banner banner;

	private ResourceLoader resourceLoader;

	private BeanNameGenerator beanNameGenerator;

	private ConfigurableEnvironment environment;

	private Class<? extends ConfigurableApplicationContext> applicationContextClass;

	private WebApplicationType webApplicationType;

	private boolean headless = true;

	private boolean registerShutdownHook = true;

	private List<ApplicationContextInitializer<?>> initializers;

	private List<ApplicationListener<?>> listeners;

	private Map<String, Object> defaultProperties;

	private Set<String> additionalProfiles = new HashSet<>();

	private boolean allowBeanDefinitionOverriding;

	private boolean isCustomEnvironment = false;

	private boolean lazyInitialization = false;

	/**
	 * Create a new {@link SpringApplication} instance. The application context will load
	 * beans from the specified primary sources (see {@link SpringApplication class-level}
	 * documentation for details. The instance can be customized before calling
	 * {@link #run(String...)}.
	 * @param primarySources the primary bean sources
	 * @see #run(Class, String[])
	 * @see #SpringApplication(ResourceLoader, Class...)
	 * @see #setSources(Set)
	 */
	public SpringApplication(Class<?>... primarySources) {
		this(null, primarySources);
	}

	/**
	 * Create a new {@link SpringApplication} instance. The application context will load
	 * beans from the specified primary sources (see {@link SpringApplication class-level}
	 * documentation for details. The instance can be customized before calling
	 * {@link #run(String...)}.
	 * @param resourceLoader the resource loader to use
	 * @param primarySources the primary bean sources
	 * @see #run(Class, String[])
	 * @see #setSources(Set)
	 */
	@SuppressWarnings({ "unchecked", "rawtypes" })
	public SpringApplication(ResourceLoader resourceLoader, Class<?>... primarySources) {
		this.resourceLoader = resourceLoader;
		Assert.notNull(primarySources, "PrimarySources must not be null");
		this.primarySources = new LinkedHashSet<>(Arrays.asList(primarySources));
		this.webApplicationType = WebApplicationType.deduceFromClasspath();
		setInitializers((Collection) getSpringFactoriesInstances(ApplicationContextInitializer.class));
		setListeners((Collection) getSpringFactoriesInstances(ApplicationListener.class));
		this.mainApplicationClass = deduceMainApplicationClass();
	}

	private Class<?> deduceMainApplicationClass() {
		try {
			StackTraceElement[] stackTrace = new RuntimeException().getStackTrace();
			for (StackTraceElement stackTraceElement : stackTrace) {
				if ("main".equals(stackTraceElement.getMethodName())) {
					return Class.forName(stackTraceElement.getClassName());
				}
			}
		}
		catch (ClassNotFoundException ex) {
			// Swallow and continue
		}
		return null;
	}

	/**
	 * Run the Spring application, creating and refreshing a new
	 * {@link ApplicationContext}.
	 * @param args the application arguments (usually passed from a Java main method)
	 * @return a running {@link ApplicationContext}
	 */
	public ConfigurableApplicationContext run(String... args) {
		StopWatch stopWatch = new StopWatch();
		stopWatch.start();
		ConfigurableApplicationContext context = null;
		Collection<SpringBootExceptionReporter> exceptionReporters = new ArrayList<>();
		configureHeadlessProperty();
		SpringApplicationRunListeners listeners = getRunListeners(args);
		listeners.starting();
		try {
			ApplicationArguments applicationArguments = new DefaultApplicationArguments(args);
			ConfigurableEnvironment environment = prepareEnvironment(listeners, applicationArguments);
			configureIgnoreBeanInfo(environment);
			Banner printedBanner = printBanner(environment);
			context = createApplicationContext();
			exceptionReporters = getSpringFactoriesInstances(SpringBootExceptionReporter.class,
					new Class[] { ConfigurableApplicationContext.class }, context);
			prepareContext(context, environment, listeners, applicationArguments, printedBanner);
			refreshContext(context);
			afterRefresh(context, applicationArguments);
			stopWatch.stop();
			if (this.logStartupInfo) {
				new StartupInfoLogger(this.mainApplicationClass).logStarted(getApplicationLog(), stopWatch);
			}
			listeners.started(context);
			callRunners(context, applicationArguments);
		}
		catch (Throwable ex) {
			handleRunFailure(context, ex, exceptionReporters, listeners);
			throw new IllegalStateException(ex);
		}

		try {
			listeners.running(context);
		}
		catch (Throwable ex) {
			handleRunFailure(context, ex, exceptionReporters, null);
			throw new IllegalStateException(ex);
		}
		return context;
	}

	private ConfigurableEnvironment prepareEnvironment(SpringApplicationRunListeners listeners,
			ApplicationArguments applicationArguments) {
		// Create and configure the environment
		ConfigurableEnvironment environment = getOrCreateEnvironment();
		configureEnvironment(environment, applicationArguments.getSourceArgs());
		listeners.environmentPrepared(environment);
		bindToSpringApplication(environment);
		if (!this.isCustomEnvironment) {
			environment = new EnvironmentConverter(getClassLoader()).convertEnvironmentIfNecessary(environment,
					deduceEnvironmentClass());
		}
		ConfigurationPropertySources.attach(environment);
		return environment;
	}

	private Class<? extends StandardEnvironment> deduceEnvironmentClass() {
		switch (this.webApplicationType) {
		case SERVLET:
			return StandardServletEnvironment.class;
		case REACTIVE:
			return StandardReactiveWebEnvironment.class;
		default:
			return StandardEnvironment.class;
		}
	}

	private void prepareContext(ConfigurableApplicationContext context, ConfigurableEnvironment environment,
			SpringApplicationRunListeners listeners, ApplicationArguments applicationArguments, Banner printedBanner) {
		context.setEnvironment(environment);
		postProcessApplicationContext(context);
		applyInitializers(context);
		listeners.contextPrepared(context);
		if (this.logStartupInfo) {
			logStartupInfo(context.getParent() == null);
			logStartupProfileInfo(context);
		}
		// Add boot specific singleton beans
		ConfigurableListableBeanFactory beanFactory = context.getBeanFactory();
		beanFactory.registerSingleton("springApplicationArguments", applicationArguments);
		if (printedBanner != null) {
			beanFactory.registerSingleton("springBootBanner", printedBanner);
		}
		if (beanFactory instanceof DefaultListableBeanFactory) {
			((DefaultListableBeanFactory) beanFactory)
					.setAllowBeanDefinitionOverriding(this.allowBeanDefinitionOverriding);
		}
		if (this.lazyInitialization) {
			context.addBeanFactoryPostProcessor(new LazyInitializationBeanFactoryPostProcessor());
		}
		// Load the sources
		Set<Object> sources = getAllSources();
		Assert.notEmpty(sources, "Sources must not be empty");
		load(context, sources.toArray(new Object[0]));
		listeners.contextLoaded(context);
	}

	private void refreshContext(ConfigurableApplicationContext context) {
		refresh(context);
		if (this.registerShutdownHook) {
			try {
				context.registerShutdownHook();
			}
			catch (AccessControlException ex) {
				// Not allowed in some environments.
			}
		}
	}

	private void configureHeadlessProperty() {
		System.setProperty(SYSTEM_PROPERTY_JAVA_AWT_HEADLESS,
				System.getProperty(SYSTEM_PROPERTY_JAVA_AWT_HEADLESS, Boolean.toString(this.headless)));
	}

	private SpringApplicationRunListeners getRunListeners(String[] args) {
		Class<?>[] types = new Class<?>[] { SpringApplication.class, String[].class };
		return new SpringApplicationRunListeners(logger,
				getSpringFactoriesInstances(SpringApplicationRunListener.class, types, this, args));
	}

	private <T> Collection<T> getSpringFactoriesInstances(Class<T> type) {
		return getSpringFactoriesInstances(type, new Class<?>[] {});
	}

	private <T> Collection<T> getSpringFactoriesInstances(Class<T> type, Class<?>[] parameterTypes, Object... args) {
		ClassLoader classLoader = getClassLoader();
		// Use names and ensure unique to protect against duplicates
		Set<String> names = new LinkedHashSet<>(SpringFactoriesLoader.loadFactoryNames(type, classLoader));
		List<T> instances = createSpringFactoriesInstances(type, parameterTypes, classLoader, args, names);
		AnnotationAwareOrderComparator.sort(instances);
		return instances;
	}

	@SuppressWarnings("unchecked")
	private <T> List<T> createSpringFactoriesInstances(Class<T> type, Class<?>[] parameterTypes,
			ClassLoader classLoader, Object[] args, Set<String> names) {
		List<T> instances = new ArrayList<>(names.size());
		for (String name : names) {
			try {
				Class<?> instanceClass = ClassUtils.forName(name, classLoader);
				Assert.isAssignable(type, instanceClass);
				Constructor<?> constructor = instanceClass.getDeclaredConstructor(parameterTypes);
				T instance = (T) BeanUtils.instantiateClass(constructor, args);
				instances.add(instance);
			}
			catch (Throwable ex) {
				throw new IllegalArgumentException("Cannot instantiate " + type + " : " + name, ex);
			}
		}
		return instances;
	}

	private ConfigurableEnvironment getOrCreateEnvironment() {
		if (this.environment != null) {
			return this.environment;
		}
		switch (this.webApplicationType) {
		case SERVLET:
			return new StandardServletEnvironment();
		case REACTIVE:
			return new StandardReactiveWebEnvironment();
		default:
			return new StandardEnvironment();
		}
	}

	/**
	 * Template method delegating to
	 * {@link #configurePropertySources(ConfigurableEnvironment, String[])} and
	 * {@link #configureProfiles(ConfigurableEnvironment, String[])} in that order.
	 * Override this method for complete control over Environment customization, or one of
	 * the above for fine-grained control over property sources or profiles, respectively.
	 * @param environment this application's environment
	 * @param args arguments passed to the {@code run} method
	 * @see #configureProfiles(ConfigurableEnvironment, String[])
	 * @see #configurePropertySources(ConfigurableEnvironment, String[])
	 */
	protected void configureEnvironment(ConfigurableEnvironment environment, String[] args) {
		if (this.addConversionService) {
			ConversionService conversionService = ApplicationConversionService.getSharedInstance();
			environment.setConversionService((ConfigurableConversionService) conversionService);
		}
		configurePropertySources(environment, args);
		configureProfiles(environment, args);
	}

	/**
	 * Add, remove or re-order any {@link PropertySource}s in this application's
	 * environment.
	 * @param environment this application's environment
	 * @param args arguments passed to the {@code run} method
	 * @see #configureEnvironment(ConfigurableEnvironment, String[])
	 */
	protected void configurePropertySources(ConfigurableEnvironment environment, String[] args) {
		MutablePropertySources sources = environment.getPropertySources();
		if (this.defaultProperties != null && !this.defaultProperties.isEmpty()) {
			sources.addLast(new MapPropertySource("defaultProperties", this.defaultProperties));
		}
		if (this.addCommandLineProperties && args.length > 0) {
			String name = CommandLinePropertySource.COMMAND_LINE_PROPERTY_SOURCE_NAME;
			if (sources.contains(name)) {
				PropertySource<?> source = sources.get(name);
				CompositePropertySource composite = new CompositePropertySource(name);
				composite.addPropertySource(
						new SimpleCommandLinePropertySource("springApplicationCommandLineArgs", args));
				composite.addPropertySource(source);
				sources.replace(name, composite);
			}
			else {
				sources.addFirst(new SimpleCommandLinePropertySource(args));
			}
		}
	}

	/**
	 * Configure which profiles are active (or active by default) for this application
	 * environment. Additional profiles may be activated during configuration file
	 * processing via the {@code spring.profiles.active} property.
	 * @param environment this application's environment
	 * @param args arguments passed to the {@code run} method
	 * @see #configureEnvironment(ConfigurableEnvironment, String[])
	 * @see org.springframework.boot.context.config.ConfigFileApplicationListener
	 */
	protected void configureProfiles(ConfigurableEnvironment environment, String[] args) {
		Set<String> profiles = new LinkedHashSet<>(this.additionalProfiles);
		profiles.addAll(Arrays.asList(environment.getActiveProfiles()));
		environment.setActiveProfiles(StringUtils.toStringArray(profiles));
	}

	private void configureIgnoreBeanInfo(ConfigurableEnvironment environment) {
		if (System.getProperty(CachedIntrospectionResults.IGNORE_BEANINFO_PROPERTY_NAME) == null) {
			Boolean ignore = environment.getProperty("spring.beaninfo.ignore", Boolean.class, Boolean.TRUE);
			System.setProperty(CachedIntrospectionResults.IGNORE_BEANINFO_PROPERTY_NAME, ignore.toString());
		}
	}

	/**
	 * Bind the environment to the {@link SpringApplication}.
	 * @param environment the environment to bind
	 */
	protected void bindToSpringApplication(ConfigurableEnvironment environment) {
		try {
			Binder.get(environment).bind("spring.main", Bindable.ofInstance(this));
		}
		catch (Exception ex) {
			throw new IllegalStateException("Cannot bind to SpringApplication", ex);
		}
	}

	private Banner printBanner(ConfigurableEnvironment environment) {
		if (this.bannerMode == Banner.Mode.OFF) {
			return null;
		}
		ResourceLoader resourceLoader = (this.resourceLoader != null) ? this.resourceLoader
				: new DefaultResourceLoader(getClassLoader());
		SpringApplicationBannerPrinter bannerPrinter = new SpringApplicationBannerPrinter(resourceLoader, this.banner);
		if (this.bannerMode == Mode.LOG) {
			return bannerPrinter.print(environment, this.mainApplicationClass, logger);
		}
		return bannerPrinter.print(environment, this.mainApplicationClass, System.out);
	}

	/**
	 * Strategy method used to create the {@link ApplicationContext}. By default this
	 * method will respect any explicitly set application context or application context
	 * class before falling back to a suitable default.
	 * @return the application context (not yet refreshed)
	 * @see #setApplicationContextClass(Class)
	 */
	protected ConfigurableApplicationContext createApplicationContext() {
		Class<?> contextClass = this.applicationContextClass;
		if (contextClass == null) {
			try {
				switch (this.webApplicationType) {
				case SERVLET:
					contextClass = Class.forName(DEFAULT_SERVLET_WEB_CONTEXT_CLASS);
					break;
				case REACTIVE:
					contextClass = Class.forName(DEFAULT_REACTIVE_WEB_CONTEXT_CLASS);
					break;
				default:
					contextClass = Class.forName(DEFAULT_CONTEXT_CLASS);
				}
			}
			catch (ClassNotFoundException ex) {
				throw new IllegalStateException(
						"Unable create a default ApplicationContext, " + "please specify an ApplicationContextClass",
						ex);
			}
		}
		return (ConfigurableApplicationContext) BeanUtils.instantiateClass(contextClass);
	}

	/**
	 * Apply any relevant post processing the {@link ApplicationContext}. Subclasses can
	 * apply additional processing as required.
	 * @param context the application context
	 */
	protected void postProcessApplicationContext(ConfigurableApplicationContext context) {
		if (this.beanNameGenerator != null) {
			context.getBeanFactory().registerSingleton(AnnotationConfigUtils.CONFIGURATION_BEAN_NAME_GENERATOR,
					this.beanNameGenerator);
		}
		if (this.resourceLoader != null) {
			if (context instanceof GenericApplicationContext) {
				((GenericApplicationContext) context).setResourceLoader(this.resourceLoader);
			}
			if (context instanceof DefaultResourceLoader) {
				((DefaultResourceLoader) context).setClassLoader(this.resourceLoader.getClassLoader());
			}
		}
		if (this.addConversionService) {
			context.getBeanFactory().setConversionService(ApplicationConversionService.getSharedInstance());
		}
	}

	/**
	 * Apply any {@link ApplicationContextInitializer}s to the context before it is
	 * refreshed.
	 * @param context the configured ApplicationContext (not refreshed yet)
	 * @see ConfigurableApplicationContext#refresh()
	 */
	@SuppressWarnings({ "rawtypes", "unchecked" })
	protected void applyInitializers(ConfigurableApplicationContext context) {
		for (ApplicationContextInitializer initializer : getInitializers()) {
			Class<?> requiredType = GenericTypeResolver.resolveTypeArgument(initializer.getClass(),
					ApplicationContextInitializer.class);
			Assert.isInstanceOf(requiredType, context, "Unable to call initializer.");
			initializer.initialize(context);
		}
	}

	/**
	 * Called to log startup information, subclasses may override to add additional
	 * logging.
	 * @param isRoot true if this application is the root of a context hierarchy
	 */
	protected void logStartupInfo(boolean isRoot) {
		if (isRoot) {
			new StartupInfoLogger(this.mainApplicationClass).logStarting(getApplicationLog());
		}
	}

	/**
	 * Called to log active profile information.
	 * @param context the application context
	 */
	protected void logStartupProfileInfo(ConfigurableApplicationContext context) {
		Log log = getApplicationLog();
		if (log.isInfoEnabled()) {
			String[] activeProfiles = context.getEnvironment().getActiveProfiles();
			if (ObjectUtils.isEmpty(activeProfiles)) {
				String[] defaultProfiles = context.getEnvironment().getDefaultProfiles();
				log.info("No active profile set, falling back to default profiles: "
						+ StringUtils.arrayToCommaDelimitedString(defaultProfiles));
			}
			else {
				log.info("The following profiles are active: "
						+ StringUtils.arrayToCommaDelimitedString(activeProfiles));
			}
		}
	}

	/**
	 * Returns the {@link Log} for the application. By default will be deduced.
	 * @return the application log
	 */
	protected Log getApplicationLog() {
		if (this.mainApplicationClass == null) {
			return logger;
		}
		return LogFactory.getLog(this.mainApplicationClass);
	}

	/**
	 * Load beans into the application context.
	 * @param context the context to load beans into
	 * @param sources the sources to load
	 */
	protected void load(ApplicationContext context, Object[] sources) {
		if (logger.isDebugEnabled()) {
			logger.debug("Loading source " + StringUtils.arrayToCommaDelimitedString(sources));
		}
		BeanDefinitionLoader loader = createBeanDefinitionLoader(getBeanDefinitionRegistry(context), sources);
		if (this.beanNameGenerator != null) {
			loader.setBeanNameGenerator(this.beanNameGenerator);
		}
		if (this.resourceLoader != null) {
			loader.setResourceLoader(this.resourceLoader);
		}
		if (this.environment != null) {
			loader.setEnvironment(this.environment);
		}
		loader.load();
	}

	/**
	 * The ResourceLoader that will be used in the ApplicationContext.
	 * @return the resourceLoader the resource loader that will be used in the
	 * ApplicationContext (or null if the default)
	 */
	public ResourceLoader getResourceLoader() {
		return this.resourceLoader;
	}

	/**
	 * Either the ClassLoader that will be used in the ApplicationContext (if
	 * {@link #setResourceLoader(ResourceLoader) resourceLoader} is set, or the context
	 * class loader (if not null), or the loader of the Spring {@link ClassUtils} class.
	 * @return a ClassLoader (never null)
	 */
	public ClassLoader getClassLoader() {
		if (this.resourceLoader != null) {
			return this.resourceLoader.getClassLoader();
		}
		return ClassUtils.getDefaultClassLoader();
	}

	/**
	 * Get the bean definition registry.
	 * @param context the application context
	 * @return the BeanDefinitionRegistry if it can be determined
	 */
	private BeanDefinitionRegistry getBeanDefinitionRegistry(ApplicationContext context) {
		if (context instanceof BeanDefinitionRegistry) {
			return (BeanDefinitionRegistry) context;
		}
		if (context instanceof AbstractApplicationContext) {
			return (BeanDefinitionRegistry) ((AbstractApplicationContext) context).getBeanFactory();
		}
		throw new IllegalStateException("Could not locate BeanDefinitionRegistry");
	}

	/**
	 * Factory method used to create the {@link BeanDefinitionLoader}.
	 * @param registry the bean definition registry
	 * @param sources the sources to load
	 * @return the {@link BeanDefinitionLoader} that will be used to load beans
	 */
	protected BeanDefinitionLoader createBeanDefinitionLoader(BeanDefinitionRegistry registry, Object[] sources) {
		return new BeanDefinitionLoader(registry, sources);
	}

	/**
	 * Refresh the underlying {@link ApplicationContext}.
	 * @param applicationContext the application context to refresh
	 */
	protected void refresh(ApplicationContext applicationContext) {
		Assert.isInstanceOf(AbstractApplicationContext.class, applicationContext);
		((AbstractApplicationContext) applicationContext).refresh();
	}

	/**
	 * Called after the context has been refreshed.
	 * @param context the application context
	 * @param args the application arguments
	 */
	protected void afterRefresh(ConfigurableApplicationContext context, ApplicationArguments args) {
	}

	private void callRunners(ApplicationContext context, ApplicationArguments args) {
		List<Object> runners = new ArrayList<>();
		runners.addAll(context.getBeansOfType(ApplicationRunner.class).values());
		runners.addAll(context.getBeansOfType(CommandLineRunner.class).values());
		AnnotationAwareOrderComparator.sort(runners);
		for (Object runner : new LinkedHashSet<>(runners)) {
			if (runner instanceof ApplicationRunner) {
				callRunner((ApplicationRunner) runner, args);
			}
			if (runner instanceof CommandLineRunner) {
				callRunner((CommandLineRunner) runner, args);
			}
		}
	}

	private void callRunner(ApplicationRunner runner, ApplicationArguments args) {
		try {
			(runner).run(args);
		}
		catch (Exception ex) {
			throw new IllegalStateException("Failed to execute ApplicationRunner", ex);
		}
	}

	private void callRunner(CommandLineRunner runner, ApplicationArguments args) {
		try {
			(runner).run(args.getSourceArgs());
		}
		catch (Exception ex) {
			throw new IllegalStateException("Failed to execute CommandLineRunner", ex);
		}
	}

	private void handleRunFailure(ConfigurableApplicationContext context, Throwable exception,
			Collection<SpringBootExceptionReporter> exceptionReporters, SpringApplicationRunListeners listeners) {
		try {
			try {
				handleExitCode(context, exception);
				if (listeners != null) {
					listeners.failed(context, exception);
				}
			}
			finally {
				reportFailure(exceptionReporters, exception);
				if (context != null) {
					context.close();
				}
			}
		}
		catch (Exception ex) {
			logger.warn("Unable to close ApplicationContext", ex);
		}
		ReflectionUtils.rethrowRuntimeException(exception);
	}

	private void reportFailure(Collection<SpringBootExceptionReporter> exceptionReporters, Throwable failure) {
		try {
			for (SpringBootExceptionReporter reporter : exceptionReporters) {
				if (reporter.reportException(failure)) {
					registerLoggedException(failure);
					return;
				}
			}
		}
		catch (Throwable ex) {
			// Continue with normal handling of the original failure
		}
		if (logger.isErrorEnabled()) {
			logger.error("Application run failed", failure);
			registerLoggedException(failure);
		}
	}

	/**
	 * Register that the given exception has been logged. By default, if the running in
	 * the main thread, this method will suppress additional printing of the stacktrace.
	 * @param exception the exception that was logged
	 */
	protected void registerLoggedException(Throwable exception) {
		SpringBootExceptionHandler handler = getSpringBootExceptionHandler();
		if (handler != null) {
			handler.registerLoggedException(exception);
		}
	}

	private void handleExitCode(ConfigurableApplicationContext context, Throwable exception) {
		int exitCode = getExitCodeFromException(context, exception);
		if (exitCode != 0) {
			if (context != null) {
				context.publishEvent(new ExitCodeEvent(context, exitCode));
			}
			SpringBootExceptionHandler handler = getSpringBootExceptionHandler();
			if (handler != null) {
				handler.registerExitCode(exitCode);
			}
		}
	}

	private int getExitCodeFromException(ConfigurableApplicationContext context, Throwable exception) {
		int exitCode = getExitCodeFromMappedException(context, exception);
		if (exitCode == 0) {
			exitCode = getExitCodeFromExitCodeGeneratorException(exception);
		}
		return exitCode;
	}

	private int getExitCodeFromMappedException(ConfigurableApplicationContext context, Throwable exception) {
		if (context == null || !context.isActive()) {
			return 0;
		}
		ExitCodeGenerators generators = new ExitCodeGenerators();
		Collection<ExitCodeExceptionMapper> beans = context.getBeansOfType(ExitCodeExceptionMapper.class).values();
		generators.addAll(exception, beans);
		return generators.getExitCode();
	}

	private int getExitCodeFromExitCodeGeneratorException(Throwable exception) {
		if (exception == null) {
			return 0;
		}
		if (exception instanceof ExitCodeGenerator) {
			return ((ExitCodeGenerator) exception).getExitCode();
		}
		return getExitCodeFromExitCodeGeneratorException(exception.getCause());
	}

	SpringBootExceptionHandler getSpringBootExceptionHandler() {
		if (isMainThread(Thread.currentThread())) {
			return SpringBootExceptionHandler.forCurrentThread();
		}
		return null;
	}

	private boolean isMainThread(Thread currentThread) {
		return ("main".equals(currentThread.getName()) || "restartedMain".equals(currentThread.getName()))
				&& "main".equals(currentThread.getThreadGroup().getName());
	}

	/**
	 * Returns the main application class that has been deduced or explicitly configured.
	 * @return the main application class or {@code null}
	 */
	public Class<?> getMainApplicationClass() {
		return this.mainApplicationClass;
	}

	/**
	 * Set a specific main application class that will be used as a log source and to
	 * obtain version information. By default the main application class will be deduced.
	 * Can be set to {@code null} if there is no explicit application class.
	 * @param mainApplicationClass the mainApplicationClass to set or {@code null}
	 */
	public void setMainApplicationClass(Class<?> mainApplicationClass) {
		this.mainApplicationClass = mainApplicationClass;
	}

	/**
	 * Returns the type of web application that is being run.
	 * @return the type of web application
	 * @since 2.0.0
	 */
	public WebApplicationType getWebApplicationType() {
		return this.webApplicationType;
	}

	/**
	 * Sets the type of web application to be run. If not explicitly set the type of web
	 * application will be deduced based on the classpath.
	 * @param webApplicationType the web application type
	 * @since 2.0.0
	 */
	public void setWebApplicationType(WebApplicationType webApplicationType) {
		Assert.notNull(webApplicationType, "WebApplicationType must not be null");
		this.webApplicationType = webApplicationType;
	}

	/**
	 * Sets if bean definition overriding, by registering a definition with the same name
	 * as an existing definition, should be allowed. Defaults to {@code false}.
	 * @param allowBeanDefinitionOverriding if overriding is allowed
	 * @since 2.1.0
	 * @see DefaultListableBeanFactory#setAllowBeanDefinitionOverriding(boolean)
	 */
	public void setAllowBeanDefinitionOverriding(boolean allowBeanDefinitionOverriding) {
		this.allowBeanDefinitionOverriding = allowBeanDefinitionOverriding;
	}

	/**
	 * Sets if beans should be initialized lazily. Defaults to {@code false}.
	 * @param lazyInitialization if initialization should be lazy
	 * @since 2.2
	 * @see BeanDefinition#setLazyInit(boolean)
	 */
	public void setLazyInitialization(boolean lazyInitialization) {
		this.lazyInitialization = lazyInitialization;
	}

	/**
	 * Sets if the application is headless and should not instantiate AWT. Defaults to
	 * {@code true} to prevent java icons appearing.
	 * @param headless if the application is headless
	 */
	public void setHeadless(boolean headless) {
		this.headless = headless;
	}

	/**
	 * Sets if the created {@link ApplicationContext} should have a shutdown hook
	 * registered. Defaults to {@code true} to ensure that JVM shutdowns are handled
	 * gracefully.
	 * @param registerShutdownHook if the shutdown hook should be registered
	 */
	public void setRegisterShutdownHook(boolean registerShutdownHook) {
		this.registerShutdownHook = registerShutdownHook;
	}

	/**
	 * Sets the {@link Banner} instance which will be used to print the banner when no
	 * static banner file is provided.
	 * @param banner the Banner instance to use
	 */
	public void setBanner(Banner banner) {
		this.banner = banner;
	}

	/**
	 * Sets the mode used to display the banner when the application runs. Defaults to
	 * {@code Banner.Mode.CONSOLE}.
	 * @param bannerMode the mode used to display the banner
	 */
	public void setBannerMode(Banner.Mode bannerMode) {
		this.bannerMode = bannerMode;
	}

	/**
	 * Sets if the application information should be logged when the application starts.
	 * Defaults to {@code true}.
	 * @param logStartupInfo if startup info should be logged.
	 */
	public void setLogStartupInfo(boolean logStartupInfo) {
		this.logStartupInfo = logStartupInfo;
	}

	/**
	 * Sets if a {@link CommandLinePropertySource} should be added to the application
	 * context in order to expose arguments. Defaults to {@code true}.
	 * @param addCommandLineProperties if command line arguments should be exposed
	 */
	public void setAddCommandLineProperties(boolean addCommandLineProperties) {
		this.addCommandLineProperties = addCommandLineProperties;
	}

	/**
	 * Sets if the {@link ApplicationConversionService} should be added to the application
	 * context's {@link Environment}.
	 * @param addConversionService if the application conversion service should be added
	 * @since 2.1.0
	 */
	public void setAddConversionService(boolean addConversionService) {
		this.addConversionService = addConversionService;
	}

	/**
	 * Set default environment properties which will be used in addition to those in the
	 * existing {@link Environment}.
	 * @param defaultProperties the additional properties to set
	 */
	public void setDefaultProperties(Map<String, Object> defaultProperties) {
		this.defaultProperties = defaultProperties;
	}

	/**
	 * Convenient alternative to {@link #setDefaultProperties(Map)}.
	 * @param defaultProperties some {@link Properties}
	 */
	public void setDefaultProperties(Properties defaultProperties) {
		this.defaultProperties = new HashMap<>();
		for (Object key : Collections.list(defaultProperties.propertyNames())) {
			this.defaultProperties.put((String) key, defaultProperties.get(key));
		}
	}

	/**
	 * Set additional profile values to use (on top of those set in system or command line
	 * properties).
	 * @param profiles the additional profiles to set
	 */
	public void setAdditionalProfiles(String... profiles) {
		this.additionalProfiles = new LinkedHashSet<>(Arrays.asList(profiles));
	}

	/**
	 * Sets the bean name generator that should be used when generating bean names.
	 * @param beanNameGenerator the bean name generator
	 */
	public void setBeanNameGenerator(BeanNameGenerator beanNameGenerator) {
		this.beanNameGenerator = beanNameGenerator;
	}

	/**
	 * Sets the underlying environment that should be used with the created application
	 * context.
	 * @param environment the environment
	 */
	public void setEnvironment(ConfigurableEnvironment environment) {
		this.isCustomEnvironment = true;
		this.environment = environment;
	}

	/**
	 * Add additional items to the primary sources that will be added to an
	 * ApplicationContext when {@link #run(String...)} is called.
	 * <p>
	 * The sources here are added to those that were set in the constructor. Most users
	 * should consider using {@link #getSources()}/{@link #setSources(Set)} rather than
	 * calling this method.
	 * @param additionalPrimarySources the additional primary sources to add
	 * @see #SpringApplication(Class...)
	 * @see #getSources()
	 * @see #setSources(Set)
	 * @see #getAllSources()
	 */
	public void addPrimarySources(Collection<Class<?>> additionalPrimarySources) {
		this.primarySources.addAll(additionalPrimarySources);
	}

	/**
	 * Returns a mutable set of the sources that will be added to an ApplicationContext
	 * when {@link #run(String...)} is called.
	 * <p>
	 * Sources set here will be used in addition to any primary sources set in the
	 * constructor.
	 * @return the application sources.
	 * @see #SpringApplication(Class...)
	 * @see #getAllSources()
	 */
	public Set<String> getSources() {
		return this.sources;
	}

	/**
	 * Set additional sources that will be used to create an ApplicationContext. A source
	 * can be: a class name, package name, or an XML resource location.
	 * <p>
	 * Sources set here will be used in addition to any primary sources set in the
	 * constructor.
	 * @param sources the application sources to set
	 * @see #SpringApplication(Class...)
	 * @see #getAllSources()
	 */
	public void setSources(Set<String> sources) {
		Assert.notNull(sources, "Sources must not be null");
		this.sources = new LinkedHashSet<>(sources);
	}

	/**
	 * Return an immutable set of all the sources that will be added to an
	 * ApplicationContext when {@link #run(String...)} is called. This method combines any
	 * primary sources specified in the constructor with any additional ones that have
	 * been {@link #setSources(Set) explicitly set}.
	 * @return an immutable set of all sources
	 */
	public Set<Object> getAllSources() {
		Set<Object> allSources = new LinkedHashSet<>();
		if (!CollectionUtils.isEmpty(this.primarySources)) {
			allSources.addAll(this.primarySources);
		}
		if (!CollectionUtils.isEmpty(this.sources)) {
			allSources.addAll(this.sources);
		}
		return Collections.unmodifiableSet(allSources);
	}

	/**
	 * Sets the {@link ResourceLoader} that should be used when loading resources.
	 * @param resourceLoader the resource loader
	 */
	public void setResourceLoader(ResourceLoader resourceLoader) {
		Assert.notNull(resourceLoader, "ResourceLoader must not be null");
		this.resourceLoader = resourceLoader;
	}

	/**
	 * Sets the type of Spring {@link ApplicationContext} that will be created. If not
	 * specified defaults to {@link #DEFAULT_SERVLET_WEB_CONTEXT_CLASS} for web based
	 * applications or {@link AnnotationConfigApplicationContext} for non web based
	 * applications.
	 * @param applicationContextClass the context class to set
	 */
	public void setApplicationContextClass(Class<? extends ConfigurableApplicationContext> applicationContextClass) {
		this.applicationContextClass = applicationContextClass;
		this.webApplicationType = WebApplicationType.deduceFromApplicationContext(applicationContextClass);
	}

	/**
	 * Sets the {@link ApplicationContextInitializer} that will be applied to the Spring
	 * {@link ApplicationContext}.
	 * @param initializers the initializers to set
	 */
	public void setInitializers(Collection<? extends ApplicationContextInitializer<?>> initializers) {
		this.initializers = new ArrayList<>(initializers);
	}

	/**
	 * Add {@link ApplicationContextInitializer}s to be applied to the Spring
	 * {@link ApplicationContext}.
	 * @param initializers the initializers to add
	 */
	public void addInitializers(ApplicationContextInitializer<?>... initializers) {
		this.initializers.addAll(Arrays.asList(initializers));
	}

	/**
	 * Returns read-only ordered Set of the {@link ApplicationContextInitializer}s that
	 * will be applied to the Spring {@link ApplicationContext}.
	 * @return the initializers
	 */
	public Set<ApplicationContextInitializer<?>> getInitializers() {
		return asUnmodifiableOrderedSet(this.initializers);
	}

	/**
	 * Sets the {@link ApplicationListener}s that will be applied to the SpringApplication
	 * and registered with the {@link ApplicationContext}.
	 * @param listeners the listeners to set
	 */
	public void setListeners(Collection<? extends ApplicationListener<?>> listeners) {
		this.listeners = new ArrayList<>(listeners);
	}

	/**
	 * Add {@link ApplicationListener}s to be applied to the SpringApplication and
	 * registered with the {@link ApplicationContext}.
	 * @param listeners the listeners to add
	 */
	public void addListeners(ApplicationListener<?>... listeners) {
		this.listeners.addAll(Arrays.asList(listeners));
	}

	/**
	 * Returns read-only ordered Set of the {@link ApplicationListener}s that will be
	 * applied to the SpringApplication and registered with the {@link ApplicationContext}
	 * .
	 * @return the listeners
	 */
	public Set<ApplicationListener<?>> getListeners() {
		return asUnmodifiableOrderedSet(this.listeners);
	}

	/**
	 * Static helper that can be used to run a {@link SpringApplication} from the
	 * specified source using default settings.
	 * @param primarySource the primary source to load
	 * @param args the application arguments (usually passed from a Java main method)
	 * @return the running {@link ApplicationContext}
	 */
	public static ConfigurableApplicationContext run(Class<?> primarySource, String... args) {
		return run(new Class<?>[] { primarySource }, args);
	}

	/**
	 * Static helper that can be used to run a {@link SpringApplication} from the
	 * specified sources using default settings and user supplied arguments.
	 * @param primarySources the primary sources to load
	 * @param args the application arguments (usually passed from a Java main method)
	 * @return the running {@link ApplicationContext}
	 */
	public static ConfigurableApplicationContext run(Class<?>[] primarySources, String[] args) {
		return new SpringApplication(primarySources).run(args);
	}

	/**
	 * A basic main that can be used to launch an application. This method is useful when
	 * application sources are defined via a {@literal --spring.main.sources} command line
	 * argument.
	 * <p>
	 * Most developers will want to define their own main method and call the
	 * {@link #run(Class, String...) run} method instead.
	 * @param args command line arguments
	 * @throws Exception if the application cannot be started
	 * @see SpringApplication#run(Class[], String[])
	 * @see SpringApplication#run(Class, String...)
	 */
	public static void main(String[] args) throws Exception {
		SpringApplication.run(new Class<?>[0], args);
	}

	/**
	 * Static helper that can be used to exit a {@link SpringApplication} and obtain a
	 * code indicating success (0) or otherwise. Does not throw exceptions but should
	 * print stack traces of any encountered. Applies the specified
	 * {@link ExitCodeGenerator} in addition to any Spring beans that implement
	 * {@link ExitCodeGenerator}. In the case of multiple exit codes the highest value
	 * will be used (or if all values are negative, the lowest value will be used)
	 * @param context the context to close if possible
	 * @param exitCodeGenerators exist code generators
	 * @return the outcome (0 if successful)
	 */
	public static int exit(ApplicationContext context, ExitCodeGenerator... exitCodeGenerators) {
		Assert.notNull(context, "Context must not be null");
		int exitCode = 0;
		try {
			try {
				ExitCodeGenerators generators = new ExitCodeGenerators();
				Collection<ExitCodeGenerator> beans = context.getBeansOfType(ExitCodeGenerator.class).values();
				generators.addAll(exitCodeGenerators);
				generators.addAll(beans);
				exitCode = generators.getExitCode();
				if (exitCode != 0) {
					context.publishEvent(new ExitCodeEvent(context, exitCode));
				}
			}
			finally {
				close(context);
			}
		}
		catch (Exception ex) {
			ex.printStackTrace();
			exitCode = (exitCode != 0) ? exitCode : 1;
		}
		return exitCode;
	}

	private static void close(ApplicationContext context) {
		if (context instanceof ConfigurableApplicationContext) {
			ConfigurableApplicationContext closable = (ConfigurableApplicationContext) context;
			closable.close();
		}
	}

	private static <E> Set<E> asUnmodifiableOrderedSet(Collection<E> elements) {
		List<E> list = new ArrayList<>(elements);
		list.sort(AnnotationAwareOrderComparator.INSTANCE);
		return new LinkedHashSet<>(list);
	}

}
=======
/*
 * Copyright 2012-2021 the original author or authors.
 *
 * Licensed under the Apache License, Version 2.0 (the "License");
 * you may not use this file except in compliance with the License.
 * You may obtain a copy of the License at
 *
 *      https://www.apache.org/licenses/LICENSE-2.0
 *
 * Unless required by applicable law or agreed to in writing, software
 * distributed under the License is distributed on an "AS IS" BASIS,
 * WITHOUT WARRANTIES OR CONDITIONS OF ANY KIND, either express or implied.
 * See the License for the specific language governing permissions and
 * limitations under the License.
 */

package org.springframework.boot;

import java.lang.reflect.Constructor;
import java.security.AccessControlException;
import java.util.ArrayList;
import java.util.Arrays;
import java.util.Collection;
import java.util.Collections;
import java.util.HashMap;
import java.util.LinkedHashSet;
import java.util.List;
import java.util.Map;
import java.util.Properties;
import java.util.Set;

import org.apache.commons.logging.Log;
import org.apache.commons.logging.LogFactory;

import org.springframework.beans.BeanUtils;
import org.springframework.beans.CachedIntrospectionResults;
import org.springframework.beans.factory.config.BeanDefinition;
import org.springframework.beans.factory.config.ConfigurableListableBeanFactory;
import org.springframework.beans.factory.groovy.GroovyBeanDefinitionReader;
import org.springframework.beans.factory.support.BeanDefinitionRegistry;
import org.springframework.beans.factory.support.BeanNameGenerator;
import org.springframework.beans.factory.support.DefaultListableBeanFactory;
import org.springframework.beans.factory.xml.XmlBeanDefinitionReader;
import org.springframework.boot.Banner.Mode;
import org.springframework.boot.context.properties.bind.Bindable;
import org.springframework.boot.context.properties.bind.Binder;
import org.springframework.boot.context.properties.source.ConfigurationPropertySources;
import org.springframework.boot.convert.ApplicationConversionService;
import org.springframework.boot.web.reactive.context.AnnotationConfigReactiveWebServerApplicationContext;
import org.springframework.boot.web.reactive.context.StandardReactiveWebEnvironment;
import org.springframework.boot.web.servlet.context.AnnotationConfigServletWebServerApplicationContext;
import org.springframework.context.ApplicationContext;
import org.springframework.context.ApplicationContextInitializer;
import org.springframework.context.ApplicationListener;
import org.springframework.context.ConfigurableApplicationContext;
import org.springframework.context.annotation.AnnotatedBeanDefinitionReader;
import org.springframework.context.annotation.AnnotationConfigApplicationContext;
import org.springframework.context.annotation.AnnotationConfigUtils;
import org.springframework.context.annotation.ClassPathBeanDefinitionScanner;
import org.springframework.context.support.AbstractApplicationContext;
import org.springframework.context.support.GenericApplicationContext;
import org.springframework.core.GenericTypeResolver;
import org.springframework.core.annotation.AnnotationAwareOrderComparator;
import org.springframework.core.convert.ConversionService;
import org.springframework.core.convert.support.ConfigurableConversionService;
import org.springframework.core.env.CommandLinePropertySource;
import org.springframework.core.env.CompositePropertySource;
import org.springframework.core.env.ConfigurableEnvironment;
import org.springframework.core.env.Environment;
import org.springframework.core.env.MutablePropertySources;
import org.springframework.core.env.PropertySource;
import org.springframework.core.env.SimpleCommandLinePropertySource;
import org.springframework.core.env.StandardEnvironment;
import org.springframework.core.io.DefaultResourceLoader;
import org.springframework.core.io.ResourceLoader;
import org.springframework.core.io.support.SpringFactoriesLoader;
import org.springframework.core.metrics.ApplicationStartup;
import org.springframework.util.Assert;
import org.springframework.util.ClassUtils;
import org.springframework.util.CollectionUtils;
import org.springframework.util.ObjectUtils;
import org.springframework.util.ReflectionUtils;
import org.springframework.util.StopWatch;
import org.springframework.util.StringUtils;
import org.springframework.web.context.support.StandardServletEnvironment;

/**
 * Class that can be used to bootstrap and launch a Spring application from a Java main
 * method. By default class will perform the following steps to bootstrap your
 * application:
 *
 * <ul>
 * <li>Create an appropriate {@link ApplicationContext} instance (depending on your
 * classpath)</li>
 * <li>Register a {@link CommandLinePropertySource} to expose command line arguments as
 * Spring properties</li>
 * <li>Refresh the application context, loading all singleton beans</li>
 * <li>Trigger any {@link CommandLineRunner} beans</li>
 * </ul>
 *
 * In most circumstances the static {@link #run(Class, String[])} method can be called
 * directly from your {@literal main} method to bootstrap your application:
 *
 * <pre class="code">
 * &#064;Configuration
 * &#064;EnableAutoConfiguration
 * public class MyApplication  {
 *
 *   // ... Bean definitions
 *
 *   public static void main(String[] args) {
 *     SpringApplication.run(MyApplication.class, args);
 *   }
 * }
 * </pre>
 *
 * <p>
 * For more advanced configuration a {@link SpringApplication} instance can be created and
 * customized before being run:
 *
 * <pre class="code">
 * public static void main(String[] args) {
 *   SpringApplication application = new SpringApplication(MyApplication.class);
 *   // ... customize application settings here
 *   application.run(args)
 * }
 * </pre>
 *
 * {@link SpringApplication}s can read beans from a variety of different sources. It is
 * generally recommended that a single {@code @Configuration} class is used to bootstrap
 * your application, however, you may also set {@link #getSources() sources} from:
 * <ul>
 * <li>The fully qualified class name to be loaded by
 * {@link AnnotatedBeanDefinitionReader}</li>
 * <li>The location of an XML resource to be loaded by {@link XmlBeanDefinitionReader}, or
 * a groovy script to be loaded by {@link GroovyBeanDefinitionReader}</li>
 * <li>The name of a package to be scanned by {@link ClassPathBeanDefinitionScanner}</li>
 * </ul>
 *
 * Configuration properties are also bound to the {@link SpringApplication}. This makes it
 * possible to set {@link SpringApplication} properties dynamically, like additional
 * sources ("spring.main.sources" - a CSV list) the flag to indicate a web environment
 * ("spring.main.web-application-type=none") or the flag to switch off the banner
 * ("spring.main.banner-mode=off").
 *
 * @author Phillip Webb
 * @author Dave Syer
 * @author Andy Wilkinson
 * @author Christian Dupuis
 * @author Stephane Nicoll
 * @author Jeremy Rickard
 * @author Craig Burke
 * @author Michael Simons
 * @author Madhura Bhave
 * @author Brian Clozel
 * @author Ethan Rubinson
 * @since 1.0.0
 * @see #run(Class, String[])
 * @see #run(Class[], String[])
 * @see #SpringApplication(Class...)
 */
public class SpringApplication {

	/**
	 * The class name of application context that will be used by default for non-web
	 * environments.
	 * @deprecated since 2.4.0 in favour of using a {@link ApplicationContextFactory}
	 */
	@Deprecated
	public static final String DEFAULT_CONTEXT_CLASS = "org.springframework.context."
			+ "annotation.AnnotationConfigApplicationContext";

	/**
	 * The class name of application context that will be used by default for web
	 * environments.
	 * @deprecated since 2.4.0 in favour of using an {@link ApplicationContextFactory}
	 */
	@Deprecated
	public static final String DEFAULT_SERVLET_WEB_CONTEXT_CLASS = "org.springframework.boot."
			+ "web.servlet.context.AnnotationConfigServletWebServerApplicationContext";

	/**
	 * The class name of application context that will be used by default for reactive web
	 * environments.
	 * @deprecated since 2.4.0 in favour of using an {@link ApplicationContextFactory}
	 */
	@Deprecated
	public static final String DEFAULT_REACTIVE_WEB_CONTEXT_CLASS = "org.springframework."
			+ "boot.web.reactive.context.AnnotationConfigReactiveWebServerApplicationContext";

	/**
	 * Default banner location.
	 */
	public static final String BANNER_LOCATION_PROPERTY_VALUE = SpringApplicationBannerPrinter.DEFAULT_BANNER_LOCATION;

	/**
	 * Banner location property key.
	 */
	public static final String BANNER_LOCATION_PROPERTY = SpringApplicationBannerPrinter.BANNER_LOCATION_PROPERTY;

	private static final String SYSTEM_PROPERTY_JAVA_AWT_HEADLESS = "java.awt.headless";

	private static final Log logger = LogFactory.getLog(SpringApplication.class);

	private Set<Class<?>> primarySources;

	private Set<String> sources = new LinkedHashSet<>();

	private Class<?> mainApplicationClass;

	private Banner.Mode bannerMode = Banner.Mode.CONSOLE;

	private boolean logStartupInfo = true;

	private boolean addCommandLineProperties = true;

	private boolean addConversionService = true;

	private Banner banner;

	private ResourceLoader resourceLoader;

	private BeanNameGenerator beanNameGenerator;

	private ConfigurableEnvironment environment;

	private WebApplicationType webApplicationType;

	private boolean headless = true;

	private boolean registerShutdownHook = true;

	private List<ApplicationContextInitializer<?>> initializers;

	private List<ApplicationListener<?>> listeners;

	private Map<String, Object> defaultProperties;

	private List<Bootstrapper> bootstrappers;

	private Set<String> additionalProfiles = Collections.emptySet();

	private boolean allowBeanDefinitionOverriding;

	private boolean isCustomEnvironment = false;

	private boolean lazyInitialization = false;

	private ApplicationContextFactory applicationContextFactory = ApplicationContextFactory.DEFAULT;

	private ApplicationStartup applicationStartup = ApplicationStartup.DEFAULT;

	/**
	 * Create a new {@link SpringApplication} instance. The application context will load
	 * beans from the specified primary sources (see {@link SpringApplication class-level}
	 * documentation for details. The instance can be customized before calling
	 * {@link #run(String...)}.
	 * @param primarySources the primary bean sources
	 * @see #run(Class, String[])
	 * @see #SpringApplication(ResourceLoader, Class...)
	 * @see #setSources(Set)
	 */
	public SpringApplication(Class<?>... primarySources) {
		this(null, primarySources);
	}

	/**
	 * Create a new {@link SpringApplication} instance. The application context will load
	 * beans from the specified primary sources (see {@link SpringApplication class-level}
	 * documentation for details. The instance can be customized before calling
	 * {@link #run(String...)}.
	 * @param resourceLoader the resource loader to use
	 * @param primarySources the primary bean sources
	 * @see #run(Class, String[])
	 * @see #setSources(Set)
	 */
	@SuppressWarnings({ "unchecked", "rawtypes" })
	public SpringApplication(ResourceLoader resourceLoader, Class<?>... primarySources) {
		this.resourceLoader = resourceLoader;
		Assert.notNull(primarySources, "PrimarySources must not be null");
		this.primarySources = new LinkedHashSet<>(Arrays.asList(primarySources));
		this.webApplicationType = WebApplicationType.deduceFromClasspath();
		this.bootstrappers = new ArrayList<>(getSpringFactoriesInstances(Bootstrapper.class));
		setInitializers((Collection) getSpringFactoriesInstances(ApplicationContextInitializer.class));
		setListeners((Collection) getSpringFactoriesInstances(ApplicationListener.class));
		this.mainApplicationClass = deduceMainApplicationClass();
	}

	private Class<?> deduceMainApplicationClass() {
		try {
			StackTraceElement[] stackTrace = new RuntimeException().getStackTrace();
			for (StackTraceElement stackTraceElement : stackTrace) {
				if ("main".equals(stackTraceElement.getMethodName())) {
					return Class.forName(stackTraceElement.getClassName());
				}
			}
		}
		catch (ClassNotFoundException ex) {
			// Swallow and continue
		}
		return null;
	}

	/**
	 * Run the Spring application, creating and refreshing a new
	 * {@link ApplicationContext}.
	 * @param args the application arguments (usually passed from a Java main method)
	 * @return a running {@link ApplicationContext}
	 */
	public ConfigurableApplicationContext run(String... args) {
		StopWatch stopWatch = new StopWatch();
		stopWatch.start();
		DefaultBootstrapContext bootstrapContext = createBootstrapContext();
		ConfigurableApplicationContext context = null;
		configureHeadlessProperty();
		SpringApplicationRunListeners listeners = getRunListeners(args);
		listeners.starting(bootstrapContext, this.mainApplicationClass);
		try {
			ApplicationArguments applicationArguments = new DefaultApplicationArguments(args);
			ConfigurableEnvironment environment = prepareEnvironment(listeners, bootstrapContext, applicationArguments);
			configureIgnoreBeanInfo(environment);
			Banner printedBanner = printBanner(environment);
			context = createApplicationContext();
			context.setApplicationStartup(this.applicationStartup);
			prepareContext(bootstrapContext, context, environment, listeners, applicationArguments, printedBanner);
			refreshContext(context);
			afterRefresh(context, applicationArguments);
			stopWatch.stop();
			if (this.logStartupInfo) {
				new StartupInfoLogger(this.mainApplicationClass).logStarted(getApplicationLog(), stopWatch);
			}
			listeners.started(context);
			callRunners(context, applicationArguments);
		}
		catch (Throwable ex) {
			handleRunFailure(context, ex, listeners);
			throw new IllegalStateException(ex);
		}

		try {
			listeners.running(context);
		}
		catch (Throwable ex) {
			handleRunFailure(context, ex, null);
			throw new IllegalStateException(ex);
		}
		return context;
	}

	private DefaultBootstrapContext createBootstrapContext() {
		DefaultBootstrapContext bootstrapContext = new DefaultBootstrapContext();
		this.bootstrappers.forEach((initializer) -> initializer.intitialize(bootstrapContext));
		return bootstrapContext;
	}

	private ConfigurableEnvironment prepareEnvironment(SpringApplicationRunListeners listeners,
			DefaultBootstrapContext bootstrapContext, ApplicationArguments applicationArguments) {
		// Create and configure the environment
		ConfigurableEnvironment environment = getOrCreateEnvironment();
		configureEnvironment(environment, applicationArguments.getSourceArgs());
		ConfigurationPropertySources.attach(environment);
		listeners.environmentPrepared(bootstrapContext, environment);
		DefaultPropertiesPropertySource.moveToEnd(environment);
		configureAdditionalProfiles(environment);
		bindToSpringApplication(environment);
		if (!this.isCustomEnvironment) {
			environment = new EnvironmentConverter(getClassLoader()).convertEnvironmentIfNecessary(environment,
					deduceEnvironmentClass());
		}
		ConfigurationPropertySources.attach(environment);
		return environment;
	}

	private Class<? extends StandardEnvironment> deduceEnvironmentClass() {
		switch (this.webApplicationType) {
		case SERVLET:
			return StandardServletEnvironment.class;
		case REACTIVE:
			return StandardReactiveWebEnvironment.class;
		default:
			return StandardEnvironment.class;
		}
	}

	private void prepareContext(DefaultBootstrapContext bootstrapContext, ConfigurableApplicationContext context,
			ConfigurableEnvironment environment, SpringApplicationRunListeners listeners,
			ApplicationArguments applicationArguments, Banner printedBanner) {
		context.setEnvironment(environment);
		postProcessApplicationContext(context);
		applyInitializers(context);
		listeners.contextPrepared(context);
		bootstrapContext.close(context);
		if (this.logStartupInfo) {
			logStartupInfo(context.getParent() == null);
			logStartupProfileInfo(context);
		}
		// Add boot specific singleton beans
		ConfigurableListableBeanFactory beanFactory = context.getBeanFactory();
		beanFactory.registerSingleton("springApplicationArguments", applicationArguments);
		if (printedBanner != null) {
			beanFactory.registerSingleton("springBootBanner", printedBanner);
		}
		if (beanFactory instanceof DefaultListableBeanFactory) {
			((DefaultListableBeanFactory) beanFactory)
					.setAllowBeanDefinitionOverriding(this.allowBeanDefinitionOverriding);
		}
		if (this.lazyInitialization) {
			context.addBeanFactoryPostProcessor(new LazyInitializationBeanFactoryPostProcessor());
		}
		// Load the sources
		Set<Object> sources = getAllSources();
		Assert.notEmpty(sources, "Sources must not be empty");
		load(context, sources.toArray(new Object[0]));
		listeners.contextLoaded(context);
	}

	private void refreshContext(ConfigurableApplicationContext context) {
		if (this.registerShutdownHook) {
			try {
				context.registerShutdownHook();
			}
			catch (AccessControlException ex) {
				// Not allowed in some environments.
			}
		}
		refresh(context);
	}

	private void configureHeadlessProperty() {
		System.setProperty(SYSTEM_PROPERTY_JAVA_AWT_HEADLESS,
				System.getProperty(SYSTEM_PROPERTY_JAVA_AWT_HEADLESS, Boolean.toString(this.headless)));
	}

	private SpringApplicationRunListeners getRunListeners(String[] args) {
		Class<?>[] types = new Class<?>[] { SpringApplication.class, String[].class };
		return new SpringApplicationRunListeners(logger,
				getSpringFactoriesInstances(SpringApplicationRunListener.class, types, this, args),
				this.applicationStartup);
	}

	private <T> Collection<T> getSpringFactoriesInstances(Class<T> type) {
		return getSpringFactoriesInstances(type, new Class<?>[] {});
	}

	private <T> Collection<T> getSpringFactoriesInstances(Class<T> type, Class<?>[] parameterTypes, Object... args) {
		ClassLoader classLoader = getClassLoader();
		// Use names and ensure unique to protect against duplicates
		Set<String> names = new LinkedHashSet<>(SpringFactoriesLoader.loadFactoryNames(type, classLoader));
		List<T> instances = createSpringFactoriesInstances(type, parameterTypes, classLoader, args, names);
		AnnotationAwareOrderComparator.sort(instances);
		return instances;
	}

	@SuppressWarnings("unchecked")
	private <T> List<T> createSpringFactoriesInstances(Class<T> type, Class<?>[] parameterTypes,
			ClassLoader classLoader, Object[] args, Set<String> names) {
		List<T> instances = new ArrayList<>(names.size());
		for (String name : names) {
			try {
				Class<?> instanceClass = ClassUtils.forName(name, classLoader);
				Assert.isAssignable(type, instanceClass);
				Constructor<?> constructor = instanceClass.getDeclaredConstructor(parameterTypes);
				T instance = (T) BeanUtils.instantiateClass(constructor, args);
				instances.add(instance);
			}
			catch (Throwable ex) {
				throw new IllegalArgumentException("Cannot instantiate " + type + " : " + name, ex);
			}
		}
		return instances;
	}

	private ConfigurableEnvironment getOrCreateEnvironment() {
		if (this.environment != null) {
			return this.environment;
		}
		switch (this.webApplicationType) {
		case SERVLET:
			return new StandardServletEnvironment();
		case REACTIVE:
			return new StandardReactiveWebEnvironment();
		default:
			return new StandardEnvironment();
		}
	}

	/**
	 * Template method delegating to
	 * {@link #configurePropertySources(ConfigurableEnvironment, String[])} and
	 * {@link #configureProfiles(ConfigurableEnvironment, String[])} in that order.
	 * Override this method for complete control over Environment customization, or one of
	 * the above for fine-grained control over property sources or profiles, respectively.
	 * @param environment this application's environment
	 * @param args arguments passed to the {@code run} method
	 * @see #configureProfiles(ConfigurableEnvironment, String[])
	 * @see #configurePropertySources(ConfigurableEnvironment, String[])
	 */
	protected void configureEnvironment(ConfigurableEnvironment environment, String[] args) {
		if (this.addConversionService) {
			ConversionService conversionService = ApplicationConversionService.getSharedInstance();
			environment.setConversionService((ConfigurableConversionService) conversionService);
		}
		configurePropertySources(environment, args);
		configureProfiles(environment, args);
	}

	/**
	 * Add, remove or re-order any {@link PropertySource}s in this application's
	 * environment.
	 * @param environment this application's environment
	 * @param args arguments passed to the {@code run} method
	 * @see #configureEnvironment(ConfigurableEnvironment, String[])
	 */
	protected void configurePropertySources(ConfigurableEnvironment environment, String[] args) {
		MutablePropertySources sources = environment.getPropertySources();
		DefaultPropertiesPropertySource.ifNotEmpty(this.defaultProperties, sources::addLast);
		if (this.addCommandLineProperties && args.length > 0) {
			String name = CommandLinePropertySource.COMMAND_LINE_PROPERTY_SOURCE_NAME;
			if (sources.contains(name)) {
				PropertySource<?> source = sources.get(name);
				CompositePropertySource composite = new CompositePropertySource(name);
				composite.addPropertySource(
						new SimpleCommandLinePropertySource("springApplicationCommandLineArgs", args));
				composite.addPropertySource(source);
				sources.replace(name, composite);
			}
			else {
				sources.addFirst(new SimpleCommandLinePropertySource(args));
			}
		}
	}

	/**
	 * Configure which profiles are active (or active by default) for this application
	 * environment. Additional profiles may be activated during configuration file
	 * processing via the {@code spring.profiles.active} property.
	 * @param environment this application's environment
	 * @param args arguments passed to the {@code run} method
	 * @see #configureEnvironment(ConfigurableEnvironment, String[])
	 * @see org.springframework.boot.context.config.ConfigFileApplicationListener
	 */
	protected void configureProfiles(ConfigurableEnvironment environment, String[] args) {
	}

	private void configureAdditionalProfiles(ConfigurableEnvironment environment) {
		if (!CollectionUtils.isEmpty(this.additionalProfiles)) {
			Set<String> profiles = new LinkedHashSet<>(Arrays.asList(environment.getActiveProfiles()));
			if (!profiles.containsAll(this.additionalProfiles)) {
				profiles.addAll(this.additionalProfiles);
				environment.setActiveProfiles(StringUtils.toStringArray(profiles));
			}
		}
	}

	private void configureIgnoreBeanInfo(ConfigurableEnvironment environment) {
		if (System.getProperty(CachedIntrospectionResults.IGNORE_BEANINFO_PROPERTY_NAME) == null) {
			Boolean ignore = environment.getProperty("spring.beaninfo.ignore", Boolean.class, Boolean.TRUE);
			System.setProperty(CachedIntrospectionResults.IGNORE_BEANINFO_PROPERTY_NAME, ignore.toString());
		}
	}

	/**
	 * Bind the environment to the {@link SpringApplication}.
	 * @param environment the environment to bind
	 */
	protected void bindToSpringApplication(ConfigurableEnvironment environment) {
		try {
			Binder.get(environment).bind("spring.main", Bindable.ofInstance(this));
		}
		catch (Exception ex) {
			throw new IllegalStateException("Cannot bind to SpringApplication", ex);
		}
	}

	private Banner printBanner(ConfigurableEnvironment environment) {
		if (this.bannerMode == Banner.Mode.OFF) {
			return null;
		}
		ResourceLoader resourceLoader = (this.resourceLoader != null) ? this.resourceLoader
				: new DefaultResourceLoader(null);
		SpringApplicationBannerPrinter bannerPrinter = new SpringApplicationBannerPrinter(resourceLoader, this.banner);
		if (this.bannerMode == Mode.LOG) {
			return bannerPrinter.print(environment, this.mainApplicationClass, logger);
		}
		return bannerPrinter.print(environment, this.mainApplicationClass, System.out);
	}

	/**
	 * Strategy method used to create the {@link ApplicationContext}. By default this
	 * method will respect any explicitly set application context class or factory before
	 * falling back to a suitable default.
	 * @return the application context (not yet refreshed)
	 * @see #setApplicationContextClass(Class)
	 * @see #setApplicationContextFactory(ApplicationContextFactory)
	 */
	protected ConfigurableApplicationContext createApplicationContext() {
		return this.applicationContextFactory.create(this.webApplicationType);
	}

	/**
	 * Apply any relevant post processing the {@link ApplicationContext}. Subclasses can
	 * apply additional processing as required.
	 * @param context the application context
	 */
	protected void postProcessApplicationContext(ConfigurableApplicationContext context) {
		if (this.beanNameGenerator != null) {
			context.getBeanFactory().registerSingleton(AnnotationConfigUtils.CONFIGURATION_BEAN_NAME_GENERATOR,
					this.beanNameGenerator);
		}
		if (this.resourceLoader != null) {
			if (context instanceof GenericApplicationContext) {
				((GenericApplicationContext) context).setResourceLoader(this.resourceLoader);
			}
			if (context instanceof DefaultResourceLoader) {
				((DefaultResourceLoader) context).setClassLoader(this.resourceLoader.getClassLoader());
			}
		}
		if (this.addConversionService) {
			context.getBeanFactory().setConversionService(ApplicationConversionService.getSharedInstance());
		}
	}

	/**
	 * Apply any {@link ApplicationContextInitializer}s to the context before it is
	 * refreshed.
	 * @param context the configured ApplicationContext (not refreshed yet)
	 * @see ConfigurableApplicationContext#refresh()
	 */
	@SuppressWarnings({ "rawtypes", "unchecked" })
	protected void applyInitializers(ConfigurableApplicationContext context) {
		for (ApplicationContextInitializer initializer : getInitializers()) {
			Class<?> requiredType = GenericTypeResolver.resolveTypeArgument(initializer.getClass(),
					ApplicationContextInitializer.class);
			Assert.isInstanceOf(requiredType, context, "Unable to call initializer.");
			initializer.initialize(context);
		}
	}

	/**
	 * Called to log startup information, subclasses may override to add additional
	 * logging.
	 * @param isRoot true if this application is the root of a context hierarchy
	 */
	protected void logStartupInfo(boolean isRoot) {
		if (isRoot) {
			new StartupInfoLogger(this.mainApplicationClass).logStarting(getApplicationLog());
		}
	}

	/**
	 * Called to log active profile information.
	 * @param context the application context
	 */
	protected void logStartupProfileInfo(ConfigurableApplicationContext context) {
		Log log = getApplicationLog();
		if (log.isInfoEnabled()) {
			String[] activeProfiles = context.getEnvironment().getActiveProfiles();
			if (ObjectUtils.isEmpty(activeProfiles)) {
				String[] defaultProfiles = context.getEnvironment().getDefaultProfiles();
				log.info("No active profile set, falling back to default profiles: "
						+ StringUtils.arrayToCommaDelimitedString(defaultProfiles));
			}
			else {
				log.info("The following profiles are active: "
						+ StringUtils.arrayToCommaDelimitedString(activeProfiles));
			}
		}
	}

	/**
	 * Returns the {@link Log} for the application. By default will be deduced.
	 * @return the application log
	 */
	protected Log getApplicationLog() {
		if (this.mainApplicationClass == null) {
			return logger;
		}
		return LogFactory.getLog(this.mainApplicationClass);
	}

	/**
	 * Load beans into the application context.
	 * @param context the context to load beans into
	 * @param sources the sources to load
	 */
	protected void load(ApplicationContext context, Object[] sources) {
		if (logger.isDebugEnabled()) {
			logger.debug("Loading source " + StringUtils.arrayToCommaDelimitedString(sources));
		}
		BeanDefinitionLoader loader = createBeanDefinitionLoader(getBeanDefinitionRegistry(context), sources);
		if (this.beanNameGenerator != null) {
			loader.setBeanNameGenerator(this.beanNameGenerator);
		}
		if (this.resourceLoader != null) {
			loader.setResourceLoader(this.resourceLoader);
		}
		if (this.environment != null) {
			loader.setEnvironment(this.environment);
		}
		loader.load();
	}

	/**
	 * The ResourceLoader that will be used in the ApplicationContext.
	 * @return the resourceLoader the resource loader that will be used in the
	 * ApplicationContext (or null if the default)
	 */
	public ResourceLoader getResourceLoader() {
		return this.resourceLoader;
	}

	/**
	 * Either the ClassLoader that will be used in the ApplicationContext (if
	 * {@link #setResourceLoader(ResourceLoader) resourceLoader} is set, or the context
	 * class loader (if not null), or the loader of the Spring {@link ClassUtils} class.
	 * @return a ClassLoader (never null)
	 */
	public ClassLoader getClassLoader() {
		if (this.resourceLoader != null) {
			return this.resourceLoader.getClassLoader();
		}
		return ClassUtils.getDefaultClassLoader();
	}

	/**
	 * Get the bean definition registry.
	 * @param context the application context
	 * @return the BeanDefinitionRegistry if it can be determined
	 */
	private BeanDefinitionRegistry getBeanDefinitionRegistry(ApplicationContext context) {
		if (context instanceof BeanDefinitionRegistry) {
			return (BeanDefinitionRegistry) context;
		}
		if (context instanceof AbstractApplicationContext) {
			return (BeanDefinitionRegistry) ((AbstractApplicationContext) context).getBeanFactory();
		}
		throw new IllegalStateException("Could not locate BeanDefinitionRegistry");
	}

	/**
	 * Factory method used to create the {@link BeanDefinitionLoader}.
	 * @param registry the bean definition registry
	 * @param sources the sources to load
	 * @return the {@link BeanDefinitionLoader} that will be used to load beans
	 */
	protected BeanDefinitionLoader createBeanDefinitionLoader(BeanDefinitionRegistry registry, Object[] sources) {
		return new BeanDefinitionLoader(registry, sources);
	}

	/**
	 * Refresh the underlying {@link ApplicationContext}.
	 * @param applicationContext the application context to refresh
	 */
	protected void refresh(ConfigurableApplicationContext applicationContext) {
		applicationContext.refresh();
	}

	/**
	 * Called after the context has been refreshed.
	 * @param context the application context
	 * @param args the application arguments
	 */
	protected void afterRefresh(ConfigurableApplicationContext context, ApplicationArguments args) {
	}

	private void callRunners(ApplicationContext context, ApplicationArguments args) {
		List<Object> runners = new ArrayList<>();
		runners.addAll(context.getBeansOfType(ApplicationRunner.class).values());
		runners.addAll(context.getBeansOfType(CommandLineRunner.class).values());
		AnnotationAwareOrderComparator.sort(runners);
		for (Object runner : new LinkedHashSet<>(runners)) {
			if (runner instanceof ApplicationRunner) {
				callRunner((ApplicationRunner) runner, args);
			}
			if (runner instanceof CommandLineRunner) {
				callRunner((CommandLineRunner) runner, args);
			}
		}
	}

	private void callRunner(ApplicationRunner runner, ApplicationArguments args) {
		try {
			(runner).run(args);
		}
		catch (Exception ex) {
			throw new IllegalStateException("Failed to execute ApplicationRunner", ex);
		}
	}

	private void callRunner(CommandLineRunner runner, ApplicationArguments args) {
		try {
			(runner).run(args.getSourceArgs());
		}
		catch (Exception ex) {
			throw new IllegalStateException("Failed to execute CommandLineRunner", ex);
		}
	}

	private void handleRunFailure(ConfigurableApplicationContext context, Throwable exception,
			SpringApplicationRunListeners listeners) {
		try {
			try {
				handleExitCode(context, exception);
				if (listeners != null) {
					listeners.failed(context, exception);
				}
			}
			finally {
				reportFailure(getExceptionReporters(context), exception);
				if (context != null) {
					context.close();
				}
			}
		}
		catch (Exception ex) {
			logger.warn("Unable to close ApplicationContext", ex);
		}
		ReflectionUtils.rethrowRuntimeException(exception);
	}

	private Collection<SpringBootExceptionReporter> getExceptionReporters(ConfigurableApplicationContext context) {
		try {
			return getSpringFactoriesInstances(SpringBootExceptionReporter.class,
					new Class<?>[] { ConfigurableApplicationContext.class }, context);
		}
		catch (Throwable ex) {
			return Collections.emptyList();
		}
	}

	private void reportFailure(Collection<SpringBootExceptionReporter> exceptionReporters, Throwable failure) {
		try {
			for (SpringBootExceptionReporter reporter : exceptionReporters) {
				if (reporter.reportException(failure)) {
					registerLoggedException(failure);
					return;
				}
			}
		}
		catch (Throwable ex) {
			// Continue with normal handling of the original failure
		}
		if (logger.isErrorEnabled()) {
			logger.error("Application run failed", failure);
			registerLoggedException(failure);
		}
	}

	/**
	 * Register that the given exception has been logged. By default, if the running in
	 * the main thread, this method will suppress additional printing of the stacktrace.
	 * @param exception the exception that was logged
	 */
	protected void registerLoggedException(Throwable exception) {
		SpringBootExceptionHandler handler = getSpringBootExceptionHandler();
		if (handler != null) {
			handler.registerLoggedException(exception);
		}
	}

	private void handleExitCode(ConfigurableApplicationContext context, Throwable exception) {
		int exitCode = getExitCodeFromException(context, exception);
		if (exitCode != 0) {
			if (context != null) {
				context.publishEvent(new ExitCodeEvent(context, exitCode));
			}
			SpringBootExceptionHandler handler = getSpringBootExceptionHandler();
			if (handler != null) {
				handler.registerExitCode(exitCode);
			}
		}
	}

	private int getExitCodeFromException(ConfigurableApplicationContext context, Throwable exception) {
		int exitCode = getExitCodeFromMappedException(context, exception);
		if (exitCode == 0) {
			exitCode = getExitCodeFromExitCodeGeneratorException(exception);
		}
		return exitCode;
	}

	private int getExitCodeFromMappedException(ConfigurableApplicationContext context, Throwable exception) {
		if (context == null || !context.isActive()) {
			return 0;
		}
		ExitCodeGenerators generators = new ExitCodeGenerators();
		Collection<ExitCodeExceptionMapper> beans = context.getBeansOfType(ExitCodeExceptionMapper.class).values();
		generators.addAll(exception, beans);
		return generators.getExitCode();
	}

	private int getExitCodeFromExitCodeGeneratorException(Throwable exception) {
		if (exception == null) {
			return 0;
		}
		if (exception instanceof ExitCodeGenerator) {
			return ((ExitCodeGenerator) exception).getExitCode();
		}
		return getExitCodeFromExitCodeGeneratorException(exception.getCause());
	}

	SpringBootExceptionHandler getSpringBootExceptionHandler() {
		if (isMainThread(Thread.currentThread())) {
			return SpringBootExceptionHandler.forCurrentThread();
		}
		return null;
	}

	private boolean isMainThread(Thread currentThread) {
		return ("main".equals(currentThread.getName()) || "restartedMain".equals(currentThread.getName()))
				&& "main".equals(currentThread.getThreadGroup().getName());
	}

	/**
	 * Returns the main application class that has been deduced or explicitly configured.
	 * @return the main application class or {@code null}
	 */
	public Class<?> getMainApplicationClass() {
		return this.mainApplicationClass;
	}

	/**
	 * Set a specific main application class that will be used as a log source and to
	 * obtain version information. By default the main application class will be deduced.
	 * Can be set to {@code null} if there is no explicit application class.
	 * @param mainApplicationClass the mainApplicationClass to set or {@code null}
	 */
	public void setMainApplicationClass(Class<?> mainApplicationClass) {
		this.mainApplicationClass = mainApplicationClass;
	}

	/**
	 * Returns the type of web application that is being run.
	 * @return the type of web application
	 * @since 2.0.0
	 */
	public WebApplicationType getWebApplicationType() {
		return this.webApplicationType;
	}

	/**
	 * Sets the type of web application to be run. If not explicitly set the type of web
	 * application will be deduced based on the classpath.
	 * @param webApplicationType the web application type
	 * @since 2.0.0
	 */
	public void setWebApplicationType(WebApplicationType webApplicationType) {
		Assert.notNull(webApplicationType, "WebApplicationType must not be null");
		this.webApplicationType = webApplicationType;
	}

	/**
	 * Sets if bean definition overriding, by registering a definition with the same name
	 * as an existing definition, should be allowed. Defaults to {@code false}.
	 * @param allowBeanDefinitionOverriding if overriding is allowed
	 * @since 2.1.0
	 * @see DefaultListableBeanFactory#setAllowBeanDefinitionOverriding(boolean)
	 */
	public void setAllowBeanDefinitionOverriding(boolean allowBeanDefinitionOverriding) {
		this.allowBeanDefinitionOverriding = allowBeanDefinitionOverriding;
	}

	/**
	 * Sets if beans should be initialized lazily. Defaults to {@code false}.
	 * @param lazyInitialization if initialization should be lazy
	 * @since 2.2
	 * @see BeanDefinition#setLazyInit(boolean)
	 */
	public void setLazyInitialization(boolean lazyInitialization) {
		this.lazyInitialization = lazyInitialization;
	}

	/**
	 * Sets if the application is headless and should not instantiate AWT. Defaults to
	 * {@code true} to prevent java icons appearing.
	 * @param headless if the application is headless
	 */
	public void setHeadless(boolean headless) {
		this.headless = headless;
	}

	/**
	 * Sets if the created {@link ApplicationContext} should have a shutdown hook
	 * registered. Defaults to {@code true} to ensure that JVM shutdowns are handled
	 * gracefully.
	 * @param registerShutdownHook if the shutdown hook should be registered
	 */
	public void setRegisterShutdownHook(boolean registerShutdownHook) {
		this.registerShutdownHook = registerShutdownHook;
	}

	/**
	 * Sets the {@link Banner} instance which will be used to print the banner when no
	 * static banner file is provided.
	 * @param banner the Banner instance to use
	 */
	public void setBanner(Banner banner) {
		this.banner = banner;
	}

	/**
	 * Sets the mode used to display the banner when the application runs. Defaults to
	 * {@code Banner.Mode.CONSOLE}.
	 * @param bannerMode the mode used to display the banner
	 */
	public void setBannerMode(Banner.Mode bannerMode) {
		this.bannerMode = bannerMode;
	}

	/**
	 * Sets if the application information should be logged when the application starts.
	 * Defaults to {@code true}.
	 * @param logStartupInfo if startup info should be logged.
	 */
	public void setLogStartupInfo(boolean logStartupInfo) {
		this.logStartupInfo = logStartupInfo;
	}

	/**
	 * Sets if a {@link CommandLinePropertySource} should be added to the application
	 * context in order to expose arguments. Defaults to {@code true}.
	 * @param addCommandLineProperties if command line arguments should be exposed
	 */
	public void setAddCommandLineProperties(boolean addCommandLineProperties) {
		this.addCommandLineProperties = addCommandLineProperties;
	}

	/**
	 * Sets if the {@link ApplicationConversionService} should be added to the application
	 * context's {@link Environment}.
	 * @param addConversionService if the application conversion service should be added
	 * @since 2.1.0
	 */
	public void setAddConversionService(boolean addConversionService) {
		this.addConversionService = addConversionService;
	}

	/**
	 * Adds a {@link Bootstrapper} that can be used to initialize the
	 * {@link BootstrapRegistry}.
	 * @param bootstrapper the bootstraper
	 * @since 2.4.0
	 */
	public void addBootstrapper(Bootstrapper bootstrapper) {
		Assert.notNull(bootstrapper, "Bootstrapper must not be null");
		this.bootstrappers.add(bootstrapper);
	}

	/**
	 * Set default environment properties which will be used in addition to those in the
	 * existing {@link Environment}.
	 * @param defaultProperties the additional properties to set
	 */
	public void setDefaultProperties(Map<String, Object> defaultProperties) {
		this.defaultProperties = defaultProperties;
	}

	/**
	 * Convenient alternative to {@link #setDefaultProperties(Map)}.
	 * @param defaultProperties some {@link Properties}
	 */
	public void setDefaultProperties(Properties defaultProperties) {
		this.defaultProperties = new HashMap<>();
		for (Object key : Collections.list(defaultProperties.propertyNames())) {
			this.defaultProperties.put((String) key, defaultProperties.get(key));
		}
	}

	/**
	 * Set additional profile values to use (on top of those set in system or command line
	 * properties).
	 * @param profiles the additional profiles to set
	 */
	public void setAdditionalProfiles(String... profiles) {
		this.additionalProfiles = Collections.unmodifiableSet(new LinkedHashSet<>(Arrays.asList(profiles)));
	}

	/**
	 * Return an immutable set of any additional profiles in use.
	 * @return the additional profiles
	 */
	public Set<String> getAdditionalProfiles() {
		return this.additionalProfiles;
	}

	/**
	 * Sets the bean name generator that should be used when generating bean names.
	 * @param beanNameGenerator the bean name generator
	 */
	public void setBeanNameGenerator(BeanNameGenerator beanNameGenerator) {
		this.beanNameGenerator = beanNameGenerator;
	}

	/**
	 * Sets the underlying environment that should be used with the created application
	 * context.
	 * @param environment the environment
	 */
	public void setEnvironment(ConfigurableEnvironment environment) {
		this.isCustomEnvironment = true;
		this.environment = environment;
	}

	/**
	 * Add additional items to the primary sources that will be added to an
	 * ApplicationContext when {@link #run(String...)} is called.
	 * <p>
	 * The sources here are added to those that were set in the constructor. Most users
	 * should consider using {@link #getSources()}/{@link #setSources(Set)} rather than
	 * calling this method.
	 * @param additionalPrimarySources the additional primary sources to add
	 * @see #SpringApplication(Class...)
	 * @see #getSources()
	 * @see #setSources(Set)
	 * @see #getAllSources()
	 */
	public void addPrimarySources(Collection<Class<?>> additionalPrimarySources) {
		this.primarySources.addAll(additionalPrimarySources);
	}

	/**
	 * Returns a mutable set of the sources that will be added to an ApplicationContext
	 * when {@link #run(String...)} is called.
	 * <p>
	 * Sources set here will be used in addition to any primary sources set in the
	 * constructor.
	 * @return the application sources.
	 * @see #SpringApplication(Class...)
	 * @see #getAllSources()
	 */
	public Set<String> getSources() {
		return this.sources;
	}

	/**
	 * Set additional sources that will be used to create an ApplicationContext. A source
	 * can be: a class name, package name, or an XML resource location.
	 * <p>
	 * Sources set here will be used in addition to any primary sources set in the
	 * constructor.
	 * @param sources the application sources to set
	 * @see #SpringApplication(Class...)
	 * @see #getAllSources()
	 */
	public void setSources(Set<String> sources) {
		Assert.notNull(sources, "Sources must not be null");
		this.sources = new LinkedHashSet<>(sources);
	}

	/**
	 * Return an immutable set of all the sources that will be added to an
	 * ApplicationContext when {@link #run(String...)} is called. This method combines any
	 * primary sources specified in the constructor with any additional ones that have
	 * been {@link #setSources(Set) explicitly set}.
	 * @return an immutable set of all sources
	 */
	public Set<Object> getAllSources() {
		Set<Object> allSources = new LinkedHashSet<>();
		if (!CollectionUtils.isEmpty(this.primarySources)) {
			allSources.addAll(this.primarySources);
		}
		if (!CollectionUtils.isEmpty(this.sources)) {
			allSources.addAll(this.sources);
		}
		return Collections.unmodifiableSet(allSources);
	}

	/**
	 * Sets the {@link ResourceLoader} that should be used when loading resources.
	 * @param resourceLoader the resource loader
	 */
	public void setResourceLoader(ResourceLoader resourceLoader) {
		Assert.notNull(resourceLoader, "ResourceLoader must not be null");
		this.resourceLoader = resourceLoader;
	}

	/**
	 * Sets the type of Spring {@link ApplicationContext} that will be created. If not
	 * specified defaults to {@link #DEFAULT_SERVLET_WEB_CONTEXT_CLASS} for web based
	 * applications or {@link AnnotationConfigApplicationContext} for non web based
	 * applications.
	 * @param applicationContextClass the context class to set
	 * @deprecated since 2.4.0 in favor of
	 * {@link #setApplicationContextFactory(ApplicationContextFactory)}
	 */
	@Deprecated
	public void setApplicationContextClass(Class<? extends ConfigurableApplicationContext> applicationContextClass) {
		this.webApplicationType = WebApplicationType.deduceFromApplicationContext(applicationContextClass);
		this.applicationContextFactory = ApplicationContextFactory.ofContextClass(applicationContextClass);
	}

	/**
	 * Sets the factory that will be called to create the application context. If not set,
	 * defaults to a factory that will create
	 * {@link AnnotationConfigServletWebServerApplicationContext} for servlet web
	 * applications, {@link AnnotationConfigReactiveWebServerApplicationContext} for
	 * reactive web applications, and {@link AnnotationConfigApplicationContext} for
	 * non-web applications.
	 * @param applicationContextFactory the factory for the context
	 * @since 2.4.0
	 */
	public void setApplicationContextFactory(ApplicationContextFactory applicationContextFactory) {
		this.applicationContextFactory = (applicationContextFactory != null) ? applicationContextFactory
				: ApplicationContextFactory.DEFAULT;
	}

	/**
	 * Sets the {@link ApplicationContextInitializer} that will be applied to the Spring
	 * {@link ApplicationContext}.
	 * @param initializers the initializers to set
	 */
	public void setInitializers(Collection<? extends ApplicationContextInitializer<?>> initializers) {
		this.initializers = new ArrayList<>(initializers);
	}

	/**
	 * Add {@link ApplicationContextInitializer}s to be applied to the Spring
	 * {@link ApplicationContext}.
	 * @param initializers the initializers to add
	 */
	public void addInitializers(ApplicationContextInitializer<?>... initializers) {
		this.initializers.addAll(Arrays.asList(initializers));
	}

	/**
	 * Returns read-only ordered Set of the {@link ApplicationContextInitializer}s that
	 * will be applied to the Spring {@link ApplicationContext}.
	 * @return the initializers
	 */
	public Set<ApplicationContextInitializer<?>> getInitializers() {
		return asUnmodifiableOrderedSet(this.initializers);
	}

	/**
	 * Sets the {@link ApplicationListener}s that will be applied to the SpringApplication
	 * and registered with the {@link ApplicationContext}.
	 * @param listeners the listeners to set
	 */
	public void setListeners(Collection<? extends ApplicationListener<?>> listeners) {
		this.listeners = new ArrayList<>(listeners);
	}

	/**
	 * Add {@link ApplicationListener}s to be applied to the SpringApplication and
	 * registered with the {@link ApplicationContext}.
	 * @param listeners the listeners to add
	 */
	public void addListeners(ApplicationListener<?>... listeners) {
		this.listeners.addAll(Arrays.asList(listeners));
	}

	/**
	 * Returns read-only ordered Set of the {@link ApplicationListener}s that will be
	 * applied to the SpringApplication and registered with the {@link ApplicationContext}
	 * .
	 * @return the listeners
	 */
	public Set<ApplicationListener<?>> getListeners() {
		return asUnmodifiableOrderedSet(this.listeners);
	}

	/**
	 * Set the {@link ApplicationStartup} to use for collecting startup metrics.
	 * @param applicationStartup the application startup to use
	 * @since 2.4.0
	 */
	public void setApplicationStartup(ApplicationStartup applicationStartup) {
		this.applicationStartup = (applicationStartup != null) ? applicationStartup : ApplicationStartup.DEFAULT;
	}

	/**
	 * Returns the {@link ApplicationStartup} used for collecting startup metrics.
	 * @return the application startup
	 * @since 2.4.0
	 */
	public ApplicationStartup getApplicationStartup() {
		return this.applicationStartup;
	}

	/**
	 * Static helper that can be used to run a {@link SpringApplication} from the
	 * specified source using default settings.
	 * @param primarySource the primary source to load
	 * @param args the application arguments (usually passed from a Java main method)
	 * @return the running {@link ApplicationContext}
	 */
	public static ConfigurableApplicationContext run(Class<?> primarySource, String... args) {
		return run(new Class<?>[] { primarySource }, args);
	}

	/**
	 * Static helper that can be used to run a {@link SpringApplication} from the
	 * specified sources using default settings and user supplied arguments.
	 * @param primarySources the primary sources to load
	 * @param args the application arguments (usually passed from a Java main method)
	 * @return the running {@link ApplicationContext}
	 */
	public static ConfigurableApplicationContext run(Class<?>[] primarySources, String[] args) {
		return new SpringApplication(primarySources).run(args);
	}

	/**
	 * A basic main that can be used to launch an application. This method is useful when
	 * application sources are defined via a {@literal --spring.main.sources} command line
	 * argument.
	 * <p>
	 * Most developers will want to define their own main method and call the
	 * {@link #run(Class, String...) run} method instead.
	 * @param args command line arguments
	 * @throws Exception if the application cannot be started
	 * @see SpringApplication#run(Class[], String[])
	 * @see SpringApplication#run(Class, String...)
	 */
	public static void main(String[] args) throws Exception {
		SpringApplication.run(new Class<?>[0], args);
	}

	/**
	 * Static helper that can be used to exit a {@link SpringApplication} and obtain a
	 * code indicating success (0) or otherwise. Does not throw exceptions but should
	 * print stack traces of any encountered. Applies the specified
	 * {@link ExitCodeGenerator} in addition to any Spring beans that implement
	 * {@link ExitCodeGenerator}. In the case of multiple exit codes the highest value
	 * will be used (or if all values are negative, the lowest value will be used)
	 * @param context the context to close if possible
	 * @param exitCodeGenerators exist code generators
	 * @return the outcome (0 if successful)
	 */
	public static int exit(ApplicationContext context, ExitCodeGenerator... exitCodeGenerators) {
		Assert.notNull(context, "Context must not be null");
		int exitCode = 0;
		try {
			try {
				ExitCodeGenerators generators = new ExitCodeGenerators();
				Collection<ExitCodeGenerator> beans = context.getBeansOfType(ExitCodeGenerator.class).values();
				generators.addAll(exitCodeGenerators);
				generators.addAll(beans);
				exitCode = generators.getExitCode();
				if (exitCode != 0) {
					context.publishEvent(new ExitCodeEvent(context, exitCode));
				}
			}
			finally {
				close(context);
			}
		}
		catch (Exception ex) {
			ex.printStackTrace();
			exitCode = (exitCode != 0) ? exitCode : 1;
		}
		return exitCode;
	}

	private static void close(ApplicationContext context) {
		if (context instanceof ConfigurableApplicationContext) {
			ConfigurableApplicationContext closable = (ConfigurableApplicationContext) context;
			closable.close();
		}
	}

	private static <E> Set<E> asUnmodifiableOrderedSet(Collection<E> elements) {
		List<E> list = new ArrayList<>(elements);
		list.sort(AnnotationAwareOrderComparator.INSTANCE);
		return new LinkedHashSet<>(list);
	}

}
>>>>>>> 6755b480
<|MERGE_RESOLUTION|>--- conflicted
+++ resolved
@@ -1,6 +1,5 @@
-<<<<<<< HEAD
 /*
- * Copyright 2012-2019 the original author or authors.
+ * Copyright 2012-2021 the original author or authors.
  *
  * Licensed under the Apache License, Version 2.0 (the "License");
  * you may not use this file except in compliance with the License.
@@ -24,7 +23,6 @@
 import java.util.Collection;
 import java.util.Collections;
 import java.util.HashMap;
-import java.util.HashSet;
 import java.util.LinkedHashSet;
 import java.util.List;
 import java.util.Map;
@@ -48,7 +46,9 @@
 import org.springframework.boot.context.properties.bind.Binder;
 import org.springframework.boot.context.properties.source.ConfigurationPropertySources;
 import org.springframework.boot.convert.ApplicationConversionService;
+import org.springframework.boot.web.reactive.context.AnnotationConfigReactiveWebServerApplicationContext;
 import org.springframework.boot.web.reactive.context.StandardReactiveWebEnvironment;
+import org.springframework.boot.web.servlet.context.AnnotationConfigServletWebServerApplicationContext;
 import org.springframework.context.ApplicationContext;
 import org.springframework.context.ApplicationContextInitializer;
 import org.springframework.context.ApplicationListener;
@@ -67,7 +67,6 @@
 import org.springframework.core.env.CompositePropertySource;
 import org.springframework.core.env.ConfigurableEnvironment;
 import org.springframework.core.env.Environment;
-import org.springframework.core.env.MapPropertySource;
 import org.springframework.core.env.MutablePropertySources;
 import org.springframework.core.env.PropertySource;
 import org.springframework.core.env.SimpleCommandLinePropertySource;
@@ -75,6 +74,7 @@
 import org.springframework.core.io.DefaultResourceLoader;
 import org.springframework.core.io.ResourceLoader;
 import org.springframework.core.io.support.SpringFactoriesLoader;
+import org.springframework.core.metrics.ApplicationStartup;
 import org.springframework.util.Assert;
 import org.springframework.util.ClassUtils;
 import org.springframework.util.CollectionUtils;
@@ -164,1302 +164,6 @@
 	/**
 	 * The class name of application context that will be used by default for non-web
 	 * environments.
-	 */
-	public static final String DEFAULT_CONTEXT_CLASS = "org.springframework.context."
-			+ "annotation.AnnotationConfigApplicationContext";
-
-	/**
-	 * The class name of application context that will be used by default for web
-	 * environments.
-	 */
-	public static final String DEFAULT_SERVLET_WEB_CONTEXT_CLASS = "org.springframework.boot."
-			+ "web.servlet.context.AnnotationConfigServletWebServerApplicationContext";
-
-	/**
-	 * The class name of application context that will be used by default for reactive web
-	 * environments.
-	 */
-	public static final String DEFAULT_REACTIVE_WEB_CONTEXT_CLASS = "org.springframework."
-			+ "boot.web.reactive.context.AnnotationConfigReactiveWebServerApplicationContext";
-
-	/**
-	 * Default banner location.
-	 */
-	public static final String BANNER_LOCATION_PROPERTY_VALUE = SpringApplicationBannerPrinter.DEFAULT_BANNER_LOCATION;
-
-	/**
-	 * Banner location property key.
-	 */
-	public static final String BANNER_LOCATION_PROPERTY = SpringApplicationBannerPrinter.BANNER_LOCATION_PROPERTY;
-
-	private static final String SYSTEM_PROPERTY_JAVA_AWT_HEADLESS = "java.awt.headless";
-
-	private static final Log logger = LogFactory.getLog(SpringApplication.class);
-
-	private Set<Class<?>> primarySources;
-
-	private Set<String> sources = new LinkedHashSet<>();
-
-	private Class<?> mainApplicationClass;
-
-	private Banner.Mode bannerMode = Banner.Mode.CONSOLE;
-
-	private boolean logStartupInfo = true;
-
-	private boolean addCommandLineProperties = true;
-
-	private boolean addConversionService = true;
-
-	private Banner banner;
-
-	private ResourceLoader resourceLoader;
-
-	private BeanNameGenerator beanNameGenerator;
-
-	private ConfigurableEnvironment environment;
-
-	private Class<? extends ConfigurableApplicationContext> applicationContextClass;
-
-	private WebApplicationType webApplicationType;
-
-	private boolean headless = true;
-
-	private boolean registerShutdownHook = true;
-
-	private List<ApplicationContextInitializer<?>> initializers;
-
-	private List<ApplicationListener<?>> listeners;
-
-	private Map<String, Object> defaultProperties;
-
-	private Set<String> additionalProfiles = new HashSet<>();
-
-	private boolean allowBeanDefinitionOverriding;
-
-	private boolean isCustomEnvironment = false;
-
-	private boolean lazyInitialization = false;
-
-	/**
-	 * Create a new {@link SpringApplication} instance. The application context will load
-	 * beans from the specified primary sources (see {@link SpringApplication class-level}
-	 * documentation for details. The instance can be customized before calling
-	 * {@link #run(String...)}.
-	 * @param primarySources the primary bean sources
-	 * @see #run(Class, String[])
-	 * @see #SpringApplication(ResourceLoader, Class...)
-	 * @see #setSources(Set)
-	 */
-	public SpringApplication(Class<?>... primarySources) {
-		this(null, primarySources);
-	}
-
-	/**
-	 * Create a new {@link SpringApplication} instance. The application context will load
-	 * beans from the specified primary sources (see {@link SpringApplication class-level}
-	 * documentation for details. The instance can be customized before calling
-	 * {@link #run(String...)}.
-	 * @param resourceLoader the resource loader to use
-	 * @param primarySources the primary bean sources
-	 * @see #run(Class, String[])
-	 * @see #setSources(Set)
-	 */
-	@SuppressWarnings({ "unchecked", "rawtypes" })
-	public SpringApplication(ResourceLoader resourceLoader, Class<?>... primarySources) {
-		this.resourceLoader = resourceLoader;
-		Assert.notNull(primarySources, "PrimarySources must not be null");
-		this.primarySources = new LinkedHashSet<>(Arrays.asList(primarySources));
-		this.webApplicationType = WebApplicationType.deduceFromClasspath();
-		setInitializers((Collection) getSpringFactoriesInstances(ApplicationContextInitializer.class));
-		setListeners((Collection) getSpringFactoriesInstances(ApplicationListener.class));
-		this.mainApplicationClass = deduceMainApplicationClass();
-	}
-
-	private Class<?> deduceMainApplicationClass() {
-		try {
-			StackTraceElement[] stackTrace = new RuntimeException().getStackTrace();
-			for (StackTraceElement stackTraceElement : stackTrace) {
-				if ("main".equals(stackTraceElement.getMethodName())) {
-					return Class.forName(stackTraceElement.getClassName());
-				}
-			}
-		}
-		catch (ClassNotFoundException ex) {
-			// Swallow and continue
-		}
-		return null;
-	}
-
-	/**
-	 * Run the Spring application, creating and refreshing a new
-	 * {@link ApplicationContext}.
-	 * @param args the application arguments (usually passed from a Java main method)
-	 * @return a running {@link ApplicationContext}
-	 */
-	public ConfigurableApplicationContext run(String... args) {
-		StopWatch stopWatch = new StopWatch();
-		stopWatch.start();
-		ConfigurableApplicationContext context = null;
-		Collection<SpringBootExceptionReporter> exceptionReporters = new ArrayList<>();
-		configureHeadlessProperty();
-		SpringApplicationRunListeners listeners = getRunListeners(args);
-		listeners.starting();
-		try {
-			ApplicationArguments applicationArguments = new DefaultApplicationArguments(args);
-			ConfigurableEnvironment environment = prepareEnvironment(listeners, applicationArguments);
-			configureIgnoreBeanInfo(environment);
-			Banner printedBanner = printBanner(environment);
-			context = createApplicationContext();
-			exceptionReporters = getSpringFactoriesInstances(SpringBootExceptionReporter.class,
-					new Class[] { ConfigurableApplicationContext.class }, context);
-			prepareContext(context, environment, listeners, applicationArguments, printedBanner);
-			refreshContext(context);
-			afterRefresh(context, applicationArguments);
-			stopWatch.stop();
-			if (this.logStartupInfo) {
-				new StartupInfoLogger(this.mainApplicationClass).logStarted(getApplicationLog(), stopWatch);
-			}
-			listeners.started(context);
-			callRunners(context, applicationArguments);
-		}
-		catch (Throwable ex) {
-			handleRunFailure(context, ex, exceptionReporters, listeners);
-			throw new IllegalStateException(ex);
-		}
-
-		try {
-			listeners.running(context);
-		}
-		catch (Throwable ex) {
-			handleRunFailure(context, ex, exceptionReporters, null);
-			throw new IllegalStateException(ex);
-		}
-		return context;
-	}
-
-	private ConfigurableEnvironment prepareEnvironment(SpringApplicationRunListeners listeners,
-			ApplicationArguments applicationArguments) {
-		// Create and configure the environment
-		ConfigurableEnvironment environment = getOrCreateEnvironment();
-		configureEnvironment(environment, applicationArguments.getSourceArgs());
-		listeners.environmentPrepared(environment);
-		bindToSpringApplication(environment);
-		if (!this.isCustomEnvironment) {
-			environment = new EnvironmentConverter(getClassLoader()).convertEnvironmentIfNecessary(environment,
-					deduceEnvironmentClass());
-		}
-		ConfigurationPropertySources.attach(environment);
-		return environment;
-	}
-
-	private Class<? extends StandardEnvironment> deduceEnvironmentClass() {
-		switch (this.webApplicationType) {
-		case SERVLET:
-			return StandardServletEnvironment.class;
-		case REACTIVE:
-			return StandardReactiveWebEnvironment.class;
-		default:
-			return StandardEnvironment.class;
-		}
-	}
-
-	private void prepareContext(ConfigurableApplicationContext context, ConfigurableEnvironment environment,
-			SpringApplicationRunListeners listeners, ApplicationArguments applicationArguments, Banner printedBanner) {
-		context.setEnvironment(environment);
-		postProcessApplicationContext(context);
-		applyInitializers(context);
-		listeners.contextPrepared(context);
-		if (this.logStartupInfo) {
-			logStartupInfo(context.getParent() == null);
-			logStartupProfileInfo(context);
-		}
-		// Add boot specific singleton beans
-		ConfigurableListableBeanFactory beanFactory = context.getBeanFactory();
-		beanFactory.registerSingleton("springApplicationArguments", applicationArguments);
-		if (printedBanner != null) {
-			beanFactory.registerSingleton("springBootBanner", printedBanner);
-		}
-		if (beanFactory instanceof DefaultListableBeanFactory) {
-			((DefaultListableBeanFactory) beanFactory)
-					.setAllowBeanDefinitionOverriding(this.allowBeanDefinitionOverriding);
-		}
-		if (this.lazyInitialization) {
-			context.addBeanFactoryPostProcessor(new LazyInitializationBeanFactoryPostProcessor());
-		}
-		// Load the sources
-		Set<Object> sources = getAllSources();
-		Assert.notEmpty(sources, "Sources must not be empty");
-		load(context, sources.toArray(new Object[0]));
-		listeners.contextLoaded(context);
-	}
-
-	private void refreshContext(ConfigurableApplicationContext context) {
-		refresh(context);
-		if (this.registerShutdownHook) {
-			try {
-				context.registerShutdownHook();
-			}
-			catch (AccessControlException ex) {
-				// Not allowed in some environments.
-			}
-		}
-	}
-
-	private void configureHeadlessProperty() {
-		System.setProperty(SYSTEM_PROPERTY_JAVA_AWT_HEADLESS,
-				System.getProperty(SYSTEM_PROPERTY_JAVA_AWT_HEADLESS, Boolean.toString(this.headless)));
-	}
-
-	private SpringApplicationRunListeners getRunListeners(String[] args) {
-		Class<?>[] types = new Class<?>[] { SpringApplication.class, String[].class };
-		return new SpringApplicationRunListeners(logger,
-				getSpringFactoriesInstances(SpringApplicationRunListener.class, types, this, args));
-	}
-
-	private <T> Collection<T> getSpringFactoriesInstances(Class<T> type) {
-		return getSpringFactoriesInstances(type, new Class<?>[] {});
-	}
-
-	private <T> Collection<T> getSpringFactoriesInstances(Class<T> type, Class<?>[] parameterTypes, Object... args) {
-		ClassLoader classLoader = getClassLoader();
-		// Use names and ensure unique to protect against duplicates
-		Set<String> names = new LinkedHashSet<>(SpringFactoriesLoader.loadFactoryNames(type, classLoader));
-		List<T> instances = createSpringFactoriesInstances(type, parameterTypes, classLoader, args, names);
-		AnnotationAwareOrderComparator.sort(instances);
-		return instances;
-	}
-
-	@SuppressWarnings("unchecked")
-	private <T> List<T> createSpringFactoriesInstances(Class<T> type, Class<?>[] parameterTypes,
-			ClassLoader classLoader, Object[] args, Set<String> names) {
-		List<T> instances = new ArrayList<>(names.size());
-		for (String name : names) {
-			try {
-				Class<?> instanceClass = ClassUtils.forName(name, classLoader);
-				Assert.isAssignable(type, instanceClass);
-				Constructor<?> constructor = instanceClass.getDeclaredConstructor(parameterTypes);
-				T instance = (T) BeanUtils.instantiateClass(constructor, args);
-				instances.add(instance);
-			}
-			catch (Throwable ex) {
-				throw new IllegalArgumentException("Cannot instantiate " + type + " : " + name, ex);
-			}
-		}
-		return instances;
-	}
-
-	private ConfigurableEnvironment getOrCreateEnvironment() {
-		if (this.environment != null) {
-			return this.environment;
-		}
-		switch (this.webApplicationType) {
-		case SERVLET:
-			return new StandardServletEnvironment();
-		case REACTIVE:
-			return new StandardReactiveWebEnvironment();
-		default:
-			return new StandardEnvironment();
-		}
-	}
-
-	/**
-	 * Template method delegating to
-	 * {@link #configurePropertySources(ConfigurableEnvironment, String[])} and
-	 * {@link #configureProfiles(ConfigurableEnvironment, String[])} in that order.
-	 * Override this method for complete control over Environment customization, or one of
-	 * the above for fine-grained control over property sources or profiles, respectively.
-	 * @param environment this application's environment
-	 * @param args arguments passed to the {@code run} method
-	 * @see #configureProfiles(ConfigurableEnvironment, String[])
-	 * @see #configurePropertySources(ConfigurableEnvironment, String[])
-	 */
-	protected void configureEnvironment(ConfigurableEnvironment environment, String[] args) {
-		if (this.addConversionService) {
-			ConversionService conversionService = ApplicationConversionService.getSharedInstance();
-			environment.setConversionService((ConfigurableConversionService) conversionService);
-		}
-		configurePropertySources(environment, args);
-		configureProfiles(environment, args);
-	}
-
-	/**
-	 * Add, remove or re-order any {@link PropertySource}s in this application's
-	 * environment.
-	 * @param environment this application's environment
-	 * @param args arguments passed to the {@code run} method
-	 * @see #configureEnvironment(ConfigurableEnvironment, String[])
-	 */
-	protected void configurePropertySources(ConfigurableEnvironment environment, String[] args) {
-		MutablePropertySources sources = environment.getPropertySources();
-		if (this.defaultProperties != null && !this.defaultProperties.isEmpty()) {
-			sources.addLast(new MapPropertySource("defaultProperties", this.defaultProperties));
-		}
-		if (this.addCommandLineProperties && args.length > 0) {
-			String name = CommandLinePropertySource.COMMAND_LINE_PROPERTY_SOURCE_NAME;
-			if (sources.contains(name)) {
-				PropertySource<?> source = sources.get(name);
-				CompositePropertySource composite = new CompositePropertySource(name);
-				composite.addPropertySource(
-						new SimpleCommandLinePropertySource("springApplicationCommandLineArgs", args));
-				composite.addPropertySource(source);
-				sources.replace(name, composite);
-			}
-			else {
-				sources.addFirst(new SimpleCommandLinePropertySource(args));
-			}
-		}
-	}
-
-	/**
-	 * Configure which profiles are active (or active by default) for this application
-	 * environment. Additional profiles may be activated during configuration file
-	 * processing via the {@code spring.profiles.active} property.
-	 * @param environment this application's environment
-	 * @param args arguments passed to the {@code run} method
-	 * @see #configureEnvironment(ConfigurableEnvironment, String[])
-	 * @see org.springframework.boot.context.config.ConfigFileApplicationListener
-	 */
-	protected void configureProfiles(ConfigurableEnvironment environment, String[] args) {
-		Set<String> profiles = new LinkedHashSet<>(this.additionalProfiles);
-		profiles.addAll(Arrays.asList(environment.getActiveProfiles()));
-		environment.setActiveProfiles(StringUtils.toStringArray(profiles));
-	}
-
-	private void configureIgnoreBeanInfo(ConfigurableEnvironment environment) {
-		if (System.getProperty(CachedIntrospectionResults.IGNORE_BEANINFO_PROPERTY_NAME) == null) {
-			Boolean ignore = environment.getProperty("spring.beaninfo.ignore", Boolean.class, Boolean.TRUE);
-			System.setProperty(CachedIntrospectionResults.IGNORE_BEANINFO_PROPERTY_NAME, ignore.toString());
-		}
-	}
-
-	/**
-	 * Bind the environment to the {@link SpringApplication}.
-	 * @param environment the environment to bind
-	 */
-	protected void bindToSpringApplication(ConfigurableEnvironment environment) {
-		try {
-			Binder.get(environment).bind("spring.main", Bindable.ofInstance(this));
-		}
-		catch (Exception ex) {
-			throw new IllegalStateException("Cannot bind to SpringApplication", ex);
-		}
-	}
-
-	private Banner printBanner(ConfigurableEnvironment environment) {
-		if (this.bannerMode == Banner.Mode.OFF) {
-			return null;
-		}
-		ResourceLoader resourceLoader = (this.resourceLoader != null) ? this.resourceLoader
-				: new DefaultResourceLoader(getClassLoader());
-		SpringApplicationBannerPrinter bannerPrinter = new SpringApplicationBannerPrinter(resourceLoader, this.banner);
-		if (this.bannerMode == Mode.LOG) {
-			return bannerPrinter.print(environment, this.mainApplicationClass, logger);
-		}
-		return bannerPrinter.print(environment, this.mainApplicationClass, System.out);
-	}
-
-	/**
-	 * Strategy method used to create the {@link ApplicationContext}. By default this
-	 * method will respect any explicitly set application context or application context
-	 * class before falling back to a suitable default.
-	 * @return the application context (not yet refreshed)
-	 * @see #setApplicationContextClass(Class)
-	 */
-	protected ConfigurableApplicationContext createApplicationContext() {
-		Class<?> contextClass = this.applicationContextClass;
-		if (contextClass == null) {
-			try {
-				switch (this.webApplicationType) {
-				case SERVLET:
-					contextClass = Class.forName(DEFAULT_SERVLET_WEB_CONTEXT_CLASS);
-					break;
-				case REACTIVE:
-					contextClass = Class.forName(DEFAULT_REACTIVE_WEB_CONTEXT_CLASS);
-					break;
-				default:
-					contextClass = Class.forName(DEFAULT_CONTEXT_CLASS);
-				}
-			}
-			catch (ClassNotFoundException ex) {
-				throw new IllegalStateException(
-						"Unable create a default ApplicationContext, " + "please specify an ApplicationContextClass",
-						ex);
-			}
-		}
-		return (ConfigurableApplicationContext) BeanUtils.instantiateClass(contextClass);
-	}
-
-	/**
-	 * Apply any relevant post processing the {@link ApplicationContext}. Subclasses can
-	 * apply additional processing as required.
-	 * @param context the application context
-	 */
-	protected void postProcessApplicationContext(ConfigurableApplicationContext context) {
-		if (this.beanNameGenerator != null) {
-			context.getBeanFactory().registerSingleton(AnnotationConfigUtils.CONFIGURATION_BEAN_NAME_GENERATOR,
-					this.beanNameGenerator);
-		}
-		if (this.resourceLoader != null) {
-			if (context instanceof GenericApplicationContext) {
-				((GenericApplicationContext) context).setResourceLoader(this.resourceLoader);
-			}
-			if (context instanceof DefaultResourceLoader) {
-				((DefaultResourceLoader) context).setClassLoader(this.resourceLoader.getClassLoader());
-			}
-		}
-		if (this.addConversionService) {
-			context.getBeanFactory().setConversionService(ApplicationConversionService.getSharedInstance());
-		}
-	}
-
-	/**
-	 * Apply any {@link ApplicationContextInitializer}s to the context before it is
-	 * refreshed.
-	 * @param context the configured ApplicationContext (not refreshed yet)
-	 * @see ConfigurableApplicationContext#refresh()
-	 */
-	@SuppressWarnings({ "rawtypes", "unchecked" })
-	protected void applyInitializers(ConfigurableApplicationContext context) {
-		for (ApplicationContextInitializer initializer : getInitializers()) {
-			Class<?> requiredType = GenericTypeResolver.resolveTypeArgument(initializer.getClass(),
-					ApplicationContextInitializer.class);
-			Assert.isInstanceOf(requiredType, context, "Unable to call initializer.");
-			initializer.initialize(context);
-		}
-	}
-
-	/**
-	 * Called to log startup information, subclasses may override to add additional
-	 * logging.
-	 * @param isRoot true if this application is the root of a context hierarchy
-	 */
-	protected void logStartupInfo(boolean isRoot) {
-		if (isRoot) {
-			new StartupInfoLogger(this.mainApplicationClass).logStarting(getApplicationLog());
-		}
-	}
-
-	/**
-	 * Called to log active profile information.
-	 * @param context the application context
-	 */
-	protected void logStartupProfileInfo(ConfigurableApplicationContext context) {
-		Log log = getApplicationLog();
-		if (log.isInfoEnabled()) {
-			String[] activeProfiles = context.getEnvironment().getActiveProfiles();
-			if (ObjectUtils.isEmpty(activeProfiles)) {
-				String[] defaultProfiles = context.getEnvironment().getDefaultProfiles();
-				log.info("No active profile set, falling back to default profiles: "
-						+ StringUtils.arrayToCommaDelimitedString(defaultProfiles));
-			}
-			else {
-				log.info("The following profiles are active: "
-						+ StringUtils.arrayToCommaDelimitedString(activeProfiles));
-			}
-		}
-	}
-
-	/**
-	 * Returns the {@link Log} for the application. By default will be deduced.
-	 * @return the application log
-	 */
-	protected Log getApplicationLog() {
-		if (this.mainApplicationClass == null) {
-			return logger;
-		}
-		return LogFactory.getLog(this.mainApplicationClass);
-	}
-
-	/**
-	 * Load beans into the application context.
-	 * @param context the context to load beans into
-	 * @param sources the sources to load
-	 */
-	protected void load(ApplicationContext context, Object[] sources) {
-		if (logger.isDebugEnabled()) {
-			logger.debug("Loading source " + StringUtils.arrayToCommaDelimitedString(sources));
-		}
-		BeanDefinitionLoader loader = createBeanDefinitionLoader(getBeanDefinitionRegistry(context), sources);
-		if (this.beanNameGenerator != null) {
-			loader.setBeanNameGenerator(this.beanNameGenerator);
-		}
-		if (this.resourceLoader != null) {
-			loader.setResourceLoader(this.resourceLoader);
-		}
-		if (this.environment != null) {
-			loader.setEnvironment(this.environment);
-		}
-		loader.load();
-	}
-
-	/**
-	 * The ResourceLoader that will be used in the ApplicationContext.
-	 * @return the resourceLoader the resource loader that will be used in the
-	 * ApplicationContext (or null if the default)
-	 */
-	public ResourceLoader getResourceLoader() {
-		return this.resourceLoader;
-	}
-
-	/**
-	 * Either the ClassLoader that will be used in the ApplicationContext (if
-	 * {@link #setResourceLoader(ResourceLoader) resourceLoader} is set, or the context
-	 * class loader (if not null), or the loader of the Spring {@link ClassUtils} class.
-	 * @return a ClassLoader (never null)
-	 */
-	public ClassLoader getClassLoader() {
-		if (this.resourceLoader != null) {
-			return this.resourceLoader.getClassLoader();
-		}
-		return ClassUtils.getDefaultClassLoader();
-	}
-
-	/**
-	 * Get the bean definition registry.
-	 * @param context the application context
-	 * @return the BeanDefinitionRegistry if it can be determined
-	 */
-	private BeanDefinitionRegistry getBeanDefinitionRegistry(ApplicationContext context) {
-		if (context instanceof BeanDefinitionRegistry) {
-			return (BeanDefinitionRegistry) context;
-		}
-		if (context instanceof AbstractApplicationContext) {
-			return (BeanDefinitionRegistry) ((AbstractApplicationContext) context).getBeanFactory();
-		}
-		throw new IllegalStateException("Could not locate BeanDefinitionRegistry");
-	}
-
-	/**
-	 * Factory method used to create the {@link BeanDefinitionLoader}.
-	 * @param registry the bean definition registry
-	 * @param sources the sources to load
-	 * @return the {@link BeanDefinitionLoader} that will be used to load beans
-	 */
-	protected BeanDefinitionLoader createBeanDefinitionLoader(BeanDefinitionRegistry registry, Object[] sources) {
-		return new BeanDefinitionLoader(registry, sources);
-	}
-
-	/**
-	 * Refresh the underlying {@link ApplicationContext}.
-	 * @param applicationContext the application context to refresh
-	 */
-	protected void refresh(ApplicationContext applicationContext) {
-		Assert.isInstanceOf(AbstractApplicationContext.class, applicationContext);
-		((AbstractApplicationContext) applicationContext).refresh();
-	}
-
-	/**
-	 * Called after the context has been refreshed.
-	 * @param context the application context
-	 * @param args the application arguments
-	 */
-	protected void afterRefresh(ConfigurableApplicationContext context, ApplicationArguments args) {
-	}
-
-	private void callRunners(ApplicationContext context, ApplicationArguments args) {
-		List<Object> runners = new ArrayList<>();
-		runners.addAll(context.getBeansOfType(ApplicationRunner.class).values());
-		runners.addAll(context.getBeansOfType(CommandLineRunner.class).values());
-		AnnotationAwareOrderComparator.sort(runners);
-		for (Object runner : new LinkedHashSet<>(runners)) {
-			if (runner instanceof ApplicationRunner) {
-				callRunner((ApplicationRunner) runner, args);
-			}
-			if (runner instanceof CommandLineRunner) {
-				callRunner((CommandLineRunner) runner, args);
-			}
-		}
-	}
-
-	private void callRunner(ApplicationRunner runner, ApplicationArguments args) {
-		try {
-			(runner).run(args);
-		}
-		catch (Exception ex) {
-			throw new IllegalStateException("Failed to execute ApplicationRunner", ex);
-		}
-	}
-
-	private void callRunner(CommandLineRunner runner, ApplicationArguments args) {
-		try {
-			(runner).run(args.getSourceArgs());
-		}
-		catch (Exception ex) {
-			throw new IllegalStateException("Failed to execute CommandLineRunner", ex);
-		}
-	}
-
-	private void handleRunFailure(ConfigurableApplicationContext context, Throwable exception,
-			Collection<SpringBootExceptionReporter> exceptionReporters, SpringApplicationRunListeners listeners) {
-		try {
-			try {
-				handleExitCode(context, exception);
-				if (listeners != null) {
-					listeners.failed(context, exception);
-				}
-			}
-			finally {
-				reportFailure(exceptionReporters, exception);
-				if (context != null) {
-					context.close();
-				}
-			}
-		}
-		catch (Exception ex) {
-			logger.warn("Unable to close ApplicationContext", ex);
-		}
-		ReflectionUtils.rethrowRuntimeException(exception);
-	}
-
-	private void reportFailure(Collection<SpringBootExceptionReporter> exceptionReporters, Throwable failure) {
-		try {
-			for (SpringBootExceptionReporter reporter : exceptionReporters) {
-				if (reporter.reportException(failure)) {
-					registerLoggedException(failure);
-					return;
-				}
-			}
-		}
-		catch (Throwable ex) {
-			// Continue with normal handling of the original failure
-		}
-		if (logger.isErrorEnabled()) {
-			logger.error("Application run failed", failure);
-			registerLoggedException(failure);
-		}
-	}
-
-	/**
-	 * Register that the given exception has been logged. By default, if the running in
-	 * the main thread, this method will suppress additional printing of the stacktrace.
-	 * @param exception the exception that was logged
-	 */
-	protected void registerLoggedException(Throwable exception) {
-		SpringBootExceptionHandler handler = getSpringBootExceptionHandler();
-		if (handler != null) {
-			handler.registerLoggedException(exception);
-		}
-	}
-
-	private void handleExitCode(ConfigurableApplicationContext context, Throwable exception) {
-		int exitCode = getExitCodeFromException(context, exception);
-		if (exitCode != 0) {
-			if (context != null) {
-				context.publishEvent(new ExitCodeEvent(context, exitCode));
-			}
-			SpringBootExceptionHandler handler = getSpringBootExceptionHandler();
-			if (handler != null) {
-				handler.registerExitCode(exitCode);
-			}
-		}
-	}
-
-	private int getExitCodeFromException(ConfigurableApplicationContext context, Throwable exception) {
-		int exitCode = getExitCodeFromMappedException(context, exception);
-		if (exitCode == 0) {
-			exitCode = getExitCodeFromExitCodeGeneratorException(exception);
-		}
-		return exitCode;
-	}
-
-	private int getExitCodeFromMappedException(ConfigurableApplicationContext context, Throwable exception) {
-		if (context == null || !context.isActive()) {
-			return 0;
-		}
-		ExitCodeGenerators generators = new ExitCodeGenerators();
-		Collection<ExitCodeExceptionMapper> beans = context.getBeansOfType(ExitCodeExceptionMapper.class).values();
-		generators.addAll(exception, beans);
-		return generators.getExitCode();
-	}
-
-	private int getExitCodeFromExitCodeGeneratorException(Throwable exception) {
-		if (exception == null) {
-			return 0;
-		}
-		if (exception instanceof ExitCodeGenerator) {
-			return ((ExitCodeGenerator) exception).getExitCode();
-		}
-		return getExitCodeFromExitCodeGeneratorException(exception.getCause());
-	}
-
-	SpringBootExceptionHandler getSpringBootExceptionHandler() {
-		if (isMainThread(Thread.currentThread())) {
-			return SpringBootExceptionHandler.forCurrentThread();
-		}
-		return null;
-	}
-
-	private boolean isMainThread(Thread currentThread) {
-		return ("main".equals(currentThread.getName()) || "restartedMain".equals(currentThread.getName()))
-				&& "main".equals(currentThread.getThreadGroup().getName());
-	}
-
-	/**
-	 * Returns the main application class that has been deduced or explicitly configured.
-	 * @return the main application class or {@code null}
-	 */
-	public Class<?> getMainApplicationClass() {
-		return this.mainApplicationClass;
-	}
-
-	/**
-	 * Set a specific main application class that will be used as a log source and to
-	 * obtain version information. By default the main application class will be deduced.
-	 * Can be set to {@code null} if there is no explicit application class.
-	 * @param mainApplicationClass the mainApplicationClass to set or {@code null}
-	 */
-	public void setMainApplicationClass(Class<?> mainApplicationClass) {
-		this.mainApplicationClass = mainApplicationClass;
-	}
-
-	/**
-	 * Returns the type of web application that is being run.
-	 * @return the type of web application
-	 * @since 2.0.0
-	 */
-	public WebApplicationType getWebApplicationType() {
-		return this.webApplicationType;
-	}
-
-	/**
-	 * Sets the type of web application to be run. If not explicitly set the type of web
-	 * application will be deduced based on the classpath.
-	 * @param webApplicationType the web application type
-	 * @since 2.0.0
-	 */
-	public void setWebApplicationType(WebApplicationType webApplicationType) {
-		Assert.notNull(webApplicationType, "WebApplicationType must not be null");
-		this.webApplicationType = webApplicationType;
-	}
-
-	/**
-	 * Sets if bean definition overriding, by registering a definition with the same name
-	 * as an existing definition, should be allowed. Defaults to {@code false}.
-	 * @param allowBeanDefinitionOverriding if overriding is allowed
-	 * @since 2.1.0
-	 * @see DefaultListableBeanFactory#setAllowBeanDefinitionOverriding(boolean)
-	 */
-	public void setAllowBeanDefinitionOverriding(boolean allowBeanDefinitionOverriding) {
-		this.allowBeanDefinitionOverriding = allowBeanDefinitionOverriding;
-	}
-
-	/**
-	 * Sets if beans should be initialized lazily. Defaults to {@code false}.
-	 * @param lazyInitialization if initialization should be lazy
-	 * @since 2.2
-	 * @see BeanDefinition#setLazyInit(boolean)
-	 */
-	public void setLazyInitialization(boolean lazyInitialization) {
-		this.lazyInitialization = lazyInitialization;
-	}
-
-	/**
-	 * Sets if the application is headless and should not instantiate AWT. Defaults to
-	 * {@code true} to prevent java icons appearing.
-	 * @param headless if the application is headless
-	 */
-	public void setHeadless(boolean headless) {
-		this.headless = headless;
-	}
-
-	/**
-	 * Sets if the created {@link ApplicationContext} should have a shutdown hook
-	 * registered. Defaults to {@code true} to ensure that JVM shutdowns are handled
-	 * gracefully.
-	 * @param registerShutdownHook if the shutdown hook should be registered
-	 */
-	public void setRegisterShutdownHook(boolean registerShutdownHook) {
-		this.registerShutdownHook = registerShutdownHook;
-	}
-
-	/**
-	 * Sets the {@link Banner} instance which will be used to print the banner when no
-	 * static banner file is provided.
-	 * @param banner the Banner instance to use
-	 */
-	public void setBanner(Banner banner) {
-		this.banner = banner;
-	}
-
-	/**
-	 * Sets the mode used to display the banner when the application runs. Defaults to
-	 * {@code Banner.Mode.CONSOLE}.
-	 * @param bannerMode the mode used to display the banner
-	 */
-	public void setBannerMode(Banner.Mode bannerMode) {
-		this.bannerMode = bannerMode;
-	}
-
-	/**
-	 * Sets if the application information should be logged when the application starts.
-	 * Defaults to {@code true}.
-	 * @param logStartupInfo if startup info should be logged.
-	 */
-	public void setLogStartupInfo(boolean logStartupInfo) {
-		this.logStartupInfo = logStartupInfo;
-	}
-
-	/**
-	 * Sets if a {@link CommandLinePropertySource} should be added to the application
-	 * context in order to expose arguments. Defaults to {@code true}.
-	 * @param addCommandLineProperties if command line arguments should be exposed
-	 */
-	public void setAddCommandLineProperties(boolean addCommandLineProperties) {
-		this.addCommandLineProperties = addCommandLineProperties;
-	}
-
-	/**
-	 * Sets if the {@link ApplicationConversionService} should be added to the application
-	 * context's {@link Environment}.
-	 * @param addConversionService if the application conversion service should be added
-	 * @since 2.1.0
-	 */
-	public void setAddConversionService(boolean addConversionService) {
-		this.addConversionService = addConversionService;
-	}
-
-	/**
-	 * Set default environment properties which will be used in addition to those in the
-	 * existing {@link Environment}.
-	 * @param defaultProperties the additional properties to set
-	 */
-	public void setDefaultProperties(Map<String, Object> defaultProperties) {
-		this.defaultProperties = defaultProperties;
-	}
-
-	/**
-	 * Convenient alternative to {@link #setDefaultProperties(Map)}.
-	 * @param defaultProperties some {@link Properties}
-	 */
-	public void setDefaultProperties(Properties defaultProperties) {
-		this.defaultProperties = new HashMap<>();
-		for (Object key : Collections.list(defaultProperties.propertyNames())) {
-			this.defaultProperties.put((String) key, defaultProperties.get(key));
-		}
-	}
-
-	/**
-	 * Set additional profile values to use (on top of those set in system or command line
-	 * properties).
-	 * @param profiles the additional profiles to set
-	 */
-	public void setAdditionalProfiles(String... profiles) {
-		this.additionalProfiles = new LinkedHashSet<>(Arrays.asList(profiles));
-	}
-
-	/**
-	 * Sets the bean name generator that should be used when generating bean names.
-	 * @param beanNameGenerator the bean name generator
-	 */
-	public void setBeanNameGenerator(BeanNameGenerator beanNameGenerator) {
-		this.beanNameGenerator = beanNameGenerator;
-	}
-
-	/**
-	 * Sets the underlying environment that should be used with the created application
-	 * context.
-	 * @param environment the environment
-	 */
-	public void setEnvironment(ConfigurableEnvironment environment) {
-		this.isCustomEnvironment = true;
-		this.environment = environment;
-	}
-
-	/**
-	 * Add additional items to the primary sources that will be added to an
-	 * ApplicationContext when {@link #run(String...)} is called.
-	 * <p>
-	 * The sources here are added to those that were set in the constructor. Most users
-	 * should consider using {@link #getSources()}/{@link #setSources(Set)} rather than
-	 * calling this method.
-	 * @param additionalPrimarySources the additional primary sources to add
-	 * @see #SpringApplication(Class...)
-	 * @see #getSources()
-	 * @see #setSources(Set)
-	 * @see #getAllSources()
-	 */
-	public void addPrimarySources(Collection<Class<?>> additionalPrimarySources) {
-		this.primarySources.addAll(additionalPrimarySources);
-	}
-
-	/**
-	 * Returns a mutable set of the sources that will be added to an ApplicationContext
-	 * when {@link #run(String...)} is called.
-	 * <p>
-	 * Sources set here will be used in addition to any primary sources set in the
-	 * constructor.
-	 * @return the application sources.
-	 * @see #SpringApplication(Class...)
-	 * @see #getAllSources()
-	 */
-	public Set<String> getSources() {
-		return this.sources;
-	}
-
-	/**
-	 * Set additional sources that will be used to create an ApplicationContext. A source
-	 * can be: a class name, package name, or an XML resource location.
-	 * <p>
-	 * Sources set here will be used in addition to any primary sources set in the
-	 * constructor.
-	 * @param sources the application sources to set
-	 * @see #SpringApplication(Class...)
-	 * @see #getAllSources()
-	 */
-	public void setSources(Set<String> sources) {
-		Assert.notNull(sources, "Sources must not be null");
-		this.sources = new LinkedHashSet<>(sources);
-	}
-
-	/**
-	 * Return an immutable set of all the sources that will be added to an
-	 * ApplicationContext when {@link #run(String...)} is called. This method combines any
-	 * primary sources specified in the constructor with any additional ones that have
-	 * been {@link #setSources(Set) explicitly set}.
-	 * @return an immutable set of all sources
-	 */
-	public Set<Object> getAllSources() {
-		Set<Object> allSources = new LinkedHashSet<>();
-		if (!CollectionUtils.isEmpty(this.primarySources)) {
-			allSources.addAll(this.primarySources);
-		}
-		if (!CollectionUtils.isEmpty(this.sources)) {
-			allSources.addAll(this.sources);
-		}
-		return Collections.unmodifiableSet(allSources);
-	}
-
-	/**
-	 * Sets the {@link ResourceLoader} that should be used when loading resources.
-	 * @param resourceLoader the resource loader
-	 */
-	public void setResourceLoader(ResourceLoader resourceLoader) {
-		Assert.notNull(resourceLoader, "ResourceLoader must not be null");
-		this.resourceLoader = resourceLoader;
-	}
-
-	/**
-	 * Sets the type of Spring {@link ApplicationContext} that will be created. If not
-	 * specified defaults to {@link #DEFAULT_SERVLET_WEB_CONTEXT_CLASS} for web based
-	 * applications or {@link AnnotationConfigApplicationContext} for non web based
-	 * applications.
-	 * @param applicationContextClass the context class to set
-	 */
-	public void setApplicationContextClass(Class<? extends ConfigurableApplicationContext> applicationContextClass) {
-		this.applicationContextClass = applicationContextClass;
-		this.webApplicationType = WebApplicationType.deduceFromApplicationContext(applicationContextClass);
-	}
-
-	/**
-	 * Sets the {@link ApplicationContextInitializer} that will be applied to the Spring
-	 * {@link ApplicationContext}.
-	 * @param initializers the initializers to set
-	 */
-	public void setInitializers(Collection<? extends ApplicationContextInitializer<?>> initializers) {
-		this.initializers = new ArrayList<>(initializers);
-	}
-
-	/**
-	 * Add {@link ApplicationContextInitializer}s to be applied to the Spring
-	 * {@link ApplicationContext}.
-	 * @param initializers the initializers to add
-	 */
-	public void addInitializers(ApplicationContextInitializer<?>... initializers) {
-		this.initializers.addAll(Arrays.asList(initializers));
-	}
-
-	/**
-	 * Returns read-only ordered Set of the {@link ApplicationContextInitializer}s that
-	 * will be applied to the Spring {@link ApplicationContext}.
-	 * @return the initializers
-	 */
-	public Set<ApplicationContextInitializer<?>> getInitializers() {
-		return asUnmodifiableOrderedSet(this.initializers);
-	}
-
-	/**
-	 * Sets the {@link ApplicationListener}s that will be applied to the SpringApplication
-	 * and registered with the {@link ApplicationContext}.
-	 * @param listeners the listeners to set
-	 */
-	public void setListeners(Collection<? extends ApplicationListener<?>> listeners) {
-		this.listeners = new ArrayList<>(listeners);
-	}
-
-	/**
-	 * Add {@link ApplicationListener}s to be applied to the SpringApplication and
-	 * registered with the {@link ApplicationContext}.
-	 * @param listeners the listeners to add
-	 */
-	public void addListeners(ApplicationListener<?>... listeners) {
-		this.listeners.addAll(Arrays.asList(listeners));
-	}
-
-	/**
-	 * Returns read-only ordered Set of the {@link ApplicationListener}s that will be
-	 * applied to the SpringApplication and registered with the {@link ApplicationContext}
-	 * .
-	 * @return the listeners
-	 */
-	public Set<ApplicationListener<?>> getListeners() {
-		return asUnmodifiableOrderedSet(this.listeners);
-	}
-
-	/**
-	 * Static helper that can be used to run a {@link SpringApplication} from the
-	 * specified source using default settings.
-	 * @param primarySource the primary source to load
-	 * @param args the application arguments (usually passed from a Java main method)
-	 * @return the running {@link ApplicationContext}
-	 */
-	public static ConfigurableApplicationContext run(Class<?> primarySource, String... args) {
-		return run(new Class<?>[] { primarySource }, args);
-	}
-
-	/**
-	 * Static helper that can be used to run a {@link SpringApplication} from the
-	 * specified sources using default settings and user supplied arguments.
-	 * @param primarySources the primary sources to load
-	 * @param args the application arguments (usually passed from a Java main method)
-	 * @return the running {@link ApplicationContext}
-	 */
-	public static ConfigurableApplicationContext run(Class<?>[] primarySources, String[] args) {
-		return new SpringApplication(primarySources).run(args);
-	}
-
-	/**
-	 * A basic main that can be used to launch an application. This method is useful when
-	 * application sources are defined via a {@literal --spring.main.sources} command line
-	 * argument.
-	 * <p>
-	 * Most developers will want to define their own main method and call the
-	 * {@link #run(Class, String...) run} method instead.
-	 * @param args command line arguments
-	 * @throws Exception if the application cannot be started
-	 * @see SpringApplication#run(Class[], String[])
-	 * @see SpringApplication#run(Class, String...)
-	 */
-	public static void main(String[] args) throws Exception {
-		SpringApplication.run(new Class<?>[0], args);
-	}
-
-	/**
-	 * Static helper that can be used to exit a {@link SpringApplication} and obtain a
-	 * code indicating success (0) or otherwise. Does not throw exceptions but should
-	 * print stack traces of any encountered. Applies the specified
-	 * {@link ExitCodeGenerator} in addition to any Spring beans that implement
-	 * {@link ExitCodeGenerator}. In the case of multiple exit codes the highest value
-	 * will be used (or if all values are negative, the lowest value will be used)
-	 * @param context the context to close if possible
-	 * @param exitCodeGenerators exist code generators
-	 * @return the outcome (0 if successful)
-	 */
-	public static int exit(ApplicationContext context, ExitCodeGenerator... exitCodeGenerators) {
-		Assert.notNull(context, "Context must not be null");
-		int exitCode = 0;
-		try {
-			try {
-				ExitCodeGenerators generators = new ExitCodeGenerators();
-				Collection<ExitCodeGenerator> beans = context.getBeansOfType(ExitCodeGenerator.class).values();
-				generators.addAll(exitCodeGenerators);
-				generators.addAll(beans);
-				exitCode = generators.getExitCode();
-				if (exitCode != 0) {
-					context.publishEvent(new ExitCodeEvent(context, exitCode));
-				}
-			}
-			finally {
-				close(context);
-			}
-		}
-		catch (Exception ex) {
-			ex.printStackTrace();
-			exitCode = (exitCode != 0) ? exitCode : 1;
-		}
-		return exitCode;
-	}
-
-	private static void close(ApplicationContext context) {
-		if (context instanceof ConfigurableApplicationContext) {
-			ConfigurableApplicationContext closable = (ConfigurableApplicationContext) context;
-			closable.close();
-		}
-	}
-
-	private static <E> Set<E> asUnmodifiableOrderedSet(Collection<E> elements) {
-		List<E> list = new ArrayList<>(elements);
-		list.sort(AnnotationAwareOrderComparator.INSTANCE);
-		return new LinkedHashSet<>(list);
-	}
-
-}
-=======
-/*
- * Copyright 2012-2021 the original author or authors.
- *
- * Licensed under the Apache License, Version 2.0 (the "License");
- * you may not use this file except in compliance with the License.
- * You may obtain a copy of the License at
- *
- *      https://www.apache.org/licenses/LICENSE-2.0
- *
- * Unless required by applicable law or agreed to in writing, software
- * distributed under the License is distributed on an "AS IS" BASIS,
- * WITHOUT WARRANTIES OR CONDITIONS OF ANY KIND, either express or implied.
- * See the License for the specific language governing permissions and
- * limitations under the License.
- */
-
-package org.springframework.boot;
-
-import java.lang.reflect.Constructor;
-import java.security.AccessControlException;
-import java.util.ArrayList;
-import java.util.Arrays;
-import java.util.Collection;
-import java.util.Collections;
-import java.util.HashMap;
-import java.util.LinkedHashSet;
-import java.util.List;
-import java.util.Map;
-import java.util.Properties;
-import java.util.Set;
-
-import org.apache.commons.logging.Log;
-import org.apache.commons.logging.LogFactory;
-
-import org.springframework.beans.BeanUtils;
-import org.springframework.beans.CachedIntrospectionResults;
-import org.springframework.beans.factory.config.BeanDefinition;
-import org.springframework.beans.factory.config.ConfigurableListableBeanFactory;
-import org.springframework.beans.factory.groovy.GroovyBeanDefinitionReader;
-import org.springframework.beans.factory.support.BeanDefinitionRegistry;
-import org.springframework.beans.factory.support.BeanNameGenerator;
-import org.springframework.beans.factory.support.DefaultListableBeanFactory;
-import org.springframework.beans.factory.xml.XmlBeanDefinitionReader;
-import org.springframework.boot.Banner.Mode;
-import org.springframework.boot.context.properties.bind.Bindable;
-import org.springframework.boot.context.properties.bind.Binder;
-import org.springframework.boot.context.properties.source.ConfigurationPropertySources;
-import org.springframework.boot.convert.ApplicationConversionService;
-import org.springframework.boot.web.reactive.context.AnnotationConfigReactiveWebServerApplicationContext;
-import org.springframework.boot.web.reactive.context.StandardReactiveWebEnvironment;
-import org.springframework.boot.web.servlet.context.AnnotationConfigServletWebServerApplicationContext;
-import org.springframework.context.ApplicationContext;
-import org.springframework.context.ApplicationContextInitializer;
-import org.springframework.context.ApplicationListener;
-import org.springframework.context.ConfigurableApplicationContext;
-import org.springframework.context.annotation.AnnotatedBeanDefinitionReader;
-import org.springframework.context.annotation.AnnotationConfigApplicationContext;
-import org.springframework.context.annotation.AnnotationConfigUtils;
-import org.springframework.context.annotation.ClassPathBeanDefinitionScanner;
-import org.springframework.context.support.AbstractApplicationContext;
-import org.springframework.context.support.GenericApplicationContext;
-import org.springframework.core.GenericTypeResolver;
-import org.springframework.core.annotation.AnnotationAwareOrderComparator;
-import org.springframework.core.convert.ConversionService;
-import org.springframework.core.convert.support.ConfigurableConversionService;
-import org.springframework.core.env.CommandLinePropertySource;
-import org.springframework.core.env.CompositePropertySource;
-import org.springframework.core.env.ConfigurableEnvironment;
-import org.springframework.core.env.Environment;
-import org.springframework.core.env.MutablePropertySources;
-import org.springframework.core.env.PropertySource;
-import org.springframework.core.env.SimpleCommandLinePropertySource;
-import org.springframework.core.env.StandardEnvironment;
-import org.springframework.core.io.DefaultResourceLoader;
-import org.springframework.core.io.ResourceLoader;
-import org.springframework.core.io.support.SpringFactoriesLoader;
-import org.springframework.core.metrics.ApplicationStartup;
-import org.springframework.util.Assert;
-import org.springframework.util.ClassUtils;
-import org.springframework.util.CollectionUtils;
-import org.springframework.util.ObjectUtils;
-import org.springframework.util.ReflectionUtils;
-import org.springframework.util.StopWatch;
-import org.springframework.util.StringUtils;
-import org.springframework.web.context.support.StandardServletEnvironment;
-
-/**
- * Class that can be used to bootstrap and launch a Spring application from a Java main
- * method. By default class will perform the following steps to bootstrap your
- * application:
- *
- * <ul>
- * <li>Create an appropriate {@link ApplicationContext} instance (depending on your
- * classpath)</li>
- * <li>Register a {@link CommandLinePropertySource} to expose command line arguments as
- * Spring properties</li>
- * <li>Refresh the application context, loading all singleton beans</li>
- * <li>Trigger any {@link CommandLineRunner} beans</li>
- * </ul>
- *
- * In most circumstances the static {@link #run(Class, String[])} method can be called
- * directly from your {@literal main} method to bootstrap your application:
- *
- * <pre class="code">
- * &#064;Configuration
- * &#064;EnableAutoConfiguration
- * public class MyApplication  {
- *
- *   // ... Bean definitions
- *
- *   public static void main(String[] args) {
- *     SpringApplication.run(MyApplication.class, args);
- *   }
- * }
- * </pre>
- *
- * <p>
- * For more advanced configuration a {@link SpringApplication} instance can be created and
- * customized before being run:
- *
- * <pre class="code">
- * public static void main(String[] args) {
- *   SpringApplication application = new SpringApplication(MyApplication.class);
- *   // ... customize application settings here
- *   application.run(args)
- * }
- * </pre>
- *
- * {@link SpringApplication}s can read beans from a variety of different sources. It is
- * generally recommended that a single {@code @Configuration} class is used to bootstrap
- * your application, however, you may also set {@link #getSources() sources} from:
- * <ul>
- * <li>The fully qualified class name to be loaded by
- * {@link AnnotatedBeanDefinitionReader}</li>
- * <li>The location of an XML resource to be loaded by {@link XmlBeanDefinitionReader}, or
- * a groovy script to be loaded by {@link GroovyBeanDefinitionReader}</li>
- * <li>The name of a package to be scanned by {@link ClassPathBeanDefinitionScanner}</li>
- * </ul>
- *
- * Configuration properties are also bound to the {@link SpringApplication}. This makes it
- * possible to set {@link SpringApplication} properties dynamically, like additional
- * sources ("spring.main.sources" - a CSV list) the flag to indicate a web environment
- * ("spring.main.web-application-type=none") or the flag to switch off the banner
- * ("spring.main.banner-mode=off").
- *
- * @author Phillip Webb
- * @author Dave Syer
- * @author Andy Wilkinson
- * @author Christian Dupuis
- * @author Stephane Nicoll
- * @author Jeremy Rickard
- * @author Craig Burke
- * @author Michael Simons
- * @author Madhura Bhave
- * @author Brian Clozel
- * @author Ethan Rubinson
- * @since 1.0.0
- * @see #run(Class, String[])
- * @see #run(Class[], String[])
- * @see #SpringApplication(Class...)
- */
-public class SpringApplication {
-
-	/**
-	 * The class name of application context that will be used by default for non-web
-	 * environments.
 	 * @deprecated since 2.4.0 in favour of using a {@link ApplicationContextFactory}
 	 */
 	@Deprecated
@@ -2660,5 +1364,4 @@
 		return new LinkedHashSet<>(list);
 	}
 
-}
->>>>>>> 6755b480
+}