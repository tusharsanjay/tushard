--- conflicted
+++ resolved
@@ -769,21 +769,6 @@
 	/**
 	 * Refresh the underlying {@link ApplicationContext}.
 	 * @param applicationContext the application context to refresh
-<<<<<<< HEAD
-=======
-	 * @deprecated since 2.3 for removal in 2.5 in favor of
-	 * {@link #refresh(ConfigurableApplicationContext)}
-	 */
-	@Deprecated
-	protected void refresh(ApplicationContext applicationContext) {
-		Assert.isInstanceOf(ConfigurableApplicationContext.class, applicationContext);
-		refresh((ConfigurableApplicationContext) applicationContext);
-	}
-
-	/**
-	 * Refresh the underlying {@link ApplicationContext}.
-	 * @param applicationContext the application context to refresh
->>>>>>> 363f5829
 	 */
 	protected void refresh(ConfigurableApplicationContext applicationContext) {
 		applicationContext.refresh();
