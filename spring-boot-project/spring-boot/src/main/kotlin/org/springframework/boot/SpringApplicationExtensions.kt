<<<<<<< HEAD
/*
 * Copyright 2012-2017 the original author or authors.
 *
 * Licensed under the Apache License, Version 2.0 (the "License");
 * you may not use this file except in compliance with the License.
 * You may obtain a copy of the License at
 *
 *      https://www.apache.org/licenses/LICENSE-2.0
 *
 * Unless required by applicable law or agreed to in writing, software
 * distributed under the License is distributed on an "AS IS" BASIS,
 * WITHOUT WARRANTIES OR CONDITIONS OF ANY KIND, either express or implied.
 * See the License for the specific language governing permissions and
 * limitations under the License.
 */

package org.springframework.boot

import org.springframework.context.ConfigurableApplicationContext

import kotlin.reflect.KClass

/**
 * Top level function acting as a Kotlin shortcut allowing to write
 * `runApplication<FooApplication>(arg1, arg2)` instead of
 * `SpringApplication.run(FooApplication::class.java, arg1, arg2)`.
 *
 * @author Sebastien Deleuze
 * @since 2.0.0
 */
inline fun <reified T : Any> runApplication(vararg args: String): ConfigurableApplicationContext =
		SpringApplication.run(T::class.java, *args)

/**
 * Top level function acting as a Kotlin shortcut allowing to write
 * `runApplication<FooApplication>(arg1, arg2) { // SpringApplication customization ... }`
 * instead of instantiating `SpringApplication` class, customize it and then invoking
 * `run(arg1, arg2)`.
 *
 * @author Sebastien Deleuze
 * @since 2.0.0
 */
inline fun <reified T : Any> runApplication(vararg args: String, init: SpringApplication.() -> Unit): ConfigurableApplicationContext =
		SpringApplication(T::class.java).apply(init).run(*args)
=======
/*
 * Copyright 2012-2017 the original author or authors.
 *
 * Licensed under the Apache License, Version 2.0 (the "License");
 * you may not use this file except in compliance with the License.
 * You may obtain a copy of the License at
 *
 *      https://www.apache.org/licenses/LICENSE-2.0
 *
 * Unless required by applicable law or agreed to in writing, software
 * distributed under the License is distributed on an "AS IS" BASIS,
 * WITHOUT WARRANTIES OR CONDITIONS OF ANY KIND, either express or implied.
 * See the License for the specific language governing permissions and
 * limitations under the License.
 */

package org.springframework.boot

import org.springframework.context.ConfigurableApplicationContext

/**
 * Top level function acting as a Kotlin shortcut allowing to write
 * `runApplication<FooApplication>(arg1, arg2)` instead of
 * `SpringApplication.run(FooApplication::class.java, arg1, arg2)`.
 *
 * @author Sebastien Deleuze
 * @since 2.0.0
 */
inline fun <reified T : Any> runApplication(vararg args: String): ConfigurableApplicationContext =
		SpringApplication.run(T::class.java, *args)

/**
 * Top level function acting as a Kotlin shortcut allowing to write
 * `runApplication<FooApplication>(arg1, arg2) { // SpringApplication customization ... }`
 * instead of instantiating `SpringApplication` class, customize it and then invoking
 * `run(arg1, arg2)`.
 *
 * @author Sebastien Deleuze
 * @since 2.0.0
 */
inline fun <reified T : Any> runApplication(vararg args: String, init: SpringApplication.() -> Unit): ConfigurableApplicationContext =
		SpringApplication(T::class.java).apply(init).run(*args)
>>>>>>> 6755b480
<|MERGE_RESOLUTION|>--- conflicted
+++ resolved
@@ -1,49 +1,3 @@
-<<<<<<< HEAD
-/*
- * Copyright 2012-2017 the original author or authors.
- *
- * Licensed under the Apache License, Version 2.0 (the "License");
- * you may not use this file except in compliance with the License.
- * You may obtain a copy of the License at
- *
- *      https://www.apache.org/licenses/LICENSE-2.0
- *
- * Unless required by applicable law or agreed to in writing, software
- * distributed under the License is distributed on an "AS IS" BASIS,
- * WITHOUT WARRANTIES OR CONDITIONS OF ANY KIND, either express or implied.
- * See the License for the specific language governing permissions and
- * limitations under the License.
- */
-
-package org.springframework.boot
-
-import org.springframework.context.ConfigurableApplicationContext
-
-import kotlin.reflect.KClass
-
-/**
- * Top level function acting as a Kotlin shortcut allowing to write
- * `runApplication<FooApplication>(arg1, arg2)` instead of
- * `SpringApplication.run(FooApplication::class.java, arg1, arg2)`.
- *
- * @author Sebastien Deleuze
- * @since 2.0.0
- */
-inline fun <reified T : Any> runApplication(vararg args: String): ConfigurableApplicationContext =
-		SpringApplication.run(T::class.java, *args)
-
-/**
- * Top level function acting as a Kotlin shortcut allowing to write
- * `runApplication<FooApplication>(arg1, arg2) { // SpringApplication customization ... }`
- * instead of instantiating `SpringApplication` class, customize it and then invoking
- * `run(arg1, arg2)`.
- *
- * @author Sebastien Deleuze
- * @since 2.0.0
- */
-inline fun <reified T : Any> runApplication(vararg args: String, init: SpringApplication.() -> Unit): ConfigurableApplicationContext =
-		SpringApplication(T::class.java).apply(init).run(*args)
-=======
 /*
  * Copyright 2012-2017 the original author or authors.
  *
@@ -85,5 +39,4 @@
  * @since 2.0.0
  */
 inline fun <reified T : Any> runApplication(vararg args: String, init: SpringApplication.() -> Unit): ConfigurableApplicationContext =
-		SpringApplication(T::class.java).apply(init).run(*args)
->>>>>>> 6755b480
+		SpringApplication(T::class.java).apply(init).run(*args)