--- conflicted
+++ resolved
@@ -1,9 +1,5 @@
 /*
-<<<<<<< HEAD
- * Copyright 2012-2022 the original author or authors.
-=======
  * Copyright 2012-2023 the original author or authors.
->>>>>>> df5898a1
  *
  * Licensed under the Apache License, Version 2.0 (the "License");
  * you may not use this file except in compliance with the License.
@@ -57,15 +53,10 @@
 		InputStreamSource source = mock(InputStreamSource.class);
 		given(source.getInputStream()).willThrow(IOException.class);
 		assertThatExceptionOfType(ConversionFailedException.class)
-<<<<<<< HEAD
-				.isThrownBy(() -> conversionService.convert(source, byte[].class)).havingCause()
-				.isInstanceOf(IllegalStateException.class)
-				.withMessageContaining("Unable to read from input stream source");
-=======
 			.isThrownBy(() -> conversionService.convert(source, byte[].class))
-			.withCauseExactlyInstanceOf(IllegalStateException.class)
+			.havingCause()
+			.isInstanceOf(IllegalStateException.class)
 			.withMessageContaining("Unable to read from input stream source");
->>>>>>> df5898a1
 	}
 
 	@ConversionServiceTest
@@ -76,14 +67,10 @@
 		given(source.getInputStream()).willThrow(IOException.class);
 		given(((OriginProvider) source).getOrigin()).willReturn(origin);
 		assertThatExceptionOfType(ConversionFailedException.class)
-<<<<<<< HEAD
-				.isThrownBy(() -> conversionService.convert(source, byte[].class)).havingCause()
-				.isInstanceOf(IllegalStateException.class).withMessageContaining("Unable to read from mylocation");
-=======
 			.isThrownBy(() -> conversionService.convert(source, byte[].class))
-			.withCauseExactlyInstanceOf(IllegalStateException.class)
+			.havingCause()
+			.isInstanceOf(IllegalStateException.class)
 			.withMessageContaining("Unable to read from mylocation");
->>>>>>> df5898a1
 	}
 
 	@ConversionServiceTest
@@ -93,14 +80,10 @@
 		given(source.getInputStream()).willThrow(IOException.class);
 		given(source.getDescription()).willReturn("myresource");
 		assertThatExceptionOfType(ConversionFailedException.class)
-<<<<<<< HEAD
-				.isThrownBy(() -> conversionService.convert(source, byte[].class)).havingCause()
-				.isInstanceOf(IllegalStateException.class).withMessageContaining("Unable to read from myresource");
-=======
 			.isThrownBy(() -> conversionService.convert(source, byte[].class))
-			.withCauseExactlyInstanceOf(IllegalStateException.class)
+			.havingCause()
+			.isInstanceOf(IllegalStateException.class)
 			.withMessageContaining("Unable to read from myresource");
->>>>>>> df5898a1
 	}
 
 	static Stream<? extends Arguments> conversionServices() {
