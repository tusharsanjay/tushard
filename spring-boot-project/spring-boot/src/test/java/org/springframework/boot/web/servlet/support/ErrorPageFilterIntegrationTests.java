--- conflicted
+++ resolved
@@ -1,213 +1,3 @@
-<<<<<<< HEAD
-/*
- * Copyright 2012-2019 the original author or authors.
- *
- * Licensed under the Apache License, Version 2.0 (the "License");
- * you may not use this file except in compliance with the License.
- * You may obtain a copy of the License at
- *
- *      https://www.apache.org/licenses/LICENSE-2.0
- *
- * Unless required by applicable law or agreed to in writing, software
- * distributed under the License is distributed on an "AS IS" BASIS,
- * WITHOUT WARRANTIES OR CONDITIONS OF ANY KIND, either express or implied.
- * See the License for the specific language governing permissions and
- * limitations under the License.
- */
-
-package org.springframework.boot.web.servlet.support;
-
-import java.net.URI;
-import java.util.concurrent.CountDownLatch;
-import java.util.concurrent.TimeUnit;
-
-import javax.servlet.http.HttpServletRequest;
-import javax.servlet.http.HttpServletResponse;
-
-import org.junit.jupiter.api.AfterEach;
-import org.junit.jupiter.api.Test;
-import org.junit.jupiter.api.extension.ExtendWith;
-import org.xnio.channels.UnsupportedOptionException;
-
-import org.springframework.beans.factory.annotation.Autowired;
-import org.springframework.boot.web.embedded.tomcat.TomcatServletWebServerFactory;
-import org.springframework.boot.web.servlet.context.AnnotationConfigServletWebServerApplicationContext;
-import org.springframework.boot.web.servlet.server.ServletWebServerFactory;
-import org.springframework.boot.web.servlet.support.ErrorPageFilterIntegrationTests.EmbeddedWebContextLoader;
-import org.springframework.context.ApplicationContext;
-import org.springframework.context.annotation.Bean;
-import org.springframework.context.annotation.Configuration;
-import org.springframework.http.HttpStatus;
-import org.springframework.http.ResponseEntity;
-import org.springframework.stereotype.Controller;
-import org.springframework.test.annotation.DirtiesContext;
-import org.springframework.test.context.ContextConfiguration;
-import org.springframework.test.context.MergedContextConfiguration;
-import org.springframework.test.context.junit.jupiter.SpringExtension;
-import org.springframework.test.context.support.AbstractContextLoader;
-import org.springframework.web.bind.annotation.RequestMapping;
-import org.springframework.web.bind.annotation.ResponseBody;
-import org.springframework.web.bind.annotation.ResponseStatus;
-import org.springframework.web.client.RestTemplate;
-import org.springframework.web.servlet.DispatcherServlet;
-import org.springframework.web.servlet.ModelAndView;
-import org.springframework.web.servlet.config.annotation.EnableWebMvc;
-import org.springframework.web.servlet.config.annotation.InterceptorRegistry;
-import org.springframework.web.servlet.config.annotation.WebMvcConfigurer;
-import org.springframework.web.servlet.handler.HandlerInterceptorAdapter;
-
-import static org.assertj.core.api.Assertions.assertThat;
-
-/**
- * Integration tests for {@link ErrorPageFilter}.
- *
- * @author Dave Syer
- * @author Phillip Webb
- */
-@ExtendWith(SpringExtension.class)
-@DirtiesContext
-@ContextConfiguration(classes = ErrorPageFilterIntegrationTests.TomcatConfig.class,
-		loader = EmbeddedWebContextLoader.class)
-class ErrorPageFilterIntegrationTests {
-
-	@Autowired
-	private HelloWorldController controller;
-
-	@Autowired
-	private AnnotationConfigServletWebServerApplicationContext context;
-
-	@AfterEach
-	void init() {
-		this.controller.reset();
-	}
-
-	@Test
-	void created() throws Exception {
-		doTest(this.context, "/create", HttpStatus.CREATED);
-		assertThat(this.controller.getStatus()).isEqualTo(201);
-	}
-
-	@Test
-	void ok() throws Exception {
-		doTest(this.context, "/hello", HttpStatus.OK);
-		assertThat(this.controller.getStatus()).isEqualTo(200);
-	}
-
-	private void doTest(AnnotationConfigServletWebServerApplicationContext context, String resourcePath,
-			HttpStatus status) throws Exception {
-		int port = context.getWebServer().getPort();
-		RestTemplate template = new RestTemplate();
-		ResponseEntity<String> entity = template.getForEntity(new URI("http://localhost:" + port + resourcePath),
-				String.class);
-		assertThat(entity.getBody()).isEqualTo("Hello World");
-		assertThat(entity.getStatusCode()).isEqualTo(status);
-	}
-
-	@Configuration(proxyBeanMethods = false)
-	@EnableWebMvc
-	static class TomcatConfig {
-
-		@Bean
-		ServletWebServerFactory webServerFactory() {
-			return new TomcatServletWebServerFactory(0);
-		}
-
-		@Bean
-		ErrorPageFilter errorPageFilter() {
-			return new ErrorPageFilter();
-		}
-
-		@Bean
-		DispatcherServlet dispatcherServlet() {
-			return new DispatcherServlet();
-		}
-
-		@Bean
-		HelloWorldController helloWorldController() {
-			return new HelloWorldController();
-		}
-
-	}
-
-	@Controller
-	static class HelloWorldController implements WebMvcConfigurer {
-
-		private int status;
-
-		private CountDownLatch latch = new CountDownLatch(1);
-
-		int getStatus() throws InterruptedException {
-			assertThat(this.latch.await(1, TimeUnit.SECONDS)).as("Timed out waiting for latch").isTrue();
-			return this.status;
-		}
-
-		void setStatus(int status) {
-			this.status = status;
-		}
-
-		void reset() {
-			this.status = 0;
-			this.latch = new CountDownLatch(1);
-		}
-
-		@Override
-		public void addInterceptors(InterceptorRegistry registry) {
-			registry.addInterceptor(new HandlerInterceptorAdapter() {
-				@Override
-				public void postHandle(HttpServletRequest request, HttpServletResponse response, Object handler,
-						ModelAndView modelAndView) {
-					HelloWorldController.this.setStatus(response.getStatus());
-					HelloWorldController.this.latch.countDown();
-				}
-			});
-		}
-
-		@RequestMapping("/hello")
-		@ResponseBody
-		String sayHello() {
-			return "Hello World";
-		}
-
-		@RequestMapping("/create")
-		@ResponseBody
-		@ResponseStatus(HttpStatus.CREATED)
-		String created() {
-			return "Hello World";
-		}
-
-	}
-
-	static class EmbeddedWebContextLoader extends AbstractContextLoader {
-
-		private static final String[] EMPTY_RESOURCE_SUFFIXES = {};
-
-		@Override
-		public ApplicationContext loadContext(MergedContextConfiguration config) {
-			AnnotationConfigServletWebServerApplicationContext context = new AnnotationConfigServletWebServerApplicationContext(
-					config.getClasses());
-			context.registerShutdownHook();
-			return context;
-		}
-
-		@Override
-		public ApplicationContext loadContext(String... locations) {
-			throw new UnsupportedOptionException();
-		}
-
-		@Override
-		protected String[] getResourceSuffixes() {
-			return EMPTY_RESOURCE_SUFFIXES;
-		}
-
-		@Override
-		protected String getResourceSuffix() {
-			throw new UnsupportedOptionException();
-		}
-
-	}
-
-}
-=======
 /*
  * Copyright 2012-2020 the original author or authors.
  *
@@ -414,5 +204,4 @@
 
 	}
 
-}
->>>>>>> 6755b480
+}