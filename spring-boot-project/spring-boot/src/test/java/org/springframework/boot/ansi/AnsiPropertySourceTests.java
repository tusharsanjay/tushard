<<<<<<< HEAD
/*
 * Copyright 2012-2019 the original author or authors.
 *
 * Licensed under the Apache License, Version 2.0 (the "License");
 * you may not use this file except in compliance with the License.
 * You may obtain a copy of the License at
 *
 *      https://www.apache.org/licenses/LICENSE-2.0
 *
 * Unless required by applicable law or agreed to in writing, software
 * distributed under the License is distributed on an "AS IS" BASIS,
 * WITHOUT WARRANTIES OR CONDITIONS OF ANY KIND, either express or implied.
 * See the License for the specific language governing permissions and
 * limitations under the License.
 */

package org.springframework.boot.ansi;

import org.junit.jupiter.api.AfterEach;
import org.junit.jupiter.api.Test;

import org.springframework.boot.ansi.AnsiOutput.Enabled;

import static org.assertj.core.api.Assertions.assertThat;

/**
 * Tests for {@link AnsiPropertySource}.
 *
 * @author Phillip Webb
 */
class AnsiPropertySourceTests {

	private AnsiPropertySource source = new AnsiPropertySource("ansi", false);

	@AfterEach
	void reset() {
		AnsiOutput.setEnabled(Enabled.DETECT);
	}

	@Test
	void getAnsiStyle() {
		assertThat(this.source.getProperty("AnsiStyle.BOLD")).isEqualTo(AnsiStyle.BOLD);
	}

	@Test
	void getAnsiColor() {
		assertThat(this.source.getProperty("AnsiColor.RED")).isEqualTo(AnsiColor.RED);
	}

	@Test
	void getAnsiBackground() {
		assertThat(this.source.getProperty("AnsiBackground.GREEN")).isEqualTo(AnsiBackground.GREEN);
	}

	@Test
	void getAnsi() {
		assertThat(this.source.getProperty("Ansi.BOLD")).isEqualTo(AnsiStyle.BOLD);
		assertThat(this.source.getProperty("Ansi.RED")).isEqualTo(AnsiColor.RED);
		assertThat(this.source.getProperty("Ansi.BG_RED")).isEqualTo(AnsiBackground.RED);
	}

	@Test
	void getMissing() {
		assertThat(this.source.getProperty("AnsiStyle.NOPE")).isNull();
	}

	@Test
	void encodeEnabled() {
		AnsiOutput.setEnabled(Enabled.ALWAYS);
		AnsiPropertySource source = new AnsiPropertySource("ansi", true);
		assertThat(source.getProperty("Ansi.RED")).isEqualTo("\033[31m");
	}

	@Test
	void encodeDisabled() {
		AnsiOutput.setEnabled(Enabled.NEVER);
		AnsiPropertySource source = new AnsiPropertySource("ansi", true);
		assertThat(source.getProperty("Ansi.RED")).isEqualTo("");
	}

}
=======
/*
 * Copyright 2012-2019 the original author or authors.
 *
 * Licensed under the Apache License, Version 2.0 (the "License");
 * you may not use this file except in compliance with the License.
 * You may obtain a copy of the License at
 *
 *      https://www.apache.org/licenses/LICENSE-2.0
 *
 * Unless required by applicable law or agreed to in writing, software
 * distributed under the License is distributed on an "AS IS" BASIS,
 * WITHOUT WARRANTIES OR CONDITIONS OF ANY KIND, either express or implied.
 * See the License for the specific language governing permissions and
 * limitations under the License.
 */

package org.springframework.boot.ansi;

import org.junit.jupiter.api.AfterEach;
import org.junit.jupiter.api.Test;

import org.springframework.boot.ansi.AnsiOutput.Enabled;

import static org.assertj.core.api.Assertions.assertThat;

/**
 * Tests for {@link AnsiPropertySource}.
 *
 * @author Phillip Webb
 * @author Toshiaki Maki
 */
class AnsiPropertySourceTests {

	private AnsiPropertySource source = new AnsiPropertySource("ansi", false);

	@AfterEach
	void reset() {
		AnsiOutput.setEnabled(Enabled.DETECT);
	}

	@Test
	void getAnsiStyle() {
		assertThat(this.source.getProperty("AnsiStyle.BOLD")).isEqualTo(AnsiStyle.BOLD);
	}

	@Test
	void getAnsiColor() {
		assertThat(this.source.getProperty("AnsiColor.RED")).isEqualTo(AnsiColor.RED);
		assertThat(this.source.getProperty("AnsiColor.100")).isEqualTo(Ansi8BitColor.foreground(100));
	}

	@Test
	void getAnsiBackground() {
		assertThat(this.source.getProperty("AnsiBackground.GREEN")).isEqualTo(AnsiBackground.GREEN);
		assertThat(this.source.getProperty("AnsiBackground.100")).isEqualTo(Ansi8BitColor.background(100));
	}

	@Test
	void getAnsi() {
		assertThat(this.source.getProperty("Ansi.BOLD")).isEqualTo(AnsiStyle.BOLD);
		assertThat(this.source.getProperty("Ansi.RED")).isEqualTo(AnsiColor.RED);
		assertThat(this.source.getProperty("Ansi.BG_RED")).isEqualTo(AnsiBackground.RED);
	}

	@Test
	void getMissing() {
		assertThat(this.source.getProperty("AnsiStyle.NOPE")).isNull();
	}

	@Test
	void encodeEnabled() {
		AnsiOutput.setEnabled(Enabled.ALWAYS);
		AnsiPropertySource source = new AnsiPropertySource("ansi", true);
		assertThat(source.getProperty("Ansi.RED")).isEqualTo("\033[31m");
		assertThat(source.getProperty("AnsiColor.100")).isEqualTo("\033[38;5;100m");
		assertThat(source.getProperty("AnsiBackground.100")).isEqualTo("\033[48;5;100m");
	}

	@Test
	void encodeDisabled() {
		AnsiOutput.setEnabled(Enabled.NEVER);
		AnsiPropertySource source = new AnsiPropertySource("ansi", true);
		assertThat(source.getProperty("Ansi.RED")).isEqualTo("");
		assertThat(source.getProperty("AnsiColor.100")).isEqualTo("");
		assertThat(source.getProperty("AnsiBackground.100")).isEqualTo("");
	}

}
>>>>>>> 6755b480
<|MERGE_RESOLUTION|>--- conflicted
+++ resolved
@@ -1,86 +1,3 @@
-<<<<<<< HEAD
-/*
- * Copyright 2012-2019 the original author or authors.
- *
- * Licensed under the Apache License, Version 2.0 (the "License");
- * you may not use this file except in compliance with the License.
- * You may obtain a copy of the License at
- *
- *      https://www.apache.org/licenses/LICENSE-2.0
- *
- * Unless required by applicable law or agreed to in writing, software
- * distributed under the License is distributed on an "AS IS" BASIS,
- * WITHOUT WARRANTIES OR CONDITIONS OF ANY KIND, either express or implied.
- * See the License for the specific language governing permissions and
- * limitations under the License.
- */
-
-package org.springframework.boot.ansi;
-
-import org.junit.jupiter.api.AfterEach;
-import org.junit.jupiter.api.Test;
-
-import org.springframework.boot.ansi.AnsiOutput.Enabled;
-
-import static org.assertj.core.api.Assertions.assertThat;
-
-/**
- * Tests for {@link AnsiPropertySource}.
- *
- * @author Phillip Webb
- */
-class AnsiPropertySourceTests {
-
-	private AnsiPropertySource source = new AnsiPropertySource("ansi", false);
-
-	@AfterEach
-	void reset() {
-		AnsiOutput.setEnabled(Enabled.DETECT);
-	}
-
-	@Test
-	void getAnsiStyle() {
-		assertThat(this.source.getProperty("AnsiStyle.BOLD")).isEqualTo(AnsiStyle.BOLD);
-	}
-
-	@Test
-	void getAnsiColor() {
-		assertThat(this.source.getProperty("AnsiColor.RED")).isEqualTo(AnsiColor.RED);
-	}
-
-	@Test
-	void getAnsiBackground() {
-		assertThat(this.source.getProperty("AnsiBackground.GREEN")).isEqualTo(AnsiBackground.GREEN);
-	}
-
-	@Test
-	void getAnsi() {
-		assertThat(this.source.getProperty("Ansi.BOLD")).isEqualTo(AnsiStyle.BOLD);
-		assertThat(this.source.getProperty("Ansi.RED")).isEqualTo(AnsiColor.RED);
-		assertThat(this.source.getProperty("Ansi.BG_RED")).isEqualTo(AnsiBackground.RED);
-	}
-
-	@Test
-	void getMissing() {
-		assertThat(this.source.getProperty("AnsiStyle.NOPE")).isNull();
-	}
-
-	@Test
-	void encodeEnabled() {
-		AnsiOutput.setEnabled(Enabled.ALWAYS);
-		AnsiPropertySource source = new AnsiPropertySource("ansi", true);
-		assertThat(source.getProperty("Ansi.RED")).isEqualTo("\033[31m");
-	}
-
-	@Test
-	void encodeDisabled() {
-		AnsiOutput.setEnabled(Enabled.NEVER);
-		AnsiPropertySource source = new AnsiPropertySource("ansi", true);
-		assertThat(source.getProperty("Ansi.RED")).isEqualTo("");
-	}
-
-}
-=======
 /*
  * Copyright 2012-2019 the original author or authors.
  *
@@ -168,5 +85,4 @@
 		assertThat(source.getProperty("AnsiBackground.100")).isEqualTo("");
 	}
 
-}
->>>>>>> 6755b480
+}