--- conflicted
+++ resolved
@@ -73,21 +73,10 @@
 		source.put("example.baz", "bar");
 		this.sources.add(source);
 		this.binder = new Binder(this.sources);
-<<<<<<< HEAD
-		assertThatExceptionOfType(BindException.class)
-				.isThrownBy(() -> this.binder.bind("example", Bindable.of(Example.class),
-						new NoUnboundElementsBindHandler()))
+		assertThatExceptionOfType(BindException.class).isThrownBy(
+				() -> this.binder.bind("example", Bindable.of(Example.class), new NoUnboundElementsBindHandler()))
 				.satisfies((ex) -> assertThat(ex.getCause().getMessage())
 						.contains("The elements [example.baz] were left unbound"));
-=======
-		try {
-			this.binder.bind("example", Bindable.of(Example.class), new NoUnboundElementsBindHandler());
-			fail("did not throw");
-		}
-		catch (BindException ex) {
-			assertThat(ex.getCause().getMessage()).contains("The elements [example.baz] were left unbound");
-		}
->>>>>>> c6c139d9
 	}
 
 	@Test
@@ -126,8 +115,7 @@
 		this.sources.add(source2);
 		this.binder = new Binder(this.sources);
 		NoUnboundElementsBindHandler handler = new NoUnboundElementsBindHandler();
-		ExampleWithList bound = this.binder
-				.bind("example", Bindable.of(ExampleWithList.class), handler).get();
+		ExampleWithList bound = this.binder.bind("example", Bindable.of(ExampleWithList.class), handler).get();
 		assertThat(bound.getFoo()).containsExactly("bar");
 	}
 
@@ -137,9 +125,8 @@
 		source.put("example.foo[0]", "bar");
 		this.sources.add(source);
 		this.binder = new Binder(this.sources);
-		assertThatExceptionOfType(BindException.class)
-				.isThrownBy(() -> this.binder.bind("example", Bindable.of(Example.class),
-						new NoUnboundElementsBindHandler()))
+		assertThatExceptionOfType(BindException.class).isThrownBy(
+				() -> this.binder.bind("example", Bindable.of(Example.class), new NoUnboundElementsBindHandler()))
 				.satisfies((ex) -> assertThat(ex.getCause().getMessage())
 						.contains("The elements [example.foo[0]] were left unbound"));
 	}
