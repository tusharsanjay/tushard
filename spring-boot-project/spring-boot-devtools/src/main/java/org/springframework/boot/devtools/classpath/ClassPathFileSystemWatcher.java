<<<<<<< HEAD
/*
 * Copyright 2012-2019 the original author or authors.
 *
 * Licensed under the Apache License, Version 2.0 (the "License");
 * you may not use this file except in compliance with the License.
 * You may obtain a copy of the License at
 *
 *      https://www.apache.org/licenses/LICENSE-2.0
 *
 * Unless required by applicable law or agreed to in writing, software
 * distributed under the License is distributed on an "AS IS" BASIS,
 * WITHOUT WARRANTIES OR CONDITIONS OF ANY KIND, either express or implied.
 * See the License for the specific language governing permissions and
 * limitations under the License.
 */

package org.springframework.boot.devtools.classpath;

import java.net.URL;

import org.springframework.beans.BeansException;
import org.springframework.beans.factory.DisposableBean;
import org.springframework.beans.factory.InitializingBean;
import org.springframework.boot.devtools.filewatch.FileSystemWatcher;
import org.springframework.boot.devtools.filewatch.FileSystemWatcherFactory;
import org.springframework.context.ApplicationContext;
import org.springframework.context.ApplicationContextAware;
import org.springframework.util.Assert;

/**
 * Encapsulates a {@link FileSystemWatcher} to watch the local classpath folders for
 * changes.
 *
 * @author Phillip Webb
 * @since 1.3.0
 * @see ClassPathFileChangeListener
 */
public class ClassPathFileSystemWatcher implements InitializingBean, DisposableBean, ApplicationContextAware {

	private final FileSystemWatcher fileSystemWatcher;

	private ClassPathRestartStrategy restartStrategy;

	private ApplicationContext applicationContext;

	private boolean stopWatcherOnRestart;

	/**
	 * Create a new {@link ClassPathFileSystemWatcher} instance.
	 * @param fileSystemWatcherFactory a factory to create the underlying
	 * {@link FileSystemWatcher} used to monitor the local file system
	 * @param restartStrategy the classpath restart strategy
	 * @param urls the URLs to watch
	 */
	public ClassPathFileSystemWatcher(FileSystemWatcherFactory fileSystemWatcherFactory,
			ClassPathRestartStrategy restartStrategy, URL[] urls) {
		Assert.notNull(fileSystemWatcherFactory, "FileSystemWatcherFactory must not be null");
		Assert.notNull(urls, "Urls must not be null");
		this.fileSystemWatcher = fileSystemWatcherFactory.getFileSystemWatcher();
		this.restartStrategy = restartStrategy;
		this.fileSystemWatcher.addSourceFolders(new ClassPathFolders(urls));
	}

	/**
	 * Set if the {@link FileSystemWatcher} should be stopped when a full restart occurs.
	 * @param stopWatcherOnRestart if the watcher should be stopped when a restart occurs
	 */
	public void setStopWatcherOnRestart(boolean stopWatcherOnRestart) {
		this.stopWatcherOnRestart = stopWatcherOnRestart;
	}

	@Override
	public void setApplicationContext(ApplicationContext applicationContext) throws BeansException {
		this.applicationContext = applicationContext;
	}

	@Override
	public void afterPropertiesSet() throws Exception {
		if (this.restartStrategy != null) {
			FileSystemWatcher watcherToStop = null;
			if (this.stopWatcherOnRestart) {
				watcherToStop = this.fileSystemWatcher;
			}
			this.fileSystemWatcher.addListener(
					new ClassPathFileChangeListener(this.applicationContext, this.restartStrategy, watcherToStop));
		}
		this.fileSystemWatcher.start();
	}

	@Override
	public void destroy() throws Exception {
		this.fileSystemWatcher.stop();
	}

}
=======
/*
 * Copyright 2012-2020 the original author or authors.
 *
 * Licensed under the Apache License, Version 2.0 (the "License");
 * you may not use this file except in compliance with the License.
 * You may obtain a copy of the License at
 *
 *      https://www.apache.org/licenses/LICENSE-2.0
 *
 * Unless required by applicable law or agreed to in writing, software
 * distributed under the License is distributed on an "AS IS" BASIS,
 * WITHOUT WARRANTIES OR CONDITIONS OF ANY KIND, either express or implied.
 * See the License for the specific language governing permissions and
 * limitations under the License.
 */

package org.springframework.boot.devtools.classpath;

import java.net.URL;

import org.springframework.beans.BeansException;
import org.springframework.beans.factory.DisposableBean;
import org.springframework.beans.factory.InitializingBean;
import org.springframework.boot.devtools.filewatch.FileSystemWatcher;
import org.springframework.boot.devtools.filewatch.FileSystemWatcherFactory;
import org.springframework.context.ApplicationContext;
import org.springframework.context.ApplicationContextAware;
import org.springframework.util.Assert;

/**
 * Encapsulates a {@link FileSystemWatcher} to watch the local classpath directories for
 * changes.
 *
 * @author Phillip Webb
 * @since 1.3.0
 * @see ClassPathFileChangeListener
 */
public class ClassPathFileSystemWatcher implements InitializingBean, DisposableBean, ApplicationContextAware {

	private final FileSystemWatcher fileSystemWatcher;

	private ClassPathRestartStrategy restartStrategy;

	private ApplicationContext applicationContext;

	private boolean stopWatcherOnRestart;

	/**
	 * Create a new {@link ClassPathFileSystemWatcher} instance.
	 * @param fileSystemWatcherFactory a factory to create the underlying
	 * {@link FileSystemWatcher} used to monitor the local file system
	 * @param restartStrategy the classpath restart strategy
	 * @param urls the URLs to watch
	 */
	public ClassPathFileSystemWatcher(FileSystemWatcherFactory fileSystemWatcherFactory,
			ClassPathRestartStrategy restartStrategy, URL[] urls) {
		Assert.notNull(fileSystemWatcherFactory, "FileSystemWatcherFactory must not be null");
		Assert.notNull(urls, "Urls must not be null");
		this.fileSystemWatcher = fileSystemWatcherFactory.getFileSystemWatcher();
		this.restartStrategy = restartStrategy;
		this.fileSystemWatcher.addSourceDirectories(new ClassPathDirectories(urls));
	}

	/**
	 * Set if the {@link FileSystemWatcher} should be stopped when a full restart occurs.
	 * @param stopWatcherOnRestart if the watcher should be stopped when a restart occurs
	 */
	public void setStopWatcherOnRestart(boolean stopWatcherOnRestart) {
		this.stopWatcherOnRestart = stopWatcherOnRestart;
	}

	@Override
	public void setApplicationContext(ApplicationContext applicationContext) throws BeansException {
		this.applicationContext = applicationContext;
	}

	@Override
	public void afterPropertiesSet() throws Exception {
		if (this.restartStrategy != null) {
			FileSystemWatcher watcherToStop = null;
			if (this.stopWatcherOnRestart) {
				watcherToStop = this.fileSystemWatcher;
			}
			this.fileSystemWatcher.addListener(
					new ClassPathFileChangeListener(this.applicationContext, this.restartStrategy, watcherToStop));
		}
		this.fileSystemWatcher.start();
	}

	@Override
	public void destroy() throws Exception {
		this.fileSystemWatcher.stop();
	}

}
>>>>>>> 6755b480
<|MERGE_RESOLUTION|>--- conflicted
+++ resolved
@@ -1,100 +1,3 @@
-<<<<<<< HEAD
-/*
- * Copyright 2012-2019 the original author or authors.
- *
- * Licensed under the Apache License, Version 2.0 (the "License");
- * you may not use this file except in compliance with the License.
- * You may obtain a copy of the License at
- *
- *      https://www.apache.org/licenses/LICENSE-2.0
- *
- * Unless required by applicable law or agreed to in writing, software
- * distributed under the License is distributed on an "AS IS" BASIS,
- * WITHOUT WARRANTIES OR CONDITIONS OF ANY KIND, either express or implied.
- * See the License for the specific language governing permissions and
- * limitations under the License.
- */
-
-package org.springframework.boot.devtools.classpath;
-
-import java.net.URL;
-
-import org.springframework.beans.BeansException;
-import org.springframework.beans.factory.DisposableBean;
-import org.springframework.beans.factory.InitializingBean;
-import org.springframework.boot.devtools.filewatch.FileSystemWatcher;
-import org.springframework.boot.devtools.filewatch.FileSystemWatcherFactory;
-import org.springframework.context.ApplicationContext;
-import org.springframework.context.ApplicationContextAware;
-import org.springframework.util.Assert;
-
-/**
- * Encapsulates a {@link FileSystemWatcher} to watch the local classpath folders for
- * changes.
- *
- * @author Phillip Webb
- * @since 1.3.0
- * @see ClassPathFileChangeListener
- */
-public class ClassPathFileSystemWatcher implements InitializingBean, DisposableBean, ApplicationContextAware {
-
-	private final FileSystemWatcher fileSystemWatcher;
-
-	private ClassPathRestartStrategy restartStrategy;
-
-	private ApplicationContext applicationContext;
-
-	private boolean stopWatcherOnRestart;
-
-	/**
-	 * Create a new {@link ClassPathFileSystemWatcher} instance.
-	 * @param fileSystemWatcherFactory a factory to create the underlying
-	 * {@link FileSystemWatcher} used to monitor the local file system
-	 * @param restartStrategy the classpath restart strategy
-	 * @param urls the URLs to watch
-	 */
-	public ClassPathFileSystemWatcher(FileSystemWatcherFactory fileSystemWatcherFactory,
-			ClassPathRestartStrategy restartStrategy, URL[] urls) {
-		Assert.notNull(fileSystemWatcherFactory, "FileSystemWatcherFactory must not be null");
-		Assert.notNull(urls, "Urls must not be null");
-		this.fileSystemWatcher = fileSystemWatcherFactory.getFileSystemWatcher();
-		this.restartStrategy = restartStrategy;
-		this.fileSystemWatcher.addSourceFolders(new ClassPathFolders(urls));
-	}
-
-	/**
-	 * Set if the {@link FileSystemWatcher} should be stopped when a full restart occurs.
-	 * @param stopWatcherOnRestart if the watcher should be stopped when a restart occurs
-	 */
-	public void setStopWatcherOnRestart(boolean stopWatcherOnRestart) {
-		this.stopWatcherOnRestart = stopWatcherOnRestart;
-	}
-
-	@Override
-	public void setApplicationContext(ApplicationContext applicationContext) throws BeansException {
-		this.applicationContext = applicationContext;
-	}
-
-	@Override
-	public void afterPropertiesSet() throws Exception {
-		if (this.restartStrategy != null) {
-			FileSystemWatcher watcherToStop = null;
-			if (this.stopWatcherOnRestart) {
-				watcherToStop = this.fileSystemWatcher;
-			}
-			this.fileSystemWatcher.addListener(
-					new ClassPathFileChangeListener(this.applicationContext, this.restartStrategy, watcherToStop));
-		}
-		this.fileSystemWatcher.start();
-	}
-
-	@Override
-	public void destroy() throws Exception {
-		this.fileSystemWatcher.stop();
-	}
-
-}
-=======
 /*
  * Copyright 2012-2020 the original author or authors.
  *
@@ -189,5 +92,4 @@
 		this.fileSystemWatcher.stop();
 	}
 
-}
->>>>>>> 6755b480
+}