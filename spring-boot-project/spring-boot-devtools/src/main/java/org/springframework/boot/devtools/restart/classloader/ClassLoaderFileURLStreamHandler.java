--- conflicted
+++ resolved
@@ -1,73 +1,3 @@
-<<<<<<< HEAD
-/*
- * Copyright 2012-2019 the original author or authors.
- *
- * Licensed under the Apache License, Version 2.0 (the "License");
- * you may not use this file except in compliance with the License.
- * You may obtain a copy of the License at
- *
- *      https://www.apache.org/licenses/LICENSE-2.0
- *
- * Unless required by applicable law or agreed to in writing, software
- * distributed under the License is distributed on an "AS IS" BASIS,
- * WITHOUT WARRANTIES OR CONDITIONS OF ANY KIND, either express or implied.
- * See the License for the specific language governing permissions and
- * limitations under the License.
- */
-
-package org.springframework.boot.devtools.restart.classloader;
-
-import java.io.ByteArrayInputStream;
-import java.io.IOException;
-import java.io.InputStream;
-import java.net.URL;
-import java.net.URLConnection;
-import java.net.URLStreamHandler;
-
-/**
- * {@link URLStreamHandler} for the contents of a {@link ClassLoaderFile}.
- *
- * @author Phillip Webb
- * @since 1.5.0
- */
-public class ClassLoaderFileURLStreamHandler extends URLStreamHandler {
-
-	private ClassLoaderFile file;
-
-	public ClassLoaderFileURLStreamHandler(ClassLoaderFile file) {
-		this.file = file;
-	}
-
-	@Override
-	protected URLConnection openConnection(URL url) throws IOException {
-		return new Connection(url);
-	}
-
-	private class Connection extends URLConnection {
-
-		Connection(URL url) {
-			super(url);
-		}
-
-		@Override
-		public void connect() throws IOException {
-		}
-
-		@Override
-		public InputStream getInputStream() throws IOException {
-			return new ByteArrayInputStream(ClassLoaderFileURLStreamHandler.this.file.getContents());
-		}
-
-		@Override
-		public long getLastModified() {
-			return ClassLoaderFileURLStreamHandler.this.file.getLastModified();
-
-		}
-
-	}
-
-}
-=======
 /*
  * Copyright 2012-2020 the original author or authors.
  *
@@ -134,5 +64,4 @@
 
 	}
 
-}
->>>>>>> 6755b480
+}