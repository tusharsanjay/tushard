--- conflicted
+++ resolved
@@ -1,123 +1,3 @@
-<<<<<<< HEAD
-/*
- * Copyright 2012-2019 the original author or authors.
- *
- * Licensed under the Apache License, Version 2.0 (the "License");
- * you may not use this file except in compliance with the License.
- * You may obtain a copy of the License at
- *
- *      https://www.apache.org/licenses/LICENSE-2.0
- *
- * Unless required by applicable law or agreed to in writing, software
- * distributed under the License is distributed on an "AS IS" BASIS,
- * WITHOUT WARRANTIES OR CONDITIONS OF ANY KIND, either express or implied.
- * See the License for the specific language governing permissions and
- * limitations under the License.
- */
-
-package org.springframework.boot.devtools.restart.server;
-
-import java.io.ByteArrayOutputStream;
-import java.io.IOException;
-import java.io.ObjectOutputStream;
-
-import org.junit.jupiter.api.BeforeEach;
-import org.junit.jupiter.api.Test;
-import org.mockito.ArgumentCaptor;
-import org.mockito.Captor;
-import org.mockito.Mock;
-import org.mockito.MockitoAnnotations;
-
-import org.springframework.boot.devtools.restart.classloader.ClassLoaderFile;
-import org.springframework.boot.devtools.restart.classloader.ClassLoaderFile.Kind;
-import org.springframework.boot.devtools.restart.classloader.ClassLoaderFiles;
-import org.springframework.http.server.ServletServerHttpRequest;
-import org.springframework.http.server.ServletServerHttpResponse;
-import org.springframework.mock.web.MockHttpServletRequest;
-import org.springframework.mock.web.MockHttpServletResponse;
-
-import static org.assertj.core.api.Assertions.assertThat;
-import static org.assertj.core.api.Assertions.assertThatIllegalArgumentException;
-import static org.mockito.Mockito.verify;
-import static org.mockito.Mockito.verifyZeroInteractions;
-
-/**
- * Tests for {@link HttpRestartServer}.
- *
- * @author Phillip Webb
- */
-class HttpRestartServerTests {
-
-	@Mock
-	private RestartServer delegate;
-
-	private HttpRestartServer server;
-
-	@Captor
-	private ArgumentCaptor<ClassLoaderFiles> filesCaptor;
-
-	@BeforeEach
-	void setup() {
-		MockitoAnnotations.initMocks(this);
-		this.server = new HttpRestartServer(this.delegate);
-	}
-
-	@Test
-	void sourceFolderUrlFilterMustNotBeNull() {
-		assertThatIllegalArgumentException().isThrownBy(() -> new HttpRestartServer((SourceFolderUrlFilter) null))
-				.withMessageContaining("SourceFolderUrlFilter must not be null");
-	}
-
-	@Test
-	void restartServerMustNotBeNull() {
-		assertThatIllegalArgumentException().isThrownBy(() -> new HttpRestartServer((RestartServer) null))
-				.withMessageContaining("RestartServer must not be null");
-	}
-
-	@Test
-	void sendClassLoaderFiles() throws Exception {
-		MockHttpServletRequest request = new MockHttpServletRequest();
-		MockHttpServletResponse response = new MockHttpServletResponse();
-		ClassLoaderFiles files = new ClassLoaderFiles();
-		files.addFile("name", new ClassLoaderFile(Kind.ADDED, new byte[0]));
-		byte[] bytes = serialize(files);
-		request.setContent(bytes);
-		this.server.handle(new ServletServerHttpRequest(request), new ServletServerHttpResponse(response));
-		verify(this.delegate).updateAndRestart(this.filesCaptor.capture());
-		assertThat(this.filesCaptor.getValue().getFile("name")).isNotNull();
-		assertThat(response.getStatus()).isEqualTo(200);
-	}
-
-	@Test
-	void sendNoContent() throws Exception {
-		MockHttpServletRequest request = new MockHttpServletRequest();
-		MockHttpServletResponse response = new MockHttpServletResponse();
-		this.server.handle(new ServletServerHttpRequest(request), new ServletServerHttpResponse(response));
-		verifyZeroInteractions(this.delegate);
-		assertThat(response.getStatus()).isEqualTo(500);
-
-	}
-
-	@Test
-	void sendBadData() throws Exception {
-		MockHttpServletRequest request = new MockHttpServletRequest();
-		MockHttpServletResponse response = new MockHttpServletResponse();
-		request.setContent(new byte[] { 0, 0, 0 });
-		this.server.handle(new ServletServerHttpRequest(request), new ServletServerHttpResponse(response));
-		verifyZeroInteractions(this.delegate);
-		assertThat(response.getStatus()).isEqualTo(500);
-	}
-
-	private byte[] serialize(Object object) throws IOException {
-		ByteArrayOutputStream bos = new ByteArrayOutputStream();
-		ObjectOutputStream oos = new ObjectOutputStream(bos);
-		oos.writeObject(object);
-		oos.close();
-		return bos.toByteArray();
-	}
-
-}
-=======
 /*
  * Copyright 2012-2020 the original author or authors.
  *
@@ -236,5 +116,4 @@
 		return bos.toByteArray();
 	}
 
-}
->>>>>>> 6755b480
+}