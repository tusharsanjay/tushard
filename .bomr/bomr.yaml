bomr:
  bom: spring-boot-project/spring-boot-dependencies/pom.xml
  upgrade:
    github:
      organization: spring-projects
      repository: spring-boot
      issue-labels:
        - 'type: dependency-upgrade'
<<<<<<< HEAD
    policy: same-major-version
=======
    policy: same-minor-version
    prohibited:
      - project: couchbase-client
        versions:
          # Jar contains dependencies' classes resulting in duplicates
          - '2.7.3'
      - project: dom4j
        versions:
          # Old versions that use yyyymmdd format
          - '[20040101,)'
      - project: glassfish-jaxb
        versions:
          # Switches to Jarkarta EE API dependencies resulting in duplicate classes
          - '[2.3.2,2.4)'
      - project: saaj-impl
        versions:
          # Switches to Jarkarta EE API dependencies resulting in duplicate classes
          - '[1.5.1,1.6)'
      - project: selenium-htmlunit
        versions:
          # Requires a new minor of Selenium which contains breaking API changes
          - '[2.33.1,2.34)'
>>>>>>> 4fec6b9b
  verify:
    ignored-dependencies:
      # Avoid confliciting transitive requirements for
      # io.grpc:grpc-core:jar:[1.0.1,1.0.1] (Jetty) and
      # io.grpc:grpc-core:jar:[1.14.0,1.14.0] (Micrometer's Azure Registry)
      - 'org.eclipse.jetty.gcloud:jetty-gcloud-session-manager'
      - 'org.eclipse.jetty:jetty-home'
    repositories:
      # Caffeine Simulator's dependencies
      - 'https://maven.imagej.net/content/repositories/public/'
      # Spring Data GemFire's GemFire dependencies
      - 'https://repo.spring.io/gemstone-release-pivotal-cache'<|MERGE_RESOLUTION|>--- conflicted
+++ resolved
@@ -6,32 +6,12 @@
       repository: spring-boot
       issue-labels:
         - 'type: dependency-upgrade'
-<<<<<<< HEAD
     policy: same-major-version
-=======
-    policy: same-minor-version
     prohibited:
       - project: couchbase-client
         versions:
           # Jar contains dependencies' classes resulting in duplicates
           - '2.7.3'
-      - project: dom4j
-        versions:
-          # Old versions that use yyyymmdd format
-          - '[20040101,)'
-      - project: glassfish-jaxb
-        versions:
-          # Switches to Jarkarta EE API dependencies resulting in duplicate classes
-          - '[2.3.2,2.4)'
-      - project: saaj-impl
-        versions:
-          # Switches to Jarkarta EE API dependencies resulting in duplicate classes
-          - '[1.5.1,1.6)'
-      - project: selenium-htmlunit
-        versions:
-          # Requires a new minor of Selenium which contains breaking API changes
-          - '[2.33.1,2.34)'
->>>>>>> 4fec6b9b
   verify:
     ignored-dependencies:
       # Avoid confliciting transitive requirements for
