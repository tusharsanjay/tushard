--- conflicted
+++ resolved
@@ -1,66 +1,3 @@
-<<<<<<< HEAD
-/*
- * Copyright 2012-2019 the original author or authors.
- *
- * Licensed under the Apache License, Version 2.0 (the "License");
- * you may not use this file except in compliance with the License.
- * You may obtain a copy of the License at
- *
- *      https://www.apache.org/licenses/LICENSE-2.0
- *
- * Unless required by applicable law or agreed to in writing, software
- * distributed under the License is distributed on an "AS IS" BASIS,
- * WITHOUT WARRANTIES OR CONDITIONS OF ANY KIND, either express or implied.
- * See the License for the specific language governing permissions and
- * limitations under the License.
- */
-
-package smoketest.test;
-
-import org.junit.jupiter.api.BeforeEach;
-import org.junit.jupiter.api.Test;
-import smoketest.test.domain.VehicleIdentificationNumber;
-import smoketest.test.service.VehicleDetails;
-import smoketest.test.service.VehicleDetailsService;
-
-import org.springframework.beans.factory.annotation.Autowired;
-import org.springframework.boot.test.autoconfigure.jdbc.AutoConfigureTestDatabase;
-import org.springframework.boot.test.context.SpringBootTest;
-import org.springframework.boot.test.context.SpringBootTest.WebEnvironment;
-import org.springframework.boot.test.mock.mockito.MockBean;
-import org.springframework.boot.test.web.client.TestRestTemplate;
-
-import static org.mockito.BDDMockito.given;
-
-/**
- * {@code @SpringBootTest} with a random port for {@link SampleTestApplication}.
- *
- * @author Phillip Webb
- */
-@SpringBootTest(webEnvironment = WebEnvironment.RANDOM_PORT)
-@AutoConfigureTestDatabase
-class SampleTestApplicationWebIntegrationTests {
-
-	private static final VehicleIdentificationNumber VIN = new VehicleIdentificationNumber("01234567890123456");
-
-	@Autowired
-	private TestRestTemplate restTemplate;
-
-	@MockBean
-	private VehicleDetailsService vehicleDetailsService;
-
-	@BeforeEach
-	void setup() {
-		given(this.vehicleDetailsService.getVehicleDetails(VIN)).willReturn(new VehicleDetails("Honda", "Civic"));
-	}
-
-	@Test
-	void test() {
-		this.restTemplate.getForEntity("/{username}/vehicle", String.class, "sframework");
-	}
-
-}
-=======
 /*
  * Copyright 2012-2019 the original author or authors.
  *
@@ -125,5 +62,4 @@
 				.isEqualTo(HttpStatus.OK);
 	}
 
-}
->>>>>>> 6755b480
+}