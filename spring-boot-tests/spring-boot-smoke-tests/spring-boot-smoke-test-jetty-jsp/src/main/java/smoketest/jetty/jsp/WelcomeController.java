<<<<<<< HEAD
/*
 * Copyright 2012-2016 the original author or authors.
 *
 * Licensed under the Apache License, Version 2.0 (the "License");
 * you may not use this file except in compliance with the License.
 * You may obtain a copy of the License at
 *
 *      https://www.apache.org/licenses/LICENSE-2.0
 *
 * Unless required by applicable law or agreed to in writing, software
 * distributed under the License is distributed on an "AS IS" BASIS,
 * WITHOUT WARRANTIES OR CONDITIONS OF ANY KIND, either express or implied.
 * See the License for the specific language governing permissions and
 * limitations under the License.
 */

package smoketest.jetty.jsp;

import java.util.Date;
import java.util.Map;

import org.springframework.beans.factory.annotation.Value;
import org.springframework.http.HttpStatus;
import org.springframework.stereotype.Controller;
import org.springframework.web.bind.annotation.ExceptionHandler;
import org.springframework.web.bind.annotation.RequestMapping;
import org.springframework.web.bind.annotation.ResponseBody;
import org.springframework.web.bind.annotation.ResponseStatus;

@Controller
public class WelcomeController {

	@Value("${application.message:Hello World}")
	private String message = "Hello World";

	@RequestMapping("/")
	public String welcome(Map<String, Object> model) {
		model.put("time", new Date());
		model.put("message", this.message);
		return "welcome";
	}

	@RequestMapping("/fail")
	public String fail() {
		throw new MyException("Oh dear!");
	}

	@RequestMapping("/fail2")
	public String fail2() {
		throw new IllegalStateException();
	}

	@ExceptionHandler(MyException.class)
	@ResponseStatus(HttpStatus.BAD_REQUEST)
	public @ResponseBody MyRestResponse handleMyRuntimeException(MyException exception) {
		return new MyRestResponse("Some data I want to send back to the client.");
	}

}
=======
/*
 * Copyright 2012-2019 the original author or authors.
 *
 * Licensed under the Apache License, Version 2.0 (the "License");
 * you may not use this file except in compliance with the License.
 * You may obtain a copy of the License at
 *
 *      https://www.apache.org/licenses/LICENSE-2.0
 *
 * Unless required by applicable law or agreed to in writing, software
 * distributed under the License is distributed on an "AS IS" BASIS,
 * WITHOUT WARRANTIES OR CONDITIONS OF ANY KIND, either express or implied.
 * See the License for the specific language governing permissions and
 * limitations under the License.
 */

package smoketest.jetty.jsp;

import java.util.Date;
import java.util.Map;

import org.springframework.beans.factory.annotation.Value;
import org.springframework.http.HttpStatus;
import org.springframework.stereotype.Controller;
import org.springframework.web.bind.annotation.ExceptionHandler;
import org.springframework.web.bind.annotation.RequestMapping;
import org.springframework.web.bind.annotation.ResponseBody;
import org.springframework.web.bind.annotation.ResponseStatus;

@Controller
public class WelcomeController {

	@Value("${application.message:Hello World}")
	private String message = "Hello World";

	@RequestMapping("/")
	public String welcome(Map<String, Object> model) {
		model.put("time", new Date());
		model.put("message", this.message);
		return "welcome";
	}

	@RequestMapping("/fail")
	public String fail() {
		throw new MyException("Oh dear!");
	}

	@RequestMapping("/fail2")
	public String fail2() {
		throw new IllegalStateException();
	}

	@ExceptionHandler(MyException.class)
	@ResponseStatus(HttpStatus.BAD_REQUEST)
	public @ResponseBody MyRestResponse handleMyRuntimeException(MyException exception) {
		return new MyRestResponse("Some data I want to send back to the client.");
	}

}
>>>>>>> 6755b480
<|MERGE_RESOLUTION|>--- conflicted
+++ resolved
@@ -1,64 +1,3 @@
-<<<<<<< HEAD
-/*
- * Copyright 2012-2016 the original author or authors.
- *
- * Licensed under the Apache License, Version 2.0 (the "License");
- * you may not use this file except in compliance with the License.
- * You may obtain a copy of the License at
- *
- *      https://www.apache.org/licenses/LICENSE-2.0
- *
- * Unless required by applicable law or agreed to in writing, software
- * distributed under the License is distributed on an "AS IS" BASIS,
- * WITHOUT WARRANTIES OR CONDITIONS OF ANY KIND, either express or implied.
- * See the License for the specific language governing permissions and
- * limitations under the License.
- */
-
-package smoketest.jetty.jsp;
-
-import java.util.Date;
-import java.util.Map;
-
-import org.springframework.beans.factory.annotation.Value;
-import org.springframework.http.HttpStatus;
-import org.springframework.stereotype.Controller;
-import org.springframework.web.bind.annotation.ExceptionHandler;
-import org.springframework.web.bind.annotation.RequestMapping;
-import org.springframework.web.bind.annotation.ResponseBody;
-import org.springframework.web.bind.annotation.ResponseStatus;
-
-@Controller
-public class WelcomeController {
-
-	@Value("${application.message:Hello World}")
-	private String message = "Hello World";
-
-	@RequestMapping("/")
-	public String welcome(Map<String, Object> model) {
-		model.put("time", new Date());
-		model.put("message", this.message);
-		return "welcome";
-	}
-
-	@RequestMapping("/fail")
-	public String fail() {
-		throw new MyException("Oh dear!");
-	}
-
-	@RequestMapping("/fail2")
-	public String fail2() {
-		throw new IllegalStateException();
-	}
-
-	@ExceptionHandler(MyException.class)
-	@ResponseStatus(HttpStatus.BAD_REQUEST)
-	public @ResponseBody MyRestResponse handleMyRuntimeException(MyException exception) {
-		return new MyRestResponse("Some data I want to send back to the client.");
-	}
-
-}
-=======
 /*
  * Copyright 2012-2019 the original author or authors.
  *
@@ -117,5 +56,4 @@
 		return new MyRestResponse("Some data I want to send back to the client.");
 	}
 
-}
->>>>>>> 6755b480
+}