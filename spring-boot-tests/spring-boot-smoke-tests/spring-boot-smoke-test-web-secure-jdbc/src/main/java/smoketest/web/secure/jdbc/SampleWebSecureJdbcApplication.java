<<<<<<< HEAD
/*
 * Copyright 2012-2019 the original author or authors.
 *
 * Licensed under the Apache License, Version 2.0 (the "License");
 * you may not use this file except in compliance with the License.
 * You may obtain a copy of the License at
 *
 *      https://www.apache.org/licenses/LICENSE-2.0
 *
 * Unless required by applicable law or agreed to in writing, software
 * distributed under the License is distributed on an "AS IS" BASIS,
 * WITHOUT WARRANTIES OR CONDITIONS OF ANY KIND, either express or implied.
 * See the License for the specific language governing permissions and
 * limitations under the License.
 */

package smoketest.web.secure.jdbc;

import java.util.Date;
import java.util.Map;

import javax.sql.DataSource;

import org.springframework.boot.autoconfigure.SpringBootApplication;
import org.springframework.boot.builder.SpringApplicationBuilder;
import org.springframework.context.annotation.Bean;
import org.springframework.context.annotation.Configuration;
import org.springframework.security.config.annotation.web.builders.HttpSecurity;
import org.springframework.security.config.annotation.web.configuration.WebSecurityConfigurerAdapter;
import org.springframework.security.provisioning.JdbcUserDetailsManager;
import org.springframework.stereotype.Controller;
import org.springframework.web.bind.annotation.GetMapping;
import org.springframework.web.bind.annotation.RequestMapping;
import org.springframework.web.servlet.config.annotation.ViewControllerRegistry;
import org.springframework.web.servlet.config.annotation.WebMvcConfigurer;

@SpringBootApplication
@Controller
public class SampleWebSecureJdbcApplication implements WebMvcConfigurer {

	@GetMapping("/")
	public String home(Map<String, Object> model) {
		model.put("message", "Hello World");
		model.put("title", "Hello Home");
		model.put("date", new Date());
		return "home";
	}

	@RequestMapping("/foo")
	public String foo() {
		throw new RuntimeException("Expected exception in controller");
	}

	@Override
	public void addViewControllers(ViewControllerRegistry registry) {
		registry.addViewController("/login").setViewName("login");
	}

	public static void main(String[] args) {
		new SpringApplicationBuilder(SampleWebSecureJdbcApplication.class).run(args);
	}

	@Configuration(proxyBeanMethods = false)
	protected static class ApplicationSecurity extends WebSecurityConfigurerAdapter {

		@Override
		protected void configure(HttpSecurity http) throws Exception {
			http.authorizeRequests().antMatchers("/css/**").permitAll().anyRequest().fullyAuthenticated().and()
					.formLogin().loginPage("/login").failureUrl("/login?error").permitAll().and().logout().permitAll();
		}

		@Bean
		public JdbcUserDetailsManager jdbcUserDetailsManager(DataSource dataSource) {
			JdbcUserDetailsManager jdbcUserDetailsManager = new JdbcUserDetailsManager();
			jdbcUserDetailsManager.setDataSource(dataSource);
			return jdbcUserDetailsManager;
		}

	}

}
=======
/*
 * Copyright 2012-2020 the original author or authors.
 *
 * Licensed under the Apache License, Version 2.0 (the "License");
 * you may not use this file except in compliance with the License.
 * You may obtain a copy of the License at
 *
 *      https://www.apache.org/licenses/LICENSE-2.0
 *
 * Unless required by applicable law or agreed to in writing, software
 * distributed under the License is distributed on an "AS IS" BASIS,
 * WITHOUT WARRANTIES OR CONDITIONS OF ANY KIND, either express or implied.
 * See the License for the specific language governing permissions and
 * limitations under the License.
 */

package smoketest.web.secure.jdbc;

import java.util.Date;
import java.util.Map;

import javax.sql.DataSource;

import org.springframework.boot.autoconfigure.SpringBootApplication;
import org.springframework.boot.builder.SpringApplicationBuilder;
import org.springframework.context.annotation.Bean;
import org.springframework.context.annotation.Configuration;
import org.springframework.security.config.annotation.web.builders.HttpSecurity;
import org.springframework.security.config.annotation.web.configurers.LogoutConfigurer;
import org.springframework.security.provisioning.JdbcUserDetailsManager;
import org.springframework.security.web.SecurityFilterChain;
import org.springframework.stereotype.Controller;
import org.springframework.web.bind.annotation.GetMapping;
import org.springframework.web.bind.annotation.RequestMapping;
import org.springframework.web.servlet.config.annotation.ViewControllerRegistry;
import org.springframework.web.servlet.config.annotation.WebMvcConfigurer;

@SpringBootApplication
@Controller
public class SampleWebSecureJdbcApplication implements WebMvcConfigurer {

	@GetMapping("/")
	public String home(Map<String, Object> model) {
		model.put("message", "Hello World");
		model.put("title", "Hello Home");
		model.put("date", new Date());
		return "home";
	}

	@RequestMapping("/foo")
	public String foo() {
		throw new RuntimeException("Expected exception in controller");
	}

	@Override
	public void addViewControllers(ViewControllerRegistry registry) {
		registry.addViewController("/login").setViewName("login");
	}

	public static void main(String[] args) {
		new SpringApplicationBuilder(SampleWebSecureJdbcApplication.class).run(args);
	}

	@Configuration(proxyBeanMethods = false)
	protected static class ApplicationSecurity {

		@Bean
		SecurityFilterChain configure(HttpSecurity http) throws Exception {
			http.authorizeRequests((requests) -> {
				requests.antMatchers("/css/**").permitAll();
				requests.anyRequest().fullyAuthenticated();
			});
			http.formLogin((form) -> {
				form.loginPage("/login");
				form.failureUrl("/login?error").permitAll();
			});
			http.logout(LogoutConfigurer::permitAll);
			return http.build();
		}

		@Bean
		public JdbcUserDetailsManager jdbcUserDetailsManager(DataSource dataSource) {
			JdbcUserDetailsManager jdbcUserDetailsManager = new JdbcUserDetailsManager();
			jdbcUserDetailsManager.setDataSource(dataSource);
			return jdbcUserDetailsManager;
		}

	}

}
>>>>>>> 6755b480
<|MERGE_RESOLUTION|>--- conflicted
+++ resolved
@@ -1,86 +1,3 @@
-<<<<<<< HEAD
-/*
- * Copyright 2012-2019 the original author or authors.
- *
- * Licensed under the Apache License, Version 2.0 (the "License");
- * you may not use this file except in compliance with the License.
- * You may obtain a copy of the License at
- *
- *      https://www.apache.org/licenses/LICENSE-2.0
- *
- * Unless required by applicable law or agreed to in writing, software
- * distributed under the License is distributed on an "AS IS" BASIS,
- * WITHOUT WARRANTIES OR CONDITIONS OF ANY KIND, either express or implied.
- * See the License for the specific language governing permissions and
- * limitations under the License.
- */
-
-package smoketest.web.secure.jdbc;
-
-import java.util.Date;
-import java.util.Map;
-
-import javax.sql.DataSource;
-
-import org.springframework.boot.autoconfigure.SpringBootApplication;
-import org.springframework.boot.builder.SpringApplicationBuilder;
-import org.springframework.context.annotation.Bean;
-import org.springframework.context.annotation.Configuration;
-import org.springframework.security.config.annotation.web.builders.HttpSecurity;
-import org.springframework.security.config.annotation.web.configuration.WebSecurityConfigurerAdapter;
-import org.springframework.security.provisioning.JdbcUserDetailsManager;
-import org.springframework.stereotype.Controller;
-import org.springframework.web.bind.annotation.GetMapping;
-import org.springframework.web.bind.annotation.RequestMapping;
-import org.springframework.web.servlet.config.annotation.ViewControllerRegistry;
-import org.springframework.web.servlet.config.annotation.WebMvcConfigurer;
-
-@SpringBootApplication
-@Controller
-public class SampleWebSecureJdbcApplication implements WebMvcConfigurer {
-
-	@GetMapping("/")
-	public String home(Map<String, Object> model) {
-		model.put("message", "Hello World");
-		model.put("title", "Hello Home");
-		model.put("date", new Date());
-		return "home";
-	}
-
-	@RequestMapping("/foo")
-	public String foo() {
-		throw new RuntimeException("Expected exception in controller");
-	}
-
-	@Override
-	public void addViewControllers(ViewControllerRegistry registry) {
-		registry.addViewController("/login").setViewName("login");
-	}
-
-	public static void main(String[] args) {
-		new SpringApplicationBuilder(SampleWebSecureJdbcApplication.class).run(args);
-	}
-
-	@Configuration(proxyBeanMethods = false)
-	protected static class ApplicationSecurity extends WebSecurityConfigurerAdapter {
-
-		@Override
-		protected void configure(HttpSecurity http) throws Exception {
-			http.authorizeRequests().antMatchers("/css/**").permitAll().anyRequest().fullyAuthenticated().and()
-					.formLogin().loginPage("/login").failureUrl("/login?error").permitAll().and().logout().permitAll();
-		}
-
-		@Bean
-		public JdbcUserDetailsManager jdbcUserDetailsManager(DataSource dataSource) {
-			JdbcUserDetailsManager jdbcUserDetailsManager = new JdbcUserDetailsManager();
-			jdbcUserDetailsManager.setDataSource(dataSource);
-			return jdbcUserDetailsManager;
-		}
-
-	}
-
-}
-=======
 /*
  * Copyright 2012-2020 the original author or authors.
  *
@@ -170,5 +87,4 @@
 
 	}
 
-}
->>>>>>> 6755b480
+}