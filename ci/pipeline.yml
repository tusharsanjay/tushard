--- conflicted
+++ resolved
@@ -260,23 +260,7 @@
   - do:
     - task: build-project
       image: spring-boot-ci-image
-<<<<<<< HEAD
-=======
       <<: *build-project-task-params
-    - in_parallel:
-      - task: build-smoke-tests
-        image: spring-boot-ci-image
-        file: git-repo/ci/tasks/build-smoke-tests.yml
-        timeout: ((task-timeout))
-      - task: build-integration-tests
-        image: spring-boot-ci-image
-        file: git-repo/ci/tasks/build-integration-tests.yml
-        timeout: ((task-timeout))
-      - task: build-deployment-tests
-        image: spring-boot-ci-image
-        file: git-repo/ci/tasks/build-deployment-tests.yml
-        timeout: ((task-timeout))
->>>>>>> da09e227
     on_failure:
       do:
       - put: repo-status-build
@@ -335,23 +319,7 @@
     - task: build-project
       image: spring-boot-ci-image
       file: git-repo/ci/tasks/build-pr-project.yml
-<<<<<<< HEAD
-=======
       timeout: ((task-timeout))
-    - in_parallel:
-      - task: build-smoke-tests
-        image: spring-boot-ci-image
-        file: git-repo/ci/tasks/build-smoke-tests.yml
-        timeout: ((task-timeout))
-      - task: build-integration-tests
-        image: spring-boot-ci-image
-        file: git-repo/ci/tasks/build-integration-tests.yml
-        timeout: ((task-timeout))
-      - task: build-deployment-tests
-        image: spring-boot-ci-image
-        file: git-repo/ci/tasks/build-deployment-tests.yml
-        timeout: ((task-timeout))
->>>>>>> da09e227
     on_success:
       put: git-pull-request
       params:
@@ -374,23 +342,7 @@
   - do:
     - task: build-project
       image: spring-boot-jdk11-ci-image
-<<<<<<< HEAD
-=======
       <<: *build-project-task-params
-    - in_parallel:
-      - task: build-smoke-tests
-        image: spring-boot-jdk11-ci-image
-        file: git-repo/ci/tasks/build-smoke-tests.yml
-        timeout: ((task-timeout))
-      - task: build-integration-tests
-        image: spring-boot-jdk11-ci-image
-        file: git-repo/ci/tasks/build-integration-tests.yml
-        timeout: ((task-timeout))
-      - task: build-deployment-tests
-        image: spring-boot-jdk11-ci-image
-        file: git-repo/ci/tasks/build-deployment-tests.yml
-        timeout: ((task-timeout))
->>>>>>> da09e227
     on_failure:
       do:
       - put: repo-status-jdk11-build
@@ -428,10 +380,10 @@
       params: { state: "pending", commit: "git-repo" }
     - do:
       - task: build-project
+        image: spring-boot-jdk14-ci-image
+        file: git-repo/ci/tasks/build-project.yml
         privileged: true
         timeout: ((task-timeout))
-        image: spring-boot-jdk14-ci-image
-        file: git-repo/ci/tasks/build-project.yml
         params:
           BRANCH: ((branch))
           GRADLE_ENTERPRISE_ACCESS_KEY: ((gradle_enterprise_secret_access_key))
