--- conflicted
+++ resolved
@@ -1,58 +1,3 @@
-<<<<<<< HEAD
-#!/bin/bash
-set -e
-
-source $(dirname $0)/common.sh
-repository=$(pwd)/distribution-repository
-
-pushd git-repo > /dev/null
-git fetch --tags --all > /dev/null
-popd > /dev/null
-
-git clone git-repo stage-git-repo > /dev/null
-
-pushd stage-git-repo > /dev/null
-
-snapshotVersion=$( get_revision_from_pom )
-if [[ $RELEASE_TYPE = "M" ]]; then
-	stageVersion=$( get_next_milestone_release $snapshotVersion)
-	nextVersion=$snapshotVersion
-elif [[ $RELEASE_TYPE = "RC" ]]; then
-	stageVersion=$( get_next_rc_release $snapshotVersion)
-	nextVersion=$snapshotVersion
-elif [[ $RELEASE_TYPE = "RELEASE" ]]; then
-	stageVersion=$( get_next_release $snapshotVersion)
-	nextVersion=$( bump_version_number $snapshotVersion)
-else
-	echo "Unknown release type $RELEASE_TYPE" >&2; exit 1;
-fi
-
-echo "Staging $stageVersion (next version will be $nextVersion)"
-
-set_revision_to_pom "$stageVersion"
-git config user.name "Spring Buildmaster" > /dev/null
-git config user.email "buildmaster@springframework.org" > /dev/null
-git add pom.xml > /dev/null
-git commit -m"Release v$stageVersion" > /dev/null
-git tag -a "v$stageVersion" -m"Release v$stageVersion" > /dev/null
-
-run_maven -f spring-boot-project/pom.xml clean deploy -U -Dfull -DaltDeploymentRepository=distribution::default::file://${repository}
-run_maven -f spring-boot-tests/spring-boot-smoke-tests/pom.xml clean install -U -Dfull -Drepository=file://${repository}
-run_maven -f spring-boot-tests/spring-boot-integration-tests/pom.xml clean install -U -Dfull -Drepository=file://${repository}
-run_maven -f spring-boot-tests/spring-boot-deployment-tests/pom.xml clean install -U -Dfull -Drepository=file://${repository}
-
-git reset --hard HEAD^ > /dev/null
-if [[ $nextVersion != $snapshotVersion ]]; then
-	echo "Setting next development version (v$nextVersion)"
-	set_revision_to_pom "$nextVersion"
-	git add pom.xml > /dev/null
-	git commit -m"Next development version (v$nextVersion)" > /dev/null
-fi;
-
-echo "DONE"
-
-popd > /dev/null
-=======
 #!/bin/bash
 set -e
 
@@ -102,5 +47,4 @@
 
 echo "DONE"
 
-popd > /dev/null
->>>>>>> 6755b480
+popd > /dev/null